<?xml version="1.0" encoding="UTF-8"?>
<?pde version="3.5"?>

<product name="common product" id="org.csstudio.common.product.product" application="org.csstudio.common.product.application" useFeatures="false" includeLaunchers="true">

   <configIni use="default">
   </configIni>

   <launcherArgs>
      <vmArgsMac>-XstartOnFirstThread -Dorg.eclipse.swt.internal.carbon.smallFonts</vmArgsMac>
   </launcherArgs>

   <launcher name="css-common">
      <solaris/>
      <win useIco="false">
         <bmp/>
      </win>
   </launcher>

   <vm>
   </vm>

   <plugins>
      <plugin id="com.ibm.icu"/>
      <plugin id="javax.annotation"/>
      <plugin id="javax.servlet"/>
      <plugin id="javax.servlet.jsp"/>
      <plugin id="org.apache.commons.el"/>
      <plugin id="org.apache.commons.logging"/>
      <plugin id="org.apache.jasper"/>
      <plugin id="org.apache.lucene"/>
      <plugin id="org.apache.lucene.analysis"/>
      <plugin id="org.csstudio.alarm.beast"/>
      <plugin id="org.csstudio.alarm.beast.annunciator"/>
      <plugin id="org.csstudio.alarm.beast.configtool"/>
      <plugin id="org.csstudio.alarm.beast.msghist"/>
      <plugin id="org.csstudio.alarm.beast.server"/>
      <plugin id="org.csstudio.alarm.beast.ui"/>
      <plugin id="org.csstudio.alarm.beast.ui.alarmtable"/>
      <plugin id="org.csstudio.alarm.beast.ui.alarmtree"/>
      <plugin id="org.csstudio.apputil"/>
      <plugin id="org.csstudio.apputil.ui"/>
      <plugin id="org.csstudio.archive"/>
      <plugin id="org.csstudio.archive.channelarchiver"/>
      <plugin id="org.csstudio.archivereader"/>
      <plugin id="org.csstudio.archivereader.channelarchiver"/>
      <plugin id="org.csstudio.auth"/>
      <plugin id="org.csstudio.auth.ui"/>
      <plugin id="org.csstudio.common.product"/>
      <plugin id="org.csstudio.csdata"/>
      <plugin id="org.csstudio.data"/>
      <plugin id="org.csstudio.diag.epics.pvtree"/>
      <plugin id="org.csstudio.diag.probe"/>
      <plugin id="org.csstudio.display.channelfinderviewer"/>
      <plugin id="org.csstudio.display.pvtable"/>
      <plugin id="org.csstudio.email"/>
      <plugin id="org.csstudio.email.ui"/>
      <plugin id="org.csstudio.logbook"/>
      <plugin id="org.csstudio.logging"/>
      <plugin id="org.csstudio.multiChannelViewer"/>
      <plugin id="org.csstudio.openfile"/>
      <plugin id="org.csstudio.opibuilder"/>
      <plugin id="org.csstudio.opibuilder.adl2boy"/>
      <plugin id="org.csstudio.opibuilder.examples"/>
      <plugin id="org.csstudio.opibuilder.widgets"/>
      <plugin id="org.csstudio.platform"/>
      <plugin id="org.csstudio.platform.libs.dal"/>
      <plugin id="org.csstudio.platform.libs.dal.epics"/>
      <plugin id="org.csstudio.platform.libs.dal.ui"/>
      <plugin id="org.csstudio.platform.libs.epics"/>
      <plugin id="org.csstudio.platform.libs.epics.ui"/>
      <plugin id="org.csstudio.platform.libs.glazedlists"/>
      <plugin id="org.csstudio.platform.libs.guava"/>
      <plugin id="org.csstudio.platform.libs.jdbc"/>
      <plugin id="org.csstudio.platform.libs.jdom"/>
      <plugin id="org.csstudio.platform.libs.jersey"/>
      <plugin id="org.csstudio.platform.libs.jfreechart"/>
      <plugin id="org.csstudio.platform.libs.jmock"/>
      <plugin id="org.csstudio.platform.libs.jms"/>
      <plugin id="org.csstudio.platform.libs.log4j"/>
      <plugin id="org.csstudio.platform.libs.slf4j"/>
      <plugin id="org.csstudio.platform.simpledal"/>
      <plugin id="org.csstudio.platform.test" fragment="true"/>
      <plugin id="org.csstudio.platform.ui"/>
      <plugin id="org.csstudio.platform.utility.jms"/>
      <plugin id="org.csstudio.platform.utility.rdb"/>
<<<<<<< HEAD
=======
      <plugin id="org.csstudio.platform.workspace"/>
      <plugin id="org.csstudio.remote"/>
>>>>>>> f6f8ea29
      <plugin id="org.csstudio.startup"/>
      <plugin id="org.csstudio.startuphelper"/>
      <plugin id="org.csstudio.swt.chart"/>
      <plugin id="org.csstudio.swt.widgets"/>
      <plugin id="org.csstudio.swt.xygraph"/>
      <plugin id="org.csstudio.testsuite"/>
      <plugin id="org.csstudio.trends.databrowser2"/>
      <plugin id="org.csstudio.trends.databrowser2.shell.fragment" fragment="true"/>
      <plugin id="org.csstudio.ui.menu"/>
      <plugin id="org.csstudio.ui.util"/>
      <plugin id="org.csstudio.utility.adlParser"/>
      <plugin id="org.csstudio.utility.channel"/>
      <plugin id="org.csstudio.utility.channelfinder"/>
      <plugin id="org.csstudio.utility.channelfinder.ui"/>
      <plugin id="org.csstudio.utility.clock"/>
      <plugin id="org.csstudio.utility.namespace.utility"/>
      <plugin id="org.csstudio.utility.pv"/>
      <plugin id="org.csstudio.utility.pv.epics"/>
      <plugin id="org.csstudio.utility.pv.simu"/>
      <plugin id="org.csstudio.utility.pv.ui"/>
      <plugin id="org.csstudio.utility.pvmanager"/>
      <plugin id="org.csstudio.utility.pvmanager.epics"/>
      <plugin id="org.csstudio.utility.pvmanager.jfreechart.widgets"/>
      <plugin id="org.csstudio.utility.pvmanager.sim"/>
      <plugin id="org.csstudio.utility.pvmanager.ui"/>
      <plugin id="org.csstudio.utility.pvmanager.widgets"/>
      <plugin id="org.csstudio.utility.speech"/>
      <plugin id="org.csstudio.workspace"/>
      <plugin id="org.eclipse.compare"/>
      <plugin id="org.eclipse.compare.core"/>
      <plugin id="org.eclipse.core.commands"/>
      <plugin id="org.eclipse.core.contenttype"/>
      <plugin id="org.eclipse.core.databinding"/>
      <plugin id="org.eclipse.core.databinding.observable"/>
      <plugin id="org.eclipse.core.databinding.property"/>
      <plugin id="org.eclipse.core.expressions"/>
      <plugin id="org.eclipse.core.filebuffers"/>
      <plugin id="org.eclipse.core.filesystem"/>
      <plugin id="org.eclipse.core.filesystem.aix.ppc" fragment="true"/>
      <plugin id="org.eclipse.core.filesystem.hpux.ia64_32" fragment="true"/>
      <plugin id="org.eclipse.core.filesystem.linux.ppc" fragment="true"/>
      <plugin id="org.eclipse.core.filesystem.linux.x86" fragment="true"/>
      <plugin id="org.eclipse.core.filesystem.linux.x86_64" fragment="true"/>
      <plugin id="org.eclipse.core.filesystem.macosx" fragment="true"/>
      <plugin id="org.eclipse.core.filesystem.solaris.sparc" fragment="true"/>
      <plugin id="org.eclipse.core.filesystem.win32.x86" fragment="true"/>
      <plugin id="org.eclipse.core.filesystem.win32.x86_64" fragment="true"/>
      <plugin id="org.eclipse.core.jobs"/>
      <plugin id="org.eclipse.core.net"/>
      <plugin id="org.eclipse.core.net.linux.x86" fragment="true"/>
      <plugin id="org.eclipse.core.net.linux.x86_64" fragment="true"/>
      <plugin id="org.eclipse.core.net.win32.x86" fragment="true"/>
      <plugin id="org.eclipse.core.net.win32.x86_64" fragment="true"/>
      <plugin id="org.eclipse.core.resources"/>
      <plugin id="org.eclipse.core.resources.win32.x86" fragment="true"/>
      <plugin id="org.eclipse.core.runtime"/>
      <plugin id="org.eclipse.core.runtime.compatibility.registry" fragment="true"/>
      <plugin id="org.eclipse.core.variables"/>
      <plugin id="org.eclipse.draw2d"/>
      <plugin id="org.eclipse.ecf"/>
      <plugin id="org.eclipse.ecf.filetransfer"/>
      <plugin id="org.eclipse.ecf.identity"/>
      <plugin id="org.eclipse.ecf.provider.filetransfer"/>
      <plugin id="org.eclipse.ecf.provider.filetransfer.ssl" fragment="true"/>
      <plugin id="org.eclipse.ecf.ssl" fragment="true"/>
      <plugin id="org.eclipse.equinox.app"/>
      <plugin id="org.eclipse.equinox.common"/>
      <plugin id="org.eclipse.equinox.frameworkadmin"/>
      <plugin id="org.eclipse.equinox.frameworkadmin.equinox"/>
      <plugin id="org.eclipse.equinox.http.registry"/>
      <plugin id="org.eclipse.equinox.jsp.jasper"/>
      <plugin id="org.eclipse.equinox.jsp.jasper.registry"/>
      <plugin id="org.eclipse.equinox.p2.artifact.repository"/>
      <plugin id="org.eclipse.equinox.p2.core"/>
      <plugin id="org.eclipse.equinox.p2.director"/>
      <plugin id="org.eclipse.equinox.p2.engine"/>
      <plugin id="org.eclipse.equinox.p2.garbagecollector"/>
      <plugin id="org.eclipse.equinox.p2.jarprocessor"/>
      <plugin id="org.eclipse.equinox.p2.metadata"/>
      <plugin id="org.eclipse.equinox.p2.metadata.repository"/>
      <plugin id="org.eclipse.equinox.p2.operations"/>
      <plugin id="org.eclipse.equinox.p2.repository"/>
      <plugin id="org.eclipse.equinox.p2.ui"/>
      <plugin id="org.eclipse.equinox.p2.ui.sdk"/>
      <plugin id="org.eclipse.equinox.p2.ui.sdk.scheduler"/>
      <plugin id="org.eclipse.equinox.p2.updatechecker"/>
      <plugin id="org.eclipse.equinox.preferences"/>
      <plugin id="org.eclipse.equinox.registry"/>
      <plugin id="org.eclipse.equinox.security"/>
      <plugin id="org.eclipse.equinox.security.macosx" fragment="true"/>
      <plugin id="org.eclipse.equinox.security.ui"/>
      <plugin id="org.eclipse.equinox.security.win32.x86" fragment="true"/>
      <plugin id="org.eclipse.equinox.simpleconfigurator"/>
      <plugin id="org.eclipse.equinox.simpleconfigurator.manipulator"/>
      <plugin id="org.eclipse.gef"/>
      <plugin id="org.eclipse.help"/>
      <plugin id="org.eclipse.help.appserver"/>
      <plugin id="org.eclipse.help.base"/>
      <plugin id="org.eclipse.help.ui"/>
      <plugin id="org.eclipse.help.webapp"/>
      <plugin id="org.eclipse.jface"/>
      <plugin id="org.eclipse.jface.databinding"/>
      <plugin id="org.eclipse.jface.text"/>
      <plugin id="org.eclipse.ltk.core.refactoring"/>
      <plugin id="org.eclipse.ltk.ui.refactoring"/>
      <plugin id="org.eclipse.osgi"/>
      <plugin id="org.eclipse.osgi.services"/>
      <plugin id="org.eclipse.osgi.util"/>
      <plugin id="org.eclipse.swt"/>
      <plugin id="org.eclipse.swt.carbon.macosx" fragment="true"/>
      <plugin id="org.eclipse.swt.cocoa.macosx" fragment="true"/>
      <plugin id="org.eclipse.swt.cocoa.macosx.x86_64" fragment="true"/>
      <plugin id="org.eclipse.swt.gtk.linux.ppc" fragment="true"/>
      <plugin id="org.eclipse.swt.gtk.linux.ppc64" fragment="true"/>
      <plugin id="org.eclipse.swt.gtk.linux.s390" fragment="true"/>
      <plugin id="org.eclipse.swt.gtk.linux.s390x" fragment="true"/>
      <plugin id="org.eclipse.swt.gtk.linux.x86" fragment="true"/>
      <plugin id="org.eclipse.swt.gtk.linux.x86_64" fragment="true"/>
      <plugin id="org.eclipse.swt.gtk.solaris.sparc" fragment="true"/>
      <plugin id="org.eclipse.swt.gtk.solaris.x86" fragment="true"/>
      <plugin id="org.eclipse.swt.motif.aix.ppc" fragment="true"/>
      <plugin id="org.eclipse.swt.motif.hpux.ia64_32" fragment="true"/>
      <plugin id="org.eclipse.swt.motif.linux.x86" fragment="true"/>
      <plugin id="org.eclipse.swt.motif.solaris.sparc" fragment="true"/>
      <plugin id="org.eclipse.swt.photon.qnx.x86" fragment="true"/>
      <plugin id="org.eclipse.swt.win32.win32.x86" fragment="true"/>
      <plugin id="org.eclipse.swt.win32.win32.x86_64" fragment="true"/>
      <plugin id="org.eclipse.team.core"/>
      <plugin id="org.eclipse.team.ui"/>
      <plugin id="org.eclipse.text"/>
      <plugin id="org.eclipse.ui"/>
      <plugin id="org.eclipse.ui.browser"/>
      <plugin id="org.eclipse.ui.carbon" fragment="true"/>
      <plugin id="org.eclipse.ui.cheatsheets"/>
      <plugin id="org.eclipse.ui.cocoa" fragment="true"/>
      <plugin id="org.eclipse.ui.console"/>
      <plugin id="org.eclipse.ui.editors"/>
      <plugin id="org.eclipse.ui.forms"/>
      <plugin id="org.eclipse.ui.ide"/>
      <plugin id="org.eclipse.ui.intro"/>
      <plugin id="org.eclipse.ui.intro.universal"/>
      <plugin id="org.eclipse.ui.navigator"/>
      <plugin id="org.eclipse.ui.navigator.resources"/>
      <plugin id="org.eclipse.ui.views"/>
      <plugin id="org.eclipse.ui.views.properties.tabbed"/>
      <plugin id="org.eclipse.ui.win32" fragment="true"/>
      <plugin id="org.eclipse.ui.workbench"/>
      <plugin id="org.eclipse.ui.workbench.texteditor"/>
      <plugin id="org.eclipse.update.configurator"/>
      <plugin id="org.eclipse.update.core"/>
      <plugin id="org.eclipse.update.core.linux" fragment="true"/>
      <plugin id="org.eclipse.update.core.win32" fragment="true"/>
      <plugin id="org.eclipse.update.ui"/>
      <plugin id="org.hamcrest.core"/>
      <plugin id="org.junit"/>
      <plugin id="org.junit4"/>
      <plugin id="org.sat4j.core"/>
      <plugin id="org.sat4j.pb"/>
   </plugins>


</product>
<|MERGE_RESOLUTION|>--- conflicted
+++ resolved
@@ -1,253 +1,249 @@
-<?xml version="1.0" encoding="UTF-8"?>
-<?pde version="3.5"?>
-
-<product name="common product" id="org.csstudio.common.product.product" application="org.csstudio.common.product.application" useFeatures="false" includeLaunchers="true">
-
-   <configIni use="default">
-   </configIni>
-
-   <launcherArgs>
-      <vmArgsMac>-XstartOnFirstThread -Dorg.eclipse.swt.internal.carbon.smallFonts</vmArgsMac>
-   </launcherArgs>
-
-   <launcher name="css-common">
-      <solaris/>
-      <win useIco="false">
-         <bmp/>
-      </win>
-   </launcher>
-
-   <vm>
-   </vm>
-
-   <plugins>
-      <plugin id="com.ibm.icu"/>
-      <plugin id="javax.annotation"/>
-      <plugin id="javax.servlet"/>
-      <plugin id="javax.servlet.jsp"/>
-      <plugin id="org.apache.commons.el"/>
-      <plugin id="org.apache.commons.logging"/>
-      <plugin id="org.apache.jasper"/>
-      <plugin id="org.apache.lucene"/>
-      <plugin id="org.apache.lucene.analysis"/>
-      <plugin id="org.csstudio.alarm.beast"/>
-      <plugin id="org.csstudio.alarm.beast.annunciator"/>
-      <plugin id="org.csstudio.alarm.beast.configtool"/>
-      <plugin id="org.csstudio.alarm.beast.msghist"/>
-      <plugin id="org.csstudio.alarm.beast.server"/>
-      <plugin id="org.csstudio.alarm.beast.ui"/>
-      <plugin id="org.csstudio.alarm.beast.ui.alarmtable"/>
-      <plugin id="org.csstudio.alarm.beast.ui.alarmtree"/>
-      <plugin id="org.csstudio.apputil"/>
-      <plugin id="org.csstudio.apputil.ui"/>
-      <plugin id="org.csstudio.archive"/>
-      <plugin id="org.csstudio.archive.channelarchiver"/>
-      <plugin id="org.csstudio.archivereader"/>
-      <plugin id="org.csstudio.archivereader.channelarchiver"/>
-      <plugin id="org.csstudio.auth"/>
-      <plugin id="org.csstudio.auth.ui"/>
-      <plugin id="org.csstudio.common.product"/>
-      <plugin id="org.csstudio.csdata"/>
-      <plugin id="org.csstudio.data"/>
-      <plugin id="org.csstudio.diag.epics.pvtree"/>
-      <plugin id="org.csstudio.diag.probe"/>
-      <plugin id="org.csstudio.display.channelfinderviewer"/>
-      <plugin id="org.csstudio.display.pvtable"/>
-      <plugin id="org.csstudio.email"/>
-      <plugin id="org.csstudio.email.ui"/>
-      <plugin id="org.csstudio.logbook"/>
-      <plugin id="org.csstudio.logging"/>
-      <plugin id="org.csstudio.multiChannelViewer"/>
-      <plugin id="org.csstudio.openfile"/>
-      <plugin id="org.csstudio.opibuilder"/>
-      <plugin id="org.csstudio.opibuilder.adl2boy"/>
-      <plugin id="org.csstudio.opibuilder.examples"/>
-      <plugin id="org.csstudio.opibuilder.widgets"/>
-      <plugin id="org.csstudio.platform"/>
-      <plugin id="org.csstudio.platform.libs.dal"/>
-      <plugin id="org.csstudio.platform.libs.dal.epics"/>
-      <plugin id="org.csstudio.platform.libs.dal.ui"/>
-      <plugin id="org.csstudio.platform.libs.epics"/>
-      <plugin id="org.csstudio.platform.libs.epics.ui"/>
-      <plugin id="org.csstudio.platform.libs.glazedlists"/>
-      <plugin id="org.csstudio.platform.libs.guava"/>
-      <plugin id="org.csstudio.platform.libs.jdbc"/>
-      <plugin id="org.csstudio.platform.libs.jdom"/>
-      <plugin id="org.csstudio.platform.libs.jersey"/>
-      <plugin id="org.csstudio.platform.libs.jfreechart"/>
-      <plugin id="org.csstudio.platform.libs.jmock"/>
-      <plugin id="org.csstudio.platform.libs.jms"/>
-      <plugin id="org.csstudio.platform.libs.log4j"/>
-      <plugin id="org.csstudio.platform.libs.slf4j"/>
-      <plugin id="org.csstudio.platform.simpledal"/>
-      <plugin id="org.csstudio.platform.test" fragment="true"/>
-      <plugin id="org.csstudio.platform.ui"/>
-      <plugin id="org.csstudio.platform.utility.jms"/>
-      <plugin id="org.csstudio.platform.utility.rdb"/>
-<<<<<<< HEAD
-=======
-      <plugin id="org.csstudio.platform.workspace"/>
-      <plugin id="org.csstudio.remote"/>
->>>>>>> f6f8ea29
-      <plugin id="org.csstudio.startup"/>
-      <plugin id="org.csstudio.startuphelper"/>
-      <plugin id="org.csstudio.swt.chart"/>
-      <plugin id="org.csstudio.swt.widgets"/>
-      <plugin id="org.csstudio.swt.xygraph"/>
-      <plugin id="org.csstudio.testsuite"/>
-      <plugin id="org.csstudio.trends.databrowser2"/>
-      <plugin id="org.csstudio.trends.databrowser2.shell.fragment" fragment="true"/>
-      <plugin id="org.csstudio.ui.menu"/>
-      <plugin id="org.csstudio.ui.util"/>
-      <plugin id="org.csstudio.utility.adlParser"/>
-      <plugin id="org.csstudio.utility.channel"/>
-      <plugin id="org.csstudio.utility.channelfinder"/>
-      <plugin id="org.csstudio.utility.channelfinder.ui"/>
-      <plugin id="org.csstudio.utility.clock"/>
-      <plugin id="org.csstudio.utility.namespace.utility"/>
-      <plugin id="org.csstudio.utility.pv"/>
-      <plugin id="org.csstudio.utility.pv.epics"/>
-      <plugin id="org.csstudio.utility.pv.simu"/>
-      <plugin id="org.csstudio.utility.pv.ui"/>
-      <plugin id="org.csstudio.utility.pvmanager"/>
-      <plugin id="org.csstudio.utility.pvmanager.epics"/>
-      <plugin id="org.csstudio.utility.pvmanager.jfreechart.widgets"/>
-      <plugin id="org.csstudio.utility.pvmanager.sim"/>
-      <plugin id="org.csstudio.utility.pvmanager.ui"/>
-      <plugin id="org.csstudio.utility.pvmanager.widgets"/>
-      <plugin id="org.csstudio.utility.speech"/>
-      <plugin id="org.csstudio.workspace"/>
-      <plugin id="org.eclipse.compare"/>
-      <plugin id="org.eclipse.compare.core"/>
-      <plugin id="org.eclipse.core.commands"/>
-      <plugin id="org.eclipse.core.contenttype"/>
-      <plugin id="org.eclipse.core.databinding"/>
-      <plugin id="org.eclipse.core.databinding.observable"/>
-      <plugin id="org.eclipse.core.databinding.property"/>
-      <plugin id="org.eclipse.core.expressions"/>
-      <plugin id="org.eclipse.core.filebuffers"/>
-      <plugin id="org.eclipse.core.filesystem"/>
-      <plugin id="org.eclipse.core.filesystem.aix.ppc" fragment="true"/>
-      <plugin id="org.eclipse.core.filesystem.hpux.ia64_32" fragment="true"/>
-      <plugin id="org.eclipse.core.filesystem.linux.ppc" fragment="true"/>
-      <plugin id="org.eclipse.core.filesystem.linux.x86" fragment="true"/>
-      <plugin id="org.eclipse.core.filesystem.linux.x86_64" fragment="true"/>
-      <plugin id="org.eclipse.core.filesystem.macosx" fragment="true"/>
-      <plugin id="org.eclipse.core.filesystem.solaris.sparc" fragment="true"/>
-      <plugin id="org.eclipse.core.filesystem.win32.x86" fragment="true"/>
-      <plugin id="org.eclipse.core.filesystem.win32.x86_64" fragment="true"/>
-      <plugin id="org.eclipse.core.jobs"/>
-      <plugin id="org.eclipse.core.net"/>
-      <plugin id="org.eclipse.core.net.linux.x86" fragment="true"/>
-      <plugin id="org.eclipse.core.net.linux.x86_64" fragment="true"/>
-      <plugin id="org.eclipse.core.net.win32.x86" fragment="true"/>
-      <plugin id="org.eclipse.core.net.win32.x86_64" fragment="true"/>
-      <plugin id="org.eclipse.core.resources"/>
-      <plugin id="org.eclipse.core.resources.win32.x86" fragment="true"/>
-      <plugin id="org.eclipse.core.runtime"/>
-      <plugin id="org.eclipse.core.runtime.compatibility.registry" fragment="true"/>
-      <plugin id="org.eclipse.core.variables"/>
-      <plugin id="org.eclipse.draw2d"/>
-      <plugin id="org.eclipse.ecf"/>
-      <plugin id="org.eclipse.ecf.filetransfer"/>
-      <plugin id="org.eclipse.ecf.identity"/>
-      <plugin id="org.eclipse.ecf.provider.filetransfer"/>
-      <plugin id="org.eclipse.ecf.provider.filetransfer.ssl" fragment="true"/>
-      <plugin id="org.eclipse.ecf.ssl" fragment="true"/>
-      <plugin id="org.eclipse.equinox.app"/>
-      <plugin id="org.eclipse.equinox.common"/>
-      <plugin id="org.eclipse.equinox.frameworkadmin"/>
-      <plugin id="org.eclipse.equinox.frameworkadmin.equinox"/>
-      <plugin id="org.eclipse.equinox.http.registry"/>
-      <plugin id="org.eclipse.equinox.jsp.jasper"/>
-      <plugin id="org.eclipse.equinox.jsp.jasper.registry"/>
-      <plugin id="org.eclipse.equinox.p2.artifact.repository"/>
-      <plugin id="org.eclipse.equinox.p2.core"/>
-      <plugin id="org.eclipse.equinox.p2.director"/>
-      <plugin id="org.eclipse.equinox.p2.engine"/>
-      <plugin id="org.eclipse.equinox.p2.garbagecollector"/>
-      <plugin id="org.eclipse.equinox.p2.jarprocessor"/>
-      <plugin id="org.eclipse.equinox.p2.metadata"/>
-      <plugin id="org.eclipse.equinox.p2.metadata.repository"/>
-      <plugin id="org.eclipse.equinox.p2.operations"/>
-      <plugin id="org.eclipse.equinox.p2.repository"/>
-      <plugin id="org.eclipse.equinox.p2.ui"/>
-      <plugin id="org.eclipse.equinox.p2.ui.sdk"/>
-      <plugin id="org.eclipse.equinox.p2.ui.sdk.scheduler"/>
-      <plugin id="org.eclipse.equinox.p2.updatechecker"/>
-      <plugin id="org.eclipse.equinox.preferences"/>
-      <plugin id="org.eclipse.equinox.registry"/>
-      <plugin id="org.eclipse.equinox.security"/>
-      <plugin id="org.eclipse.equinox.security.macosx" fragment="true"/>
-      <plugin id="org.eclipse.equinox.security.ui"/>
-      <plugin id="org.eclipse.equinox.security.win32.x86" fragment="true"/>
-      <plugin id="org.eclipse.equinox.simpleconfigurator"/>
-      <plugin id="org.eclipse.equinox.simpleconfigurator.manipulator"/>
-      <plugin id="org.eclipse.gef"/>
-      <plugin id="org.eclipse.help"/>
-      <plugin id="org.eclipse.help.appserver"/>
-      <plugin id="org.eclipse.help.base"/>
-      <plugin id="org.eclipse.help.ui"/>
-      <plugin id="org.eclipse.help.webapp"/>
-      <plugin id="org.eclipse.jface"/>
-      <plugin id="org.eclipse.jface.databinding"/>
-      <plugin id="org.eclipse.jface.text"/>
-      <plugin id="org.eclipse.ltk.core.refactoring"/>
-      <plugin id="org.eclipse.ltk.ui.refactoring"/>
-      <plugin id="org.eclipse.osgi"/>
-      <plugin id="org.eclipse.osgi.services"/>
-      <plugin id="org.eclipse.osgi.util"/>
-      <plugin id="org.eclipse.swt"/>
-      <plugin id="org.eclipse.swt.carbon.macosx" fragment="true"/>
-      <plugin id="org.eclipse.swt.cocoa.macosx" fragment="true"/>
-      <plugin id="org.eclipse.swt.cocoa.macosx.x86_64" fragment="true"/>
-      <plugin id="org.eclipse.swt.gtk.linux.ppc" fragment="true"/>
-      <plugin id="org.eclipse.swt.gtk.linux.ppc64" fragment="true"/>
-      <plugin id="org.eclipse.swt.gtk.linux.s390" fragment="true"/>
-      <plugin id="org.eclipse.swt.gtk.linux.s390x" fragment="true"/>
-      <plugin id="org.eclipse.swt.gtk.linux.x86" fragment="true"/>
-      <plugin id="org.eclipse.swt.gtk.linux.x86_64" fragment="true"/>
-      <plugin id="org.eclipse.swt.gtk.solaris.sparc" fragment="true"/>
-      <plugin id="org.eclipse.swt.gtk.solaris.x86" fragment="true"/>
-      <plugin id="org.eclipse.swt.motif.aix.ppc" fragment="true"/>
-      <plugin id="org.eclipse.swt.motif.hpux.ia64_32" fragment="true"/>
-      <plugin id="org.eclipse.swt.motif.linux.x86" fragment="true"/>
-      <plugin id="org.eclipse.swt.motif.solaris.sparc" fragment="true"/>
-      <plugin id="org.eclipse.swt.photon.qnx.x86" fragment="true"/>
-      <plugin id="org.eclipse.swt.win32.win32.x86" fragment="true"/>
-      <plugin id="org.eclipse.swt.win32.win32.x86_64" fragment="true"/>
-      <plugin id="org.eclipse.team.core"/>
-      <plugin id="org.eclipse.team.ui"/>
-      <plugin id="org.eclipse.text"/>
-      <plugin id="org.eclipse.ui"/>
-      <plugin id="org.eclipse.ui.browser"/>
-      <plugin id="org.eclipse.ui.carbon" fragment="true"/>
-      <plugin id="org.eclipse.ui.cheatsheets"/>
-      <plugin id="org.eclipse.ui.cocoa" fragment="true"/>
-      <plugin id="org.eclipse.ui.console"/>
-      <plugin id="org.eclipse.ui.editors"/>
-      <plugin id="org.eclipse.ui.forms"/>
-      <plugin id="org.eclipse.ui.ide"/>
-      <plugin id="org.eclipse.ui.intro"/>
-      <plugin id="org.eclipse.ui.intro.universal"/>
-      <plugin id="org.eclipse.ui.navigator"/>
-      <plugin id="org.eclipse.ui.navigator.resources"/>
-      <plugin id="org.eclipse.ui.views"/>
-      <plugin id="org.eclipse.ui.views.properties.tabbed"/>
-      <plugin id="org.eclipse.ui.win32" fragment="true"/>
-      <plugin id="org.eclipse.ui.workbench"/>
-      <plugin id="org.eclipse.ui.workbench.texteditor"/>
-      <plugin id="org.eclipse.update.configurator"/>
-      <plugin id="org.eclipse.update.core"/>
-      <plugin id="org.eclipse.update.core.linux" fragment="true"/>
-      <plugin id="org.eclipse.update.core.win32" fragment="true"/>
-      <plugin id="org.eclipse.update.ui"/>
-      <plugin id="org.hamcrest.core"/>
-      <plugin id="org.junit"/>
-      <plugin id="org.junit4"/>
-      <plugin id="org.sat4j.core"/>
-      <plugin id="org.sat4j.pb"/>
-   </plugins>
-
-
-</product>
+<?xml version="1.0" encoding="UTF-8"?>
+<?pde version="3.5"?>
+
+<product name="common product" id="org.csstudio.common.product.product" application="org.csstudio.common.product.application" useFeatures="false" includeLaunchers="true">
+
+   <configIni use="default">
+   </configIni>
+
+   <launcherArgs>
+      <vmArgsMac>-XstartOnFirstThread -Dorg.eclipse.swt.internal.carbon.smallFonts</vmArgsMac>
+   </launcherArgs>
+
+   <launcher name="css-common">
+      <solaris/>
+      <win useIco="false">
+         <bmp/>
+      </win>
+   </launcher>
+
+   <vm>
+   </vm>
+
+   <plugins>
+      <plugin id="com.ibm.icu"/>
+      <plugin id="javax.annotation"/>
+      <plugin id="javax.servlet"/>
+      <plugin id="javax.servlet.jsp"/>
+      <plugin id="org.apache.commons.el"/>
+      <plugin id="org.apache.commons.logging"/>
+      <plugin id="org.apache.jasper"/>
+      <plugin id="org.apache.lucene"/>
+      <plugin id="org.apache.lucene.analysis"/>
+      <plugin id="org.csstudio.alarm.beast"/>
+      <plugin id="org.csstudio.alarm.beast.annunciator"/>
+      <plugin id="org.csstudio.alarm.beast.configtool"/>
+      <plugin id="org.csstudio.alarm.beast.msghist"/>
+      <plugin id="org.csstudio.alarm.beast.server"/>
+      <plugin id="org.csstudio.alarm.beast.ui"/>
+      <plugin id="org.csstudio.alarm.beast.ui.alarmtable"/>
+      <plugin id="org.csstudio.alarm.beast.ui.alarmtree"/>
+      <plugin id="org.csstudio.apputil"/>
+      <plugin id="org.csstudio.apputil.ui"/>
+      <plugin id="org.csstudio.archive"/>
+      <plugin id="org.csstudio.archive.channelarchiver"/>
+      <plugin id="org.csstudio.archivereader"/>
+      <plugin id="org.csstudio.archivereader.channelarchiver"/>
+      <plugin id="org.csstudio.auth"/>
+      <plugin id="org.csstudio.auth.ui"/>
+      <plugin id="org.csstudio.common.product"/>
+      <plugin id="org.csstudio.csdata"/>
+      <plugin id="org.csstudio.data"/>
+      <plugin id="org.csstudio.diag.epics.pvtree"/>
+      <plugin id="org.csstudio.diag.probe"/>
+      <plugin id="org.csstudio.display.channelfinderviewer"/>
+      <plugin id="org.csstudio.display.pvtable"/>
+      <plugin id="org.csstudio.email"/>
+      <plugin id="org.csstudio.email.ui"/>
+      <plugin id="org.csstudio.logbook"/>
+      <plugin id="org.csstudio.logging"/>
+      <plugin id="org.csstudio.multiChannelViewer"/>
+      <plugin id="org.csstudio.openfile"/>
+      <plugin id="org.csstudio.opibuilder"/>
+      <plugin id="org.csstudio.opibuilder.adl2boy"/>
+      <plugin id="org.csstudio.opibuilder.examples"/>
+      <plugin id="org.csstudio.opibuilder.widgets"/>
+      <plugin id="org.csstudio.platform"/>
+      <plugin id="org.csstudio.platform.libs.dal"/>
+      <plugin id="org.csstudio.platform.libs.dal.epics"/>
+      <plugin id="org.csstudio.platform.libs.dal.ui"/>
+      <plugin id="org.csstudio.platform.libs.epics"/>
+      <plugin id="org.csstudio.platform.libs.epics.ui"/>
+      <plugin id="org.csstudio.platform.libs.glazedlists"/>
+      <plugin id="org.csstudio.platform.libs.guava"/>
+      <plugin id="org.csstudio.platform.libs.jdbc"/>
+      <plugin id="org.csstudio.platform.libs.jdom"/>
+      <plugin id="org.csstudio.platform.libs.jersey"/>
+      <plugin id="org.csstudio.platform.libs.jfreechart"/>
+      <plugin id="org.csstudio.platform.libs.jmock"/>
+      <plugin id="org.csstudio.platform.libs.jms"/>
+      <plugin id="org.csstudio.platform.libs.log4j"/>
+      <plugin id="org.csstudio.platform.libs.slf4j"/>
+      <plugin id="org.csstudio.platform.simpledal"/>
+      <plugin id="org.csstudio.platform.test" fragment="true"/>
+      <plugin id="org.csstudio.platform.ui"/>
+      <plugin id="org.csstudio.platform.utility.jms"/>
+      <plugin id="org.csstudio.platform.utility.rdb"/>
+      <plugin id="org.csstudio.remote"/>
+      <plugin id="org.csstudio.startup"/>
+      <plugin id="org.csstudio.startuphelper"/>
+      <plugin id="org.csstudio.swt.chart"/>
+      <plugin id="org.csstudio.swt.widgets"/>
+      <plugin id="org.csstudio.swt.xygraph"/>
+      <plugin id="org.csstudio.testsuite"/>
+      <plugin id="org.csstudio.trends.databrowser2"/>
+      <plugin id="org.csstudio.trends.databrowser2.shell.fragment" fragment="true"/>
+      <plugin id="org.csstudio.ui.menu"/>
+      <plugin id="org.csstudio.ui.util"/>
+      <plugin id="org.csstudio.utility.adlParser"/>
+      <plugin id="org.csstudio.utility.channel"/>
+      <plugin id="org.csstudio.utility.channelfinder"/>
+      <plugin id="org.csstudio.utility.channelfinder.ui"/>
+      <plugin id="org.csstudio.utility.clock"/>
+      <plugin id="org.csstudio.utility.namespace.utility"/>
+      <plugin id="org.csstudio.utility.pv"/>
+      <plugin id="org.csstudio.utility.pv.epics"/>
+      <plugin id="org.csstudio.utility.pv.simu"/>
+      <plugin id="org.csstudio.utility.pv.ui"/>
+      <plugin id="org.csstudio.utility.pvmanager"/>
+      <plugin id="org.csstudio.utility.pvmanager.epics"/>
+      <plugin id="org.csstudio.utility.pvmanager.jfreechart.widgets"/>
+      <plugin id="org.csstudio.utility.pvmanager.sim"/>
+      <plugin id="org.csstudio.utility.pvmanager.ui"/>
+      <plugin id="org.csstudio.utility.pvmanager.widgets"/>
+      <plugin id="org.csstudio.utility.speech"/>
+      <plugin id="org.csstudio.workspace"/>
+      <plugin id="org.eclipse.compare"/>
+      <plugin id="org.eclipse.compare.core"/>
+      <plugin id="org.eclipse.core.commands"/>
+      <plugin id="org.eclipse.core.contenttype"/>
+      <plugin id="org.eclipse.core.databinding"/>
+      <plugin id="org.eclipse.core.databinding.observable"/>
+      <plugin id="org.eclipse.core.databinding.property"/>
+      <plugin id="org.eclipse.core.expressions"/>
+      <plugin id="org.eclipse.core.filebuffers"/>
+      <plugin id="org.eclipse.core.filesystem"/>
+      <plugin id="org.eclipse.core.filesystem.aix.ppc" fragment="true"/>
+      <plugin id="org.eclipse.core.filesystem.hpux.ia64_32" fragment="true"/>
+      <plugin id="org.eclipse.core.filesystem.linux.ppc" fragment="true"/>
+      <plugin id="org.eclipse.core.filesystem.linux.x86" fragment="true"/>
+      <plugin id="org.eclipse.core.filesystem.linux.x86_64" fragment="true"/>
+      <plugin id="org.eclipse.core.filesystem.macosx" fragment="true"/>
+      <plugin id="org.eclipse.core.filesystem.solaris.sparc" fragment="true"/>
+      <plugin id="org.eclipse.core.filesystem.win32.x86" fragment="true"/>
+      <plugin id="org.eclipse.core.filesystem.win32.x86_64" fragment="true"/>
+      <plugin id="org.eclipse.core.jobs"/>
+      <plugin id="org.eclipse.core.net"/>
+      <plugin id="org.eclipse.core.net.linux.x86" fragment="true"/>
+      <plugin id="org.eclipse.core.net.linux.x86_64" fragment="true"/>
+      <plugin id="org.eclipse.core.net.win32.x86" fragment="true"/>
+      <plugin id="org.eclipse.core.net.win32.x86_64" fragment="true"/>
+      <plugin id="org.eclipse.core.resources"/>
+      <plugin id="org.eclipse.core.resources.win32.x86" fragment="true"/>
+      <plugin id="org.eclipse.core.runtime"/>
+      <plugin id="org.eclipse.core.runtime.compatibility.registry" fragment="true"/>
+      <plugin id="org.eclipse.core.variables"/>
+      <plugin id="org.eclipse.draw2d"/>
+      <plugin id="org.eclipse.ecf"/>
+      <plugin id="org.eclipse.ecf.filetransfer"/>
+      <plugin id="org.eclipse.ecf.identity"/>
+      <plugin id="org.eclipse.ecf.provider.filetransfer"/>
+      <plugin id="org.eclipse.ecf.provider.filetransfer.ssl" fragment="true"/>
+      <plugin id="org.eclipse.ecf.ssl" fragment="true"/>
+      <plugin id="org.eclipse.equinox.app"/>
+      <plugin id="org.eclipse.equinox.common"/>
+      <plugin id="org.eclipse.equinox.frameworkadmin"/>
+      <plugin id="org.eclipse.equinox.frameworkadmin.equinox"/>
+      <plugin id="org.eclipse.equinox.http.registry"/>
+      <plugin id="org.eclipse.equinox.jsp.jasper"/>
+      <plugin id="org.eclipse.equinox.jsp.jasper.registry"/>
+      <plugin id="org.eclipse.equinox.p2.artifact.repository"/>
+      <plugin id="org.eclipse.equinox.p2.core"/>
+      <plugin id="org.eclipse.equinox.p2.director"/>
+      <plugin id="org.eclipse.equinox.p2.engine"/>
+      <plugin id="org.eclipse.equinox.p2.garbagecollector"/>
+      <plugin id="org.eclipse.equinox.p2.jarprocessor"/>
+      <plugin id="org.eclipse.equinox.p2.metadata"/>
+      <plugin id="org.eclipse.equinox.p2.metadata.repository"/>
+      <plugin id="org.eclipse.equinox.p2.operations"/>
+      <plugin id="org.eclipse.equinox.p2.repository"/>
+      <plugin id="org.eclipse.equinox.p2.ui"/>
+      <plugin id="org.eclipse.equinox.p2.ui.sdk"/>
+      <plugin id="org.eclipse.equinox.p2.ui.sdk.scheduler"/>
+      <plugin id="org.eclipse.equinox.p2.updatechecker"/>
+      <plugin id="org.eclipse.equinox.preferences"/>
+      <plugin id="org.eclipse.equinox.registry"/>
+      <plugin id="org.eclipse.equinox.security"/>
+      <plugin id="org.eclipse.equinox.security.macosx" fragment="true"/>
+      <plugin id="org.eclipse.equinox.security.ui"/>
+      <plugin id="org.eclipse.equinox.security.win32.x86" fragment="true"/>
+      <plugin id="org.eclipse.equinox.simpleconfigurator"/>
+      <plugin id="org.eclipse.equinox.simpleconfigurator.manipulator"/>
+      <plugin id="org.eclipse.gef"/>
+      <plugin id="org.eclipse.help"/>
+      <plugin id="org.eclipse.help.appserver"/>
+      <plugin id="org.eclipse.help.base"/>
+      <plugin id="org.eclipse.help.ui"/>
+      <plugin id="org.eclipse.help.webapp"/>
+      <plugin id="org.eclipse.jface"/>
+      <plugin id="org.eclipse.jface.databinding"/>
+      <plugin id="org.eclipse.jface.text"/>
+      <plugin id="org.eclipse.ltk.core.refactoring"/>
+      <plugin id="org.eclipse.ltk.ui.refactoring"/>
+      <plugin id="org.eclipse.osgi"/>
+      <plugin id="org.eclipse.osgi.services"/>
+      <plugin id="org.eclipse.osgi.util"/>
+      <plugin id="org.eclipse.swt"/>
+      <plugin id="org.eclipse.swt.carbon.macosx" fragment="true"/>
+      <plugin id="org.eclipse.swt.cocoa.macosx" fragment="true"/>
+      <plugin id="org.eclipse.swt.cocoa.macosx.x86_64" fragment="true"/>
+      <plugin id="org.eclipse.swt.gtk.linux.ppc" fragment="true"/>
+      <plugin id="org.eclipse.swt.gtk.linux.ppc64" fragment="true"/>
+      <plugin id="org.eclipse.swt.gtk.linux.s390" fragment="true"/>
+      <plugin id="org.eclipse.swt.gtk.linux.s390x" fragment="true"/>
+      <plugin id="org.eclipse.swt.gtk.linux.x86" fragment="true"/>
+      <plugin id="org.eclipse.swt.gtk.linux.x86_64" fragment="true"/>
+      <plugin id="org.eclipse.swt.gtk.solaris.sparc" fragment="true"/>
+      <plugin id="org.eclipse.swt.gtk.solaris.x86" fragment="true"/>
+      <plugin id="org.eclipse.swt.motif.aix.ppc" fragment="true"/>
+      <plugin id="org.eclipse.swt.motif.hpux.ia64_32" fragment="true"/>
+      <plugin id="org.eclipse.swt.motif.linux.x86" fragment="true"/>
+      <plugin id="org.eclipse.swt.motif.solaris.sparc" fragment="true"/>
+      <plugin id="org.eclipse.swt.photon.qnx.x86" fragment="true"/>
+      <plugin id="org.eclipse.swt.win32.win32.x86" fragment="true"/>
+      <plugin id="org.eclipse.swt.win32.win32.x86_64" fragment="true"/>
+      <plugin id="org.eclipse.team.core"/>
+      <plugin id="org.eclipse.team.ui"/>
+      <plugin id="org.eclipse.text"/>
+      <plugin id="org.eclipse.ui"/>
+      <plugin id="org.eclipse.ui.browser"/>
+      <plugin id="org.eclipse.ui.carbon" fragment="true"/>
+      <plugin id="org.eclipse.ui.cheatsheets"/>
+      <plugin id="org.eclipse.ui.cocoa" fragment="true"/>
+      <plugin id="org.eclipse.ui.console"/>
+      <plugin id="org.eclipse.ui.editors"/>
+      <plugin id="org.eclipse.ui.forms"/>
+      <plugin id="org.eclipse.ui.ide"/>
+      <plugin id="org.eclipse.ui.intro"/>
+      <plugin id="org.eclipse.ui.intro.universal"/>
+      <plugin id="org.eclipse.ui.navigator"/>
+      <plugin id="org.eclipse.ui.navigator.resources"/>
+      <plugin id="org.eclipse.ui.views"/>
+      <plugin id="org.eclipse.ui.views.properties.tabbed"/>
+      <plugin id="org.eclipse.ui.win32" fragment="true"/>
+      <plugin id="org.eclipse.ui.workbench"/>
+      <plugin id="org.eclipse.ui.workbench.texteditor"/>
+      <plugin id="org.eclipse.update.configurator"/>
+      <plugin id="org.eclipse.update.core"/>
+      <plugin id="org.eclipse.update.core.linux" fragment="true"/>
+      <plugin id="org.eclipse.update.core.win32" fragment="true"/>
+      <plugin id="org.eclipse.update.ui"/>
+      <plugin id="org.hamcrest.core"/>
+      <plugin id="org.junit"/>
+      <plugin id="org.junit4"/>
+      <plugin id="org.sat4j.core"/>
+      <plugin id="org.sat4j.pb"/>
+   </plugins>
+
+
+</product>