--- conflicted
+++ resolved
@@ -208,14 +208,7 @@
 compilerArg=-g
 
 # Default value for the version of the source code. This value is used when compiling plug-ins that do not set the Bundle-RequiredExecutionEnvironment or set javacSource in build.properties
-<<<<<<< HEAD
-javacSource=1.6
-
-# Default value for the version of the byte code targeted. This value is used when compiling plug-ins that do not set the Bundle-RequiredExecutionEnvironment or set javacTarget in build.properties.
-javacTarget=1.6
-=======
 javacSource=1.7
 
 # Default value for the version of the byte code targeted. This value is used when compiling plug-ins that do not set the Bundle-RequiredExecutionEnvironment or set javacTarget in build.properties.
 javacTarget=1.7
->>>>>>> 7d1cc9fb
