<?xml version="1.0" encoding="UTF-8"?>
<feature
      id="org.csstudio.sns.feature.core"
      label="Core CSS Components"
<<<<<<< HEAD
      version="3.0.1.qualifier"
=======
      version="3.0.0.qualifier"
>>>>>>> 3423aca8
      provider-name="Kay Kasemir &lt;kasemirk@ornl.gov&gt; - SNS"
      plugin="org.csstudio.sns.product">

   <description>
      Core CSS components used by many applications: EPICS Channel Access, ...
   </description>

   <copyright>
      Copyright (c) 2007, 2010 Oak Ridge National Laboratory,
OAK RIDGE, TN, USA.
   </copyright>

   <license url="http://www.eclipse.org/legal/epl-v10.html">
      You must accept this license agreement in order to install and
use this
software.
THIS SOFTWARE IS PROVIDED UNDER THIS LICENSE ON AN &quot;../AS IS&quot;
BASIS. 
WITHOUT WARRANTY OF ANY KIND, EXPRESSED OR IMPLIED, INCLUDING
BUT NOT LIMITED TO THE WARRANTIES OF MERCHANTABILITY, FITNESS
FOR PARTICULAR PURPOSE AND NON-INFRINGEMENT.
For details, see http://www.eclipse.org/legal/epl-v10.html
   </license>

   <url>
      <update label="SNS CSS Update Site" url="http://ics-web.sns.ornl.gov/css/updates/"/>
   </url>

   <requires>
      <import plugin="org.eclipse.core.runtime" version="3.6.0" match="greaterOrEqual"/>
      <import plugin="org.csstudio.data" version="1.0.0" match="greaterOrEqual"/>
      <import plugin="org.junit4"/>
      <import plugin="org.csstudio.utility.pv" version="3.0.0" match="greaterOrEqual"/>
      <import plugin="org.csstudio.platform.libs.epics" version="1.1.2" match="greaterOrEqual"/>
      <import plugin="org.eclipse.ui"/>
      <import plugin="org.eclipse.help"/>
      <import plugin="org.eclipse.help.appserver"/>
      <import plugin="org.eclipse.help.base"/>
      <import plugin="org.eclipse.help.ui"/>
      <import plugin="org.eclipse.help.webapp"/>
      <import plugin="org.csstudio.platform.libs.jdbc" version="1.2.0" match="greaterOrEqual"/>
      <import plugin="org.eclipse.equinox.security"/>
      <import plugin="org.eclipse.ui.ide" version="3.6.0" match="greaterOrEqual"/>
      <import plugin="org.eclipse.core.filesystem" version="1.3.0" match="greaterOrEqual"/>
      <import plugin="org.eclipse.core.resources"/>
      <import plugin="org.csstudio.openfile" version="3.0.0" match="greaterOrEqual"/>
      <import plugin="org.csstudio.logbook" version="1.1.0" match="greaterOrEqual"/>
      <import plugin="org.csstudio.apputil.ui" version="1.1.7" match="greaterOrEqual"/>
      <import plugin="org.eclipse.core.runtime" version="3.5.0" match="greaterOrEqual"/>
      <import plugin="org.eclipse.jface" version="3.5.0" match="greaterOrEqual"/>
      <import plugin="org.eclipse.help" version="3.4.1" match="greaterOrEqual"/>
      <import plugin="org.eclipse.ui.workbench" version="3.5.0" match="greaterOrEqual"/>
      <import plugin="org.csstudio.email" version="1.0.0" match="greaterOrEqual"/>
<<<<<<< HEAD
      <import plugin="org.csstudio.java" version="3.0.0" match="greaterOrEqual"/>
      <import plugin="org.eclipse.equinox.security" version="1.0.0" match="greaterOrEqual"/>
=======
      <import plugin="org.eclipse.equinox.security" version="1.0.0" match="greaterOrEqual"/>
      <import plugin="org.csstudio.java" version="3.0.0" match="greaterOrEqual"/>
>>>>>>> 3423aca8
      <import plugin="org.csstudio.apputil" version="3.0.0" match="greaterOrEqual"/>
      <import plugin="org.junit4" version="4.8.1" match="greaterOrEqual"/>
      <import plugin="org.eclipse.osgi" version="3.6.0" match="greaterOrEqual"/>
      <import plugin="org.csstudio.platform.libs.jms" version="1.1.1" match="greaterOrEqual"/>
      <import plugin="org.eclipse.equinox.preferences" version="3.3.0" match="greaterOrEqual"/>
      <import plugin="org.eclipse.jface" version="3.6.0" match="greaterOrEqual"/>
      <import plugin="org.eclipse.ui.workbench" version="3.6.0" match="greaterOrEqual"/>
      <import plugin="org.eclipse.ui.console" version="3.5.0" match="greaterOrEqual"/>
      <import plugin="org.csstudio.logging" version="0.0.1" match="greaterOrEqual"/>
      <import plugin="org.eclipse.equinox.security" version="1.0.200" match="greaterOrEqual"/>
      <import plugin="org.csstudio.workspace" version="1.1.0" match="greaterOrEqual"/>
      <import plugin="org.junit"/>
      <import plugin="org.eclipse.core.resources" version="3.6.0" match="greaterOrEqual"/>
      <import plugin="org.eclipse.ui" version="3.6.0" match="greaterOrEqual"/>
      <import plugin="org.csstudio.csdata" version="3.0.0" match="greaterOrEqual"/>
      <import plugin="org.csstudio.ui.util" version="3.0.0" match="greaterOrEqual"/>
      <import plugin="org.csstudio.ui.menu" version="3.0.0" match="greaterOrEqual"/>
<<<<<<< HEAD
      <import plugin="org.csstudio.workspace" version="3.0.0" match="greaterOrEqual"/>
      <import plugin="org.csstudio.auth" version="1.0.0" match="greaterOrEqual"/>
      <import plugin="org.csstudio.startup" version="3.0.0" match="greaterOrEqual"/>
      <import plugin="org.csstudio.auth" version="3.0.0" match="greaterOrEqual"/>
      <import plugin="org.csstudio.auth.ui" version="3.0.0" match="greaterOrEqual"/>
      <import plugin="org.csstudio.logging" version="3.0.0" match="greaterOrEqual"/>
      <import plugin="org.csstudio.logging.ui" version="3.0.0" match="greaterOrEqual"/>
      <import plugin="org.csstudio.ui.menu.app" version="3.0.0" match="greaterOrEqual"/>
      <import plugin="org.csstudio.apputil" version="3.0.1" match="greaterOrEqual"/>
      <import plugin="org.eclipse.help" version="3.5.0" match="greaterOrEqual"/>
=======
      <import plugin="org.csstudio.auth" version="1.0.0" match="greaterOrEqual"/>
>>>>>>> 3423aca8
   </requires>

   <plugin
         id="org.csstudio.utility.pv"
         download-size="0"
         install-size="0"
         version="0.0.0"
         unpack="false"/>

   <plugin
         id="org.csstudio.utility.pv.epics"
         download-size="0"
         install-size="0"
         version="0.0.0"
         unpack="false"/>

   <plugin
         id="org.csstudio.platform.libs.epics"
         download-size="0"
         install-size="0"
         version="0.0.0"/>

   <plugin
         id="org.csstudio.platform.libs.epics.ui"
         download-size="0"
         install-size="0"
         version="0.0.0"
         unpack="false"/>

   <plugin
         id="org.csstudio.platform.libs.jms"
         download-size="0"
         install-size="0"
         version="0.0.0"
         unpack="false"/>

   <plugin
         id="org.csstudio.utility.sysmon"
         download-size="0"
         install-size="0"
         version="0.0.0"
         unpack="false"/>

   <plugin
         id="org.csstudio.workspace"
         download-size="0"
         install-size="0"
         version="0.0.0"
         unpack="false"/>

   <plugin
         id="org.csstudio.logbook"
         download-size="0"
         install-size="0"
         version="0.0.0"
         unpack="false"/>

   <plugin
         id="org.csstudio.platform.libs.jdbc"
         download-size="0"
         install-size="0"
         version="0.0.0"
         unpack="false"/>

   <plugin
         id="org.csstudio.platform.utility.rdb"
         download-size="0"
         install-size="0"
         version="0.0.0"
         unpack="false"/>

   <plugin
         id="org.csstudio.platform.utility.jms"
         download-size="0"
         install-size="0"
         version="0.0.0"
         unpack="false"/>

   <plugin
         id="org.csstudio.sns.passwordprovider"
         download-size="0"
         install-size="0"
         version="0.0.0"
         unpack="false"/>

   <plugin
         id="org.csstudio.startup"
         download-size="0"
         install-size="0"
         version="0.0.0"
         unpack="false"/>

   <plugin
         id="org.csstudio.utility.pv.simu"
         download-size="0"
         install-size="0"
         version="0.0.0"
         unpack="false"/>

   <plugin
         id="org.csstudio.logbook.ui"
         download-size="0"
         install-size="0"
         version="0.0.0"
         unpack="false"/>

   <plugin
         id="org.csstudio.email"
         download-size="0"
         install-size="0"
         version="0.0.0"
         unpack="false"/>

   <plugin
         id="org.csstudio.email.ui"
         download-size="0"
         install-size="0"
         version="0.0.0"
         unpack="false"/>

   <plugin
         id="org.csstudio.apputil"
         download-size="0"
         install-size="0"
         version="0.0.0"
         unpack="false"/>

   <plugin
         id="org.csstudio.apputil.ui"
         download-size="0"
         install-size="0"
         version="0.0.0"
         unpack="false"/>

   <plugin
         id="org.csstudio.logging"
         download-size="0"
         install-size="0"
         version="0.0.0"
         unpack="false"/>

   <plugin
         id="org.csstudio.logging.ui"
         download-size="0"
         install-size="0"
         version="0.0.0"
         unpack="false"/>

   <plugin
         id="org.csstudio.utility.pvmanager.ui"
         download-size="0"
         install-size="0"
         version="0.0.0"
         unpack="false"/>

   <plugin
         id="org.csstudio.data"
         download-size="0"
         install-size="0"
         version="0.0.0"
         unpack="false"/>

   <plugin
         id="org.csstudio.auth"
         download-size="0"
         install-size="0"
         version="0.0.0"
         unpack="false"/>

   <plugin
         id="org.csstudio.openfile"
         download-size="0"
         install-size="0"
         version="0.0.0"
         unpack="false"/>

   <plugin
         id="org.csstudio.csdata"
         download-size="0"
         install-size="0"
         version="0.0.0"
         unpack="false"/>

   <plugin
         id="org.csstudio.ui.util"
         download-size="0"
         install-size="0"
         version="0.0.0"
         unpack="false"/>

   <plugin
         id="org.csstudio.csdata.clipboard"
         download-size="0"
         install-size="0"
         version="0.0.0"
         unpack="false"/>

   <plugin
         id="org.csstudio.utility.pvmanager"
         download-size="0"
         install-size="0"
         version="0.0.0"
         unpack="false"/>

   <plugin
         id="org.csstudio.java"
         download-size="0"
         install-size="0"
         version="0.0.0"
         unpack="false"/>

   <plugin
         id="org.csstudio.ui.preferences"
         download-size="0"
         install-size="0"
         version="0.0.0"
         unpack="false"/>

   <plugin
<<<<<<< HEAD
         id="org.csstudio.platform.libs.jdom"
         download-size="0"
         install-size="0"
         version="0.0.0"
         unpack="false"/>

   <plugin
=======
>>>>>>> 3423aca8
         id="org.csstudio.ui.menu.web"
         download-size="0"
         install-size="0"
         version="0.0.0"
         unpack="false"/>

   <plugin
         id="org.csstudio.ui.menu"
         download-size="0"
         install-size="0"
         version="0.0.0"
         unpack="false"/>

   <plugin
         id="org.csstudio.ui.menu.app"
         download-size="0"
         install-size="0"
         version="0.0.0"
         unpack="false"/>

   <plugin
         id="org.csstudio.auth.ui"
         download-size="0"
         install-size="0"
         version="0.0.0"
         unpack="false"/>

   <plugin
         id="org.csstudio.ui.help"
         download-size="0"
         install-size="0"
         version="0.0.0"
         unpack="false"/>

   <plugin
<<<<<<< HEAD
         id="org.csstudio.utility.product"
         download-size="0"
         install-size="0"
         version="0.0.0"
         unpack="false"/>

   <plugin
         id="org.csstudio.navigator.applaunch"
         download-size="0"
         install-size="0"
         version="0.0.0"
         unpack="false"/>

   <plugin
         id="org.csstudio.ui.menu.pvscript"
=======
         id="org.jdom"
>>>>>>> 3423aca8
         download-size="0"
         install-size="0"
         version="0.0.0"
         unpack="false"/>

</feature>
<|MERGE_RESOLUTION|>--- conflicted
+++ resolved
@@ -1,389 +1,369 @@
-<?xml version="1.0" encoding="UTF-8"?>
-<feature
-      id="org.csstudio.sns.feature.core"
-      label="Core CSS Components"
-<<<<<<< HEAD
-      version="3.0.1.qualifier"
-=======
-      version="3.0.0.qualifier"
->>>>>>> 3423aca8
-      provider-name="Kay Kasemir &lt;kasemirk@ornl.gov&gt; - SNS"
-      plugin="org.csstudio.sns.product">
-
-   <description>
-      Core CSS components used by many applications: EPICS Channel Access, ...
-   </description>
-
-   <copyright>
-      Copyright (c) 2007, 2010 Oak Ridge National Laboratory,
-OAK RIDGE, TN, USA.
-   </copyright>
-
-   <license url="http://www.eclipse.org/legal/epl-v10.html">
-      You must accept this license agreement in order to install and
-use this
-software.
-THIS SOFTWARE IS PROVIDED UNDER THIS LICENSE ON AN &quot;../AS IS&quot;
-BASIS. 
-WITHOUT WARRANTY OF ANY KIND, EXPRESSED OR IMPLIED, INCLUDING
-BUT NOT LIMITED TO THE WARRANTIES OF MERCHANTABILITY, FITNESS
-FOR PARTICULAR PURPOSE AND NON-INFRINGEMENT.
-For details, see http://www.eclipse.org/legal/epl-v10.html
-   </license>
-
-   <url>
-      <update label="SNS CSS Update Site" url="http://ics-web.sns.ornl.gov/css/updates/"/>
-   </url>
-
-   <requires>
-      <import plugin="org.eclipse.core.runtime" version="3.6.0" match="greaterOrEqual"/>
-      <import plugin="org.csstudio.data" version="1.0.0" match="greaterOrEqual"/>
-      <import plugin="org.junit4"/>
-      <import plugin="org.csstudio.utility.pv" version="3.0.0" match="greaterOrEqual"/>
-      <import plugin="org.csstudio.platform.libs.epics" version="1.1.2" match="greaterOrEqual"/>
-      <import plugin="org.eclipse.ui"/>
-      <import plugin="org.eclipse.help"/>
-      <import plugin="org.eclipse.help.appserver"/>
-      <import plugin="org.eclipse.help.base"/>
-      <import plugin="org.eclipse.help.ui"/>
-      <import plugin="org.eclipse.help.webapp"/>
-      <import plugin="org.csstudio.platform.libs.jdbc" version="1.2.0" match="greaterOrEqual"/>
-      <import plugin="org.eclipse.equinox.security"/>
-      <import plugin="org.eclipse.ui.ide" version="3.6.0" match="greaterOrEqual"/>
-      <import plugin="org.eclipse.core.filesystem" version="1.3.0" match="greaterOrEqual"/>
-      <import plugin="org.eclipse.core.resources"/>
-      <import plugin="org.csstudio.openfile" version="3.0.0" match="greaterOrEqual"/>
-      <import plugin="org.csstudio.logbook" version="1.1.0" match="greaterOrEqual"/>
-      <import plugin="org.csstudio.apputil.ui" version="1.1.7" match="greaterOrEqual"/>
-      <import plugin="org.eclipse.core.runtime" version="3.5.0" match="greaterOrEqual"/>
-      <import plugin="org.eclipse.jface" version="3.5.0" match="greaterOrEqual"/>
-      <import plugin="org.eclipse.help" version="3.4.1" match="greaterOrEqual"/>
-      <import plugin="org.eclipse.ui.workbench" version="3.5.0" match="greaterOrEqual"/>
-      <import plugin="org.csstudio.email" version="1.0.0" match="greaterOrEqual"/>
-<<<<<<< HEAD
-      <import plugin="org.csstudio.java" version="3.0.0" match="greaterOrEqual"/>
-      <import plugin="org.eclipse.equinox.security" version="1.0.0" match="greaterOrEqual"/>
-=======
-      <import plugin="org.eclipse.equinox.security" version="1.0.0" match="greaterOrEqual"/>
-      <import plugin="org.csstudio.java" version="3.0.0" match="greaterOrEqual"/>
->>>>>>> 3423aca8
-      <import plugin="org.csstudio.apputil" version="3.0.0" match="greaterOrEqual"/>
-      <import plugin="org.junit4" version="4.8.1" match="greaterOrEqual"/>
-      <import plugin="org.eclipse.osgi" version="3.6.0" match="greaterOrEqual"/>
-      <import plugin="org.csstudio.platform.libs.jms" version="1.1.1" match="greaterOrEqual"/>
-      <import plugin="org.eclipse.equinox.preferences" version="3.3.0" match="greaterOrEqual"/>
-      <import plugin="org.eclipse.jface" version="3.6.0" match="greaterOrEqual"/>
-      <import plugin="org.eclipse.ui.workbench" version="3.6.0" match="greaterOrEqual"/>
-      <import plugin="org.eclipse.ui.console" version="3.5.0" match="greaterOrEqual"/>
-      <import plugin="org.csstudio.logging" version="0.0.1" match="greaterOrEqual"/>
-      <import plugin="org.eclipse.equinox.security" version="1.0.200" match="greaterOrEqual"/>
-      <import plugin="org.csstudio.workspace" version="1.1.0" match="greaterOrEqual"/>
-      <import plugin="org.junit"/>
-      <import plugin="org.eclipse.core.resources" version="3.6.0" match="greaterOrEqual"/>
-      <import plugin="org.eclipse.ui" version="3.6.0" match="greaterOrEqual"/>
-      <import plugin="org.csstudio.csdata" version="3.0.0" match="greaterOrEqual"/>
-      <import plugin="org.csstudio.ui.util" version="3.0.0" match="greaterOrEqual"/>
-      <import plugin="org.csstudio.ui.menu" version="3.0.0" match="greaterOrEqual"/>
-<<<<<<< HEAD
-      <import plugin="org.csstudio.workspace" version="3.0.0" match="greaterOrEqual"/>
-      <import plugin="org.csstudio.auth" version="1.0.0" match="greaterOrEqual"/>
-      <import plugin="org.csstudio.startup" version="3.0.0" match="greaterOrEqual"/>
-      <import plugin="org.csstudio.auth" version="3.0.0" match="greaterOrEqual"/>
-      <import plugin="org.csstudio.auth.ui" version="3.0.0" match="greaterOrEqual"/>
-      <import plugin="org.csstudio.logging" version="3.0.0" match="greaterOrEqual"/>
-      <import plugin="org.csstudio.logging.ui" version="3.0.0" match="greaterOrEqual"/>
-      <import plugin="org.csstudio.ui.menu.app" version="3.0.0" match="greaterOrEqual"/>
-      <import plugin="org.csstudio.apputil" version="3.0.1" match="greaterOrEqual"/>
-      <import plugin="org.eclipse.help" version="3.5.0" match="greaterOrEqual"/>
-=======
-      <import plugin="org.csstudio.auth" version="1.0.0" match="greaterOrEqual"/>
->>>>>>> 3423aca8
-   </requires>
-
-   <plugin
-         id="org.csstudio.utility.pv"
-         download-size="0"
-         install-size="0"
-         version="0.0.0"
-         unpack="false"/>
-
-   <plugin
-         id="org.csstudio.utility.pv.epics"
-         download-size="0"
-         install-size="0"
-         version="0.0.0"
-         unpack="false"/>
-
-   <plugin
-         id="org.csstudio.platform.libs.epics"
-         download-size="0"
-         install-size="0"
-         version="0.0.0"/>
-
-   <plugin
-         id="org.csstudio.platform.libs.epics.ui"
-         download-size="0"
-         install-size="0"
-         version="0.0.0"
-         unpack="false"/>
-
-   <plugin
-         id="org.csstudio.platform.libs.jms"
-         download-size="0"
-         install-size="0"
-         version="0.0.0"
-         unpack="false"/>
-
-   <plugin
-         id="org.csstudio.utility.sysmon"
-         download-size="0"
-         install-size="0"
-         version="0.0.0"
-         unpack="false"/>
-
-   <plugin
-         id="org.csstudio.workspace"
-         download-size="0"
-         install-size="0"
-         version="0.0.0"
-         unpack="false"/>
-
-   <plugin
-         id="org.csstudio.logbook"
-         download-size="0"
-         install-size="0"
-         version="0.0.0"
-         unpack="false"/>
-
-   <plugin
-         id="org.csstudio.platform.libs.jdbc"
-         download-size="0"
-         install-size="0"
-         version="0.0.0"
-         unpack="false"/>
-
-   <plugin
-         id="org.csstudio.platform.utility.rdb"
-         download-size="0"
-         install-size="0"
-         version="0.0.0"
-         unpack="false"/>
-
-   <plugin
-         id="org.csstudio.platform.utility.jms"
-         download-size="0"
-         install-size="0"
-         version="0.0.0"
-         unpack="false"/>
-
-   <plugin
-         id="org.csstudio.sns.passwordprovider"
-         download-size="0"
-         install-size="0"
-         version="0.0.0"
-         unpack="false"/>
-
-   <plugin
-         id="org.csstudio.startup"
-         download-size="0"
-         install-size="0"
-         version="0.0.0"
-         unpack="false"/>
-
-   <plugin
-         id="org.csstudio.utility.pv.simu"
-         download-size="0"
-         install-size="0"
-         version="0.0.0"
-         unpack="false"/>
-
-   <plugin
-         id="org.csstudio.logbook.ui"
-         download-size="0"
-         install-size="0"
-         version="0.0.0"
-         unpack="false"/>
-
-   <plugin
-         id="org.csstudio.email"
-         download-size="0"
-         install-size="0"
-         version="0.0.0"
-         unpack="false"/>
-
-   <plugin
-         id="org.csstudio.email.ui"
-         download-size="0"
-         install-size="0"
-         version="0.0.0"
-         unpack="false"/>
-
-   <plugin
-         id="org.csstudio.apputil"
-         download-size="0"
-         install-size="0"
-         version="0.0.0"
-         unpack="false"/>
-
-   <plugin
-         id="org.csstudio.apputil.ui"
-         download-size="0"
-         install-size="0"
-         version="0.0.0"
-         unpack="false"/>
-
-   <plugin
-         id="org.csstudio.logging"
-         download-size="0"
-         install-size="0"
-         version="0.0.0"
-         unpack="false"/>
-
-   <plugin
-         id="org.csstudio.logging.ui"
-         download-size="0"
-         install-size="0"
-         version="0.0.0"
-         unpack="false"/>
-
-   <plugin
-         id="org.csstudio.utility.pvmanager.ui"
-         download-size="0"
-         install-size="0"
-         version="0.0.0"
-         unpack="false"/>
-
-   <plugin
-         id="org.csstudio.data"
-         download-size="0"
-         install-size="0"
-         version="0.0.0"
-         unpack="false"/>
-
-   <plugin
-         id="org.csstudio.auth"
-         download-size="0"
-         install-size="0"
-         version="0.0.0"
-         unpack="false"/>
-
-   <plugin
-         id="org.csstudio.openfile"
-         download-size="0"
-         install-size="0"
-         version="0.0.0"
-         unpack="false"/>
-
-   <plugin
-         id="org.csstudio.csdata"
-         download-size="0"
-         install-size="0"
-         version="0.0.0"
-         unpack="false"/>
-
-   <plugin
-         id="org.csstudio.ui.util"
-         download-size="0"
-         install-size="0"
-         version="0.0.0"
-         unpack="false"/>
-
-   <plugin
-         id="org.csstudio.csdata.clipboard"
-         download-size="0"
-         install-size="0"
-         version="0.0.0"
-         unpack="false"/>
-
-   <plugin
-         id="org.csstudio.utility.pvmanager"
-         download-size="0"
-         install-size="0"
-         version="0.0.0"
-         unpack="false"/>
-
-   <plugin
-         id="org.csstudio.java"
-         download-size="0"
-         install-size="0"
-         version="0.0.0"
-         unpack="false"/>
-
-   <plugin
-         id="org.csstudio.ui.preferences"
-         download-size="0"
-         install-size="0"
-         version="0.0.0"
-         unpack="false"/>
-
-   <plugin
-<<<<<<< HEAD
-         id="org.csstudio.platform.libs.jdom"
-         download-size="0"
-         install-size="0"
-         version="0.0.0"
-         unpack="false"/>
-
-   <plugin
-=======
->>>>>>> 3423aca8
-         id="org.csstudio.ui.menu.web"
-         download-size="0"
-         install-size="0"
-         version="0.0.0"
-         unpack="false"/>
-
-   <plugin
-         id="org.csstudio.ui.menu"
-         download-size="0"
-         install-size="0"
-         version="0.0.0"
-         unpack="false"/>
-
-   <plugin
-         id="org.csstudio.ui.menu.app"
-         download-size="0"
-         install-size="0"
-         version="0.0.0"
-         unpack="false"/>
-
-   <plugin
-         id="org.csstudio.auth.ui"
-         download-size="0"
-         install-size="0"
-         version="0.0.0"
-         unpack="false"/>
-
-   <plugin
-         id="org.csstudio.ui.help"
-         download-size="0"
-         install-size="0"
-         version="0.0.0"
-         unpack="false"/>
-
-   <plugin
-<<<<<<< HEAD
-         id="org.csstudio.utility.product"
-         download-size="0"
-         install-size="0"
-         version="0.0.0"
-         unpack="false"/>
-
-   <plugin
-         id="org.csstudio.navigator.applaunch"
-         download-size="0"
-         install-size="0"
-         version="0.0.0"
-         unpack="false"/>
-
-   <plugin
-         id="org.csstudio.ui.menu.pvscript"
-=======
-         id="org.jdom"
->>>>>>> 3423aca8
-         download-size="0"
-         install-size="0"
-         version="0.0.0"
-         unpack="false"/>
-
-</feature>
+<?xml version="1.0" encoding="UTF-8"?>
+<feature
+      id="org.csstudio.sns.feature.core"
+      label="Core CSS Components"
+      version="3.0.1.qualifier"
+      provider-name="Kay Kasemir &lt;kasemirk@ornl.gov&gt; - SNS"
+      plugin="org.csstudio.sns.product">
+
+   <description>
+      Core CSS components used by many applications: EPICS Channel Access, ...
+   </description>
+
+   <copyright>
+      Copyright (c) 2007, 2010 Oak Ridge National Laboratory,
+OAK RIDGE, TN, USA.
+   </copyright>
+
+   <license url="http://www.eclipse.org/legal/epl-v10.html">
+      You must accept this license agreement in order to install and
+use this
+software.
+THIS SOFTWARE IS PROVIDED UNDER THIS LICENSE ON AN &quot;../AS IS&quot;
+BASIS. 
+WITHOUT WARRANTY OF ANY KIND, EXPRESSED OR IMPLIED, INCLUDING
+BUT NOT LIMITED TO THE WARRANTIES OF MERCHANTABILITY, FITNESS
+FOR PARTICULAR PURPOSE AND NON-INFRINGEMENT.
+For details, see http://www.eclipse.org/legal/epl-v10.html
+   </license>
+
+   <url>
+      <update label="SNS CSS Update Site" url="http://ics-web.sns.ornl.gov/css/updates/"/>
+   </url>
+
+   <requires>
+      <import plugin="org.eclipse.core.runtime" version="3.6.0" match="greaterOrEqual"/>
+      <import plugin="org.csstudio.data" version="1.0.0" match="greaterOrEqual"/>
+      <import plugin="org.junit4"/>
+      <import plugin="org.csstudio.utility.pv" version="3.0.0" match="greaterOrEqual"/>
+      <import plugin="org.csstudio.platform.libs.epics" version="1.1.2" match="greaterOrEqual"/>
+      <import plugin="org.eclipse.ui"/>
+      <import plugin="org.eclipse.help"/>
+      <import plugin="org.eclipse.help.appserver"/>
+      <import plugin="org.eclipse.help.base"/>
+      <import plugin="org.eclipse.help.ui"/>
+      <import plugin="org.eclipse.help.webapp"/>
+      <import plugin="org.csstudio.platform.libs.jdbc" version="1.2.0" match="greaterOrEqual"/>
+      <import plugin="org.eclipse.equinox.security"/>
+      <import plugin="org.eclipse.ui.ide" version="3.6.0" match="greaterOrEqual"/>
+      <import plugin="org.eclipse.core.filesystem" version="1.3.0" match="greaterOrEqual"/>
+      <import plugin="org.eclipse.core.resources"/>
+      <import plugin="org.csstudio.openfile" version="3.0.0" match="greaterOrEqual"/>
+      <import plugin="org.csstudio.logbook" version="1.1.0" match="greaterOrEqual"/>
+      <import plugin="org.csstudio.apputil.ui" version="1.1.7" match="greaterOrEqual"/>
+      <import plugin="org.eclipse.core.runtime" version="3.5.0" match="greaterOrEqual"/>
+      <import plugin="org.eclipse.jface" version="3.5.0" match="greaterOrEqual"/>
+      <import plugin="org.eclipse.help" version="3.4.1" match="greaterOrEqual"/>
+      <import plugin="org.eclipse.ui.workbench" version="3.5.0" match="greaterOrEqual"/>
+      <import plugin="org.csstudio.email" version="1.0.0" match="greaterOrEqual"/>
+      <import plugin="org.eclipse.equinox.security" version="1.0.0" match="greaterOrEqual"/>
+      <import plugin="org.csstudio.java" version="3.0.0" match="greaterOrEqual"/>
+      <import plugin="org.csstudio.apputil" version="3.0.0" match="greaterOrEqual"/>
+      <import plugin="org.junit4" version="4.8.1" match="greaterOrEqual"/>
+      <import plugin="org.eclipse.osgi" version="3.6.0" match="greaterOrEqual"/>
+      <import plugin="org.csstudio.platform.libs.jms" version="1.1.1" match="greaterOrEqual"/>
+      <import plugin="org.eclipse.equinox.preferences" version="3.3.0" match="greaterOrEqual"/>
+      <import plugin="org.eclipse.jface" version="3.6.0" match="greaterOrEqual"/>
+      <import plugin="org.eclipse.ui.workbench" version="3.6.0" match="greaterOrEqual"/>
+      <import plugin="org.eclipse.ui.console" version="3.5.0" match="greaterOrEqual"/>
+      <import plugin="org.csstudio.logging" version="0.0.1" match="greaterOrEqual"/>
+      <import plugin="org.eclipse.equinox.security" version="1.0.200" match="greaterOrEqual"/>
+      <import plugin="org.csstudio.workspace" version="1.1.0" match="greaterOrEqual"/>
+      <import plugin="org.junit"/>
+      <import plugin="org.eclipse.core.resources" version="3.6.0" match="greaterOrEqual"/>
+      <import plugin="org.eclipse.ui" version="3.6.0" match="greaterOrEqual"/>
+      <import plugin="org.csstudio.csdata" version="3.0.0" match="greaterOrEqual"/>
+      <import plugin="org.csstudio.ui.util" version="3.0.0" match="greaterOrEqual"/>
+      <import plugin="org.csstudio.ui.menu" version="3.0.0" match="greaterOrEqual"/>
+      <import plugin="org.csstudio.workspace" version="3.0.0" match="greaterOrEqual"/>
+      <import plugin="org.csstudio.auth" version="1.0.0" match="greaterOrEqual"/>
+      <import plugin="org.csstudio.startup" version="3.0.0" match="greaterOrEqual"/>
+      <import plugin="org.csstudio.auth" version="3.0.0" match="greaterOrEqual"/>
+      <import plugin="org.csstudio.auth.ui" version="3.0.0" match="greaterOrEqual"/>
+      <import plugin="org.csstudio.logging" version="3.0.0" match="greaterOrEqual"/>
+      <import plugin="org.csstudio.logging.ui" version="3.0.0" match="greaterOrEqual"/>
+      <import plugin="org.csstudio.ui.menu.app" version="3.0.0" match="greaterOrEqual"/>
+      <import plugin="org.csstudio.apputil" version="3.0.1" match="greaterOrEqual"/>
+      <import plugin="org.eclipse.help" version="3.5.0" match="greaterOrEqual"/>
+   </requires>
+
+   <plugin
+         id="org.csstudio.utility.pv"
+         download-size="0"
+         install-size="0"
+         version="0.0.0"
+         unpack="false"/>
+
+   <plugin
+         id="org.csstudio.utility.pv.epics"
+         download-size="0"
+         install-size="0"
+         version="0.0.0"
+         unpack="false"/>
+
+   <plugin
+         id="org.csstudio.platform.libs.epics"
+         download-size="0"
+         install-size="0"
+         version="0.0.0"/>
+
+   <plugin
+         id="org.csstudio.platform.libs.epics.ui"
+         download-size="0"
+         install-size="0"
+         version="0.0.0"
+         unpack="false"/>
+
+   <plugin
+         id="org.csstudio.platform.libs.jms"
+         download-size="0"
+         install-size="0"
+         version="0.0.0"
+         unpack="false"/>
+
+   <plugin
+         id="org.csstudio.utility.sysmon"
+         download-size="0"
+         install-size="0"
+         version="0.0.0"
+         unpack="false"/>
+
+   <plugin
+         id="org.csstudio.workspace"
+         download-size="0"
+         install-size="0"
+         version="0.0.0"
+         unpack="false"/>
+
+   <plugin
+         id="org.csstudio.logbook"
+         download-size="0"
+         install-size="0"
+         version="0.0.0"
+         unpack="false"/>
+
+   <plugin
+         id="org.csstudio.platform.libs.jdbc"
+         download-size="0"
+         install-size="0"
+         version="0.0.0"
+         unpack="false"/>
+
+   <plugin
+         id="org.csstudio.platform.utility.rdb"
+         download-size="0"
+         install-size="0"
+         version="0.0.0"
+         unpack="false"/>
+
+   <plugin
+         id="org.csstudio.platform.utility.jms"
+         download-size="0"
+         install-size="0"
+         version="0.0.0"
+         unpack="false"/>
+
+   <plugin
+         id="org.csstudio.sns.passwordprovider"
+         download-size="0"
+         install-size="0"
+         version="0.0.0"
+         unpack="false"/>
+
+   <plugin
+         id="org.csstudio.startup"
+         download-size="0"
+         install-size="0"
+         version="0.0.0"
+         unpack="false"/>
+
+   <plugin
+         id="org.csstudio.utility.pv.simu"
+         download-size="0"
+         install-size="0"
+         version="0.0.0"
+         unpack="false"/>
+
+   <plugin
+         id="org.csstudio.logbook.ui"
+         download-size="0"
+         install-size="0"
+         version="0.0.0"
+         unpack="false"/>
+
+   <plugin
+         id="org.csstudio.email"
+         download-size="0"
+         install-size="0"
+         version="0.0.0"
+         unpack="false"/>
+
+   <plugin
+         id="org.csstudio.email.ui"
+         download-size="0"
+         install-size="0"
+         version="0.0.0"
+         unpack="false"/>
+
+   <plugin
+         id="org.csstudio.apputil"
+         download-size="0"
+         install-size="0"
+         version="0.0.0"
+         unpack="false"/>
+
+   <plugin
+         id="org.csstudio.apputil.ui"
+         download-size="0"
+         install-size="0"
+         version="0.0.0"
+         unpack="false"/>
+
+   <plugin
+         id="org.csstudio.logging"
+         download-size="0"
+         install-size="0"
+         version="0.0.0"
+         unpack="false"/>
+
+   <plugin
+         id="org.csstudio.logging.ui"
+         download-size="0"
+         install-size="0"
+         version="0.0.0"
+         unpack="false"/>
+
+   <plugin
+         id="org.csstudio.utility.pvmanager.ui"
+         download-size="0"
+         install-size="0"
+         version="0.0.0"
+         unpack="false"/>
+
+   <plugin
+         id="org.csstudio.data"
+         download-size="0"
+         install-size="0"
+         version="0.0.0"
+         unpack="false"/>
+
+   <plugin
+         id="org.csstudio.auth"
+         download-size="0"
+         install-size="0"
+         version="0.0.0"
+         unpack="false"/>
+
+   <plugin
+         id="org.csstudio.openfile"
+         download-size="0"
+         install-size="0"
+         version="0.0.0"
+         unpack="false"/>
+
+   <plugin
+         id="org.csstudio.csdata"
+         download-size="0"
+         install-size="0"
+         version="0.0.0"
+         unpack="false"/>
+
+   <plugin
+         id="org.csstudio.ui.util"
+         download-size="0"
+         install-size="0"
+         version="0.0.0"
+         unpack="false"/>
+
+   <plugin
+         id="org.csstudio.csdata.clipboard"
+         download-size="0"
+         install-size="0"
+         version="0.0.0"
+         unpack="false"/>
+
+   <plugin
+         id="org.csstudio.utility.pvmanager"
+         download-size="0"
+         install-size="0"
+         version="0.0.0"
+         unpack="false"/>
+
+   <plugin
+         id="org.csstudio.java"
+         download-size="0"
+         install-size="0"
+         version="0.0.0"
+         unpack="false"/>
+
+   <plugin
+         id="org.csstudio.ui.preferences"
+         download-size="0"
+         install-size="0"
+         version="0.0.0"
+         unpack="false"/>
+
+   <plugin
+         id="org.csstudio.platform.libs.jdom"
+         download-size="0"
+         install-size="0"
+         version="0.0.0"
+         unpack="false"/>
+
+   <plugin
+         id="org.csstudio.ui.menu.web"
+         download-size="0"
+         install-size="0"
+         version="0.0.0"
+         unpack="false"/>
+
+   <plugin
+         id="org.csstudio.ui.menu"
+         download-size="0"
+         install-size="0"
+         version="0.0.0"
+         unpack="false"/>
+
+   <plugin
+         id="org.csstudio.ui.menu.app"
+         download-size="0"
+         install-size="0"
+         version="0.0.0"
+         unpack="false"/>
+
+   <plugin
+         id="org.csstudio.auth.ui"
+         download-size="0"
+         install-size="0"
+         version="0.0.0"
+         unpack="false"/>
+
+   <plugin
+         id="org.csstudio.ui.help"
+         download-size="0"
+         install-size="0"
+         version="0.0.0"
+         unpack="false"/>
+
+   <plugin
+         id="org.csstudio.utility.product"
+         download-size="0"
+         install-size="0"
+         version="0.0.0"
+         unpack="false"/>
+
+   <plugin
+         id="org.csstudio.navigator.applaunch"
+         download-size="0"
+         install-size="0"
+         version="0.0.0"
+         unpack="false"/>
+
+   <plugin
+         id="org.csstudio.ui.menu.pvscript"
+         download-size="0"
+         install-size="0"
+         version="0.0.0"
+         unpack="false"/>
+
+</feature>