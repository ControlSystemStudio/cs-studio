--- conflicted
+++ resolved
@@ -58,26 +58,17 @@
       <import plugin="org.csstudio.utility.pvmanager" version="2.0.0" match="greaterOrEqual"/>
       <import plugin="org.csstudio.apputil.ui" version="1.1.3" match="greaterOrEqual"/>
       <import plugin="org.csstudio.logbook"/>
-<<<<<<< HEAD
       <import plugin="org.csstudio.ui.util" version="3.1.1" match="greaterOrEqual"/>
       <import plugin="org.csstudio.utility.pvmanager.loc" version="2.0.0" match="greaterOrEqual"/>
       <import plugin="org.csstudio.utility.pvmanager.epics" version="2.0.0" match="greaterOrEqual"/>
       <import plugin="org.eclipse.ui.views"/>
       <import plugin="org.csstudio.utility.singlesource" version="1.0.0" match="greaterOrEqual"/>
-=======
-      <import plugin="org.csstudio.utility.pvmanager.loc" version="2.0.0" match="greaterOrEqual"/>
-      <import plugin="org.csstudio.utility.pvmanager.epics" version="2.0.0" match="greaterOrEqual"/>
-      <import plugin="org.eclipse.ui.views"/>
       <import plugin="org.junit4" version="4.5.0" match="greaterOrEqual"/>
->>>>>>> bbb4f915
       <import plugin="org.eclipse.core.runtime" version="3.5.0" match="greaterOrEqual"/>
       <import plugin="org.eclipse.core.resources" version="3.5.0" match="greaterOrEqual"/>
       <import plugin="org.eclipse.ui" version="3.5.0" match="greaterOrEqual"/>
       <import plugin="org.csstudio.platform.utility.rdb" version="1.2.2" match="greaterOrEqual"/>
-<<<<<<< HEAD
       <import plugin="org.csstudio.security.ui" version="1.0.0" match="greaterOrEqual"/>
-=======
->>>>>>> bbb4f915
       <import plugin="org.eclipse.ui" version="3.6.1" match="greaterOrEqual"/>
       <import plugin="org.eclipse.ui.views" version="3.5.0" match="greaterOrEqual"/>
       <import plugin="org.csstudio.apputil.ui" version="1.1.7" match="greaterOrEqual"/>
@@ -90,16 +81,10 @@
       <import plugin="org.eclipse.ui.intro"/>
       <import plugin="org.eclipse.ui.intro.universal"/>
       <import plugin="org.eclipse.help"/>
-<<<<<<< HEAD
-      <import plugin="org.csstudio.utility.pvmanager.extra" version="2.0.0" match="greaterOrEqual"/>
-      <import plugin="org.junit" version="4.8.1" match="greaterOrEqual"/>
-      <import plugin="org.junit" version="4.5.0" match="greaterOrEqual"/>
-=======
       <import plugin="org.csstudio.ui.util" version="3.1.1" match="greaterOrEqual"/>
       <import plugin="org.csstudio.utility.singlesource" version="1.0.0" match="greaterOrEqual"/>
       <import plugin="org.csstudio.security.ui" version="1.0.0" match="greaterOrEqual"/>
       <import plugin="org.csstudio.utility.pvmanager.extra" version="2.0.0" match="greaterOrEqual"/>
->>>>>>> bbb4f915
    </requires>
 
    <plugin
