--- conflicted
+++ resolved
@@ -61,11 +61,6 @@
     	try
     	{
 	        // Display config info
-<<<<<<< HEAD
-	        final String version = (String)
-	            context.getBrandingBundle().getHeaders().get("Bundle-Version");
-	        log.info(context.getBrandingName() + " " + version);
-=======
 	        synchronized (Application.class)
 	        {
 	            final String version = (String)
@@ -74,7 +69,6 @@
 	            log.info(bundle_version);
 	        }
 	        
->>>>>>> 7d1cc9fb
 	        log.info("Beamline config   : " + ScanSystemPreferences.getBeamlineConfigPath());
 	        log.info("Simulation config : " + ScanSystemPreferences.getSimulationConfigPath());
 	        log.info("Server host:port  : " + ScanSystemPreferences.getServerHost() + ":" + ScanSystemPreferences.getServerPort());
