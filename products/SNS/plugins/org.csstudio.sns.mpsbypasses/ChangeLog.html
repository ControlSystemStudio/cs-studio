--- conflicted
+++ resolved
@@ -9,19 +9,12 @@
 
 <p>Version numbers in here refer to the plugin org.csstudio.sns.mpsbypasses.</p>
 
-<<<<<<< HEAD
-<h2>Version 3.2.0 - 2012-08-27</h2>
-=======
 <h2>Version 3.2.0 - 2013-01-07</h2>
->>>>>>> 292781f7
 <ul>
   <li>Tool-tip on Bypass name shows RDB signal name ".._mm".</li>
   <li>New Oracle URL.</li>
   <li>Using PVManager instead of utility.pv.</li>
-<<<<<<< HEAD
-=======
   <li>New internal logbook API.</li>
->>>>>>> 292781f7
 </ul>
 
 <h2>Version 3.1.0 - 2012-03-01</h2>
