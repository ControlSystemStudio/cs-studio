/*******************************************************************************
* Copyright (c) 2010-2013 ITER Organization.
* All rights reserved. This program and the accompanying materials
* are made available under the terms of the Eclipse Public License v1.0
* which accompanies this distribution, and is available at
* http://www.eclipse.org/legal/epl-v10.html
******************************************************************************/
package org.csstudio.utility.dbparser;

import java.util.List;
import java.util.logging.Level;

<<<<<<< HEAD
import org.antlr.runtime.RecognitionException;
import org.csstudio.pvnames.data.Record;
import org.csstudio.utility.dbparser.exception.DbParsingException;
=======
import org.csstudio.utility.dbparser.data.Record;
>>>>>>> 6881ef3f
import org.csstudio.utility.dbparser.util.DbUtil;
import org.eclipse.core.resources.IFile;
import org.eclipse.core.resources.IResource;
import org.eclipse.core.resources.IResourceChangeEvent;
import org.eclipse.core.resources.IResourceChangeListener;
import org.eclipse.core.resources.IResourceDelta;
import org.eclipse.core.resources.IResourceDeltaVisitor;
import org.eclipse.core.resources.IResourceVisitor;
import org.eclipse.core.resources.IWorkspace;
import org.eclipse.core.resources.ResourcesPlugin;
import org.eclipse.core.runtime.CoreException;
import org.eclipse.ui.IStartup;

/**
 * Scan workspace looking for DB files.
 * 
 * @author Fred Arnaud (Sopra Group) - ITER
 * 
 */
public class StartupLauncher implements IStartup {

	@Override
	public void earlyStartup() {
		IWorkspace workspace = ResourcesPlugin.getWorkspace();
		try {
			workspace.getRoot().accept(new IResourceVisitor() {
				public boolean visit(IResource resource) 
				{
					if (!(resource.getType() == IResource.FILE))
						return true;
					if (resource.getName().endsWith(".db")) {
						try {
							parseDB((IFile) resource);
						} catch (Exception e) {
							Activator.getLogger().log(
									Level.WARNING,
									"Failed to parse " + resource.getFullPath() + ": " + e.getMessage());
						}
					}
					return true;
				}
			});
		} catch (CoreException e) {
			Activator.getLogger().log(Level.SEVERE,
					"Failed to read workspace: " + e.getMessage());
		}
		IResourceChangeListener listener = new IResourceChangeListener() {
			public void resourceChanged(IResourceChangeEvent event) {
				try {
<<<<<<< HEAD
					if (event == null || event.getDelta() == null) return;
=======
					if (event == null || event.getDelta() == null)
						return;
>>>>>>> 6881ef3f
					event.getDelta().accept(new IResourceDeltaVisitor() {
						public boolean visit(IResourceDelta delta) {
							IResource resource = delta.getResource();
							if (resource.getType() != IResource.FILE)
								return true;
<<<<<<< HEAD
							if (delta.getKind() == IResourceDelta.REMOVED) {
								DBContextValueHolder.get().removeFile((IFile) resource);
							} else {
								if (resource.getName().endsWith(".db")) {
									if (delta.getKind() == IResourceDelta.CHANGED
											|| delta.getKind() == IResourceDelta.CONTENT)
										DBContextValueHolder.get().removeFile((IFile) resource);
									try {
										parseDB((IFile) resource);
									} catch (Exception e) {
										Activator.getLogger().log(Level.WARNING,
												"Failed to parse " + resource.getFullPath() + ": " + e.getMessage());
									}
=======
							if (resource.getFileExtension() != null
									&& resource.getFileExtension()
											.toLowerCase().equals("db")) {
								switch (delta.getKind()) {
								case IResourceDelta.REMOVED:
									DBContext.get().removeFile((IFile) resource);
									break;

								case IResourceDelta.CHANGED:
								case IResourceDelta.CONTENT:
									DBContext.get().removeFile((IFile) resource);
									parseDB((IFile) resource);
									break;
									
								case IResourceDelta.ADDED:
									parseDB((IFile) resource);
									break;

								default:
									break;
>>>>>>> 6881ef3f
								}
							}
							return true;
						}
					});
				} catch (CoreException e) {
					Activator.getLogger().log(Level.SEVERE,
							"Failed to read workspace on change: " + e.getMessage());
				}
			}
		};
		workspace.addResourceChangeListener(listener);
	}

	private void parseDB(IFile file) {
		try {
			String dbContent = DbUtil.readFile(file);
			List<Record> records = DbUtil.parseDb(dbContent);
			for (Record r : records)
				DBContext.get().addRecord(file, r);
		} catch (Exception e) {
			Activator.getLogger().log(Level.WARNING,
					"Failed to parse " + file.getFullPath() + ": " + e.getMessage());
		}
	}

}<|MERGE_RESOLUTION|>--- conflicted
+++ resolved
@@ -10,13 +10,7 @@
 import java.util.List;
 import java.util.logging.Level;
 
-<<<<<<< HEAD
-import org.antlr.runtime.RecognitionException;
-import org.csstudio.pvnames.data.Record;
-import org.csstudio.utility.dbparser.exception.DbParsingException;
-=======
 import org.csstudio.utility.dbparser.data.Record;
->>>>>>> 6881ef3f
 import org.csstudio.utility.dbparser.util.DbUtil;
 import org.eclipse.core.resources.IFile;
 import org.eclipse.core.resources.IResource;
@@ -66,32 +60,13 @@
 		IResourceChangeListener listener = new IResourceChangeListener() {
 			public void resourceChanged(IResourceChangeEvent event) {
 				try {
-<<<<<<< HEAD
-					if (event == null || event.getDelta() == null) return;
-=======
 					if (event == null || event.getDelta() == null)
 						return;
->>>>>>> 6881ef3f
 					event.getDelta().accept(new IResourceDeltaVisitor() {
 						public boolean visit(IResourceDelta delta) {
 							IResource resource = delta.getResource();
 							if (resource.getType() != IResource.FILE)
 								return true;
-<<<<<<< HEAD
-							if (delta.getKind() == IResourceDelta.REMOVED) {
-								DBContextValueHolder.get().removeFile((IFile) resource);
-							} else {
-								if (resource.getName().endsWith(".db")) {
-									if (delta.getKind() == IResourceDelta.CHANGED
-											|| delta.getKind() == IResourceDelta.CONTENT)
-										DBContextValueHolder.get().removeFile((IFile) resource);
-									try {
-										parseDB((IFile) resource);
-									} catch (Exception e) {
-										Activator.getLogger().log(Level.WARNING,
-												"Failed to parse " + resource.getFullPath() + ": " + e.getMessage());
-									}
-=======
 							if (resource.getFileExtension() != null
 									&& resource.getFileExtension()
 											.toLowerCase().equals("db")) {
@@ -112,7 +87,6 @@
 
 								default:
 									break;
->>>>>>> 6881ef3f
 								}
 							}
 							return true;
