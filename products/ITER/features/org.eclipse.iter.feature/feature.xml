--- conflicted
+++ resolved
@@ -2,11 +2,7 @@
 <feature
       id="org.eclipse.iter.feature"
       label="CSS Eclipse Components"
-<<<<<<< HEAD
-      version="4.1.1.qualifier"
-=======
       version="3.2.0.qualifier"
->>>>>>> 64024e51
       provider-name="ITER">
 
    <copyright>
@@ -23,13 +19,10 @@
 of the distribution package.
    </license>
 
-<<<<<<< HEAD
-=======
    <includes
          id="org.eclipse.rcp"
          version="0.0.0"/>
 
->>>>>>> 64024e51
    <requires>
       <import plugin="org.eclipse.equinox.common" version="3.2.0" match="compatible"/>
       <import plugin="org.eclipse.equinox.preferences" version="3.2.0" match="compatible"/>
@@ -44,10 +37,6 @@
       <import plugin="org.eclipse.equinox.preferences" version="3.4.0" match="compatible"/>
       <import plugin="org.eclipse.core.contenttype" version="3.3.0" match="compatible"/>
       <import plugin="org.eclipse.equinox.app" version="1.0.0" match="greaterOrEqual"/>
-<<<<<<< HEAD
-      <import plugin="org.eclipse.equinox.registry" version="3.5.0" match="equivalent"/>
-=======
->>>>>>> 64024e51
       <import plugin="org.eclipse.core.runtime" version="3.6.0" match="compatible"/>
       <import plugin="org.eclipse.core.expressions" version="3.4.200" match="compatible"/>
       <import plugin="org.eclipse.swt" version="3.6.0" match="compatible"/>
@@ -81,8 +70,6 @@
       <import plugin="org.eclipse.ui.forms" version="3.5.0" match="compatible"/>
       <import plugin="org.eclipse.core.expressions" version="3.4.200" match="greaterOrEqual"/>
       <import plugin="org.eclipse.jface" version="3.6.0" match="compatible"/>
-<<<<<<< HEAD
-=======
       <import plugin="org.eclipse.equinox.security" version="1.0.0" match="compatible"/>
       <import plugin="org.eclipse.equinox.common" version="3.4.0" match="greaterOrEqual"/>
       <import plugin="org.eclipse.equinox.preferences" version="3.2.200" match="greaterOrEqual"/>
@@ -90,7 +77,6 @@
       <import plugin="org.eclipse.equinox.registry" version="3.4.0" match="greaterOrEqual"/>
       <import plugin="org.eclipse.core.net" version="1.1.0" match="greaterOrEqual"/>
       <import plugin="org.eclipse.equinox.launcher" version="1.0.0"/>
->>>>>>> 64024e51
    </requires>
 
    <plugin
@@ -276,13 +262,6 @@
          unpack="false"/>
 
    <plugin
-         id="org.eclipse.equinox.ds"
-         download-size="0"
-         install-size="0"
-         version="0.0.0"
-         unpack="false"/>
-
-   <plugin
          id="org.eclipse.equinox.preferences"
          download-size="0"
          install-size="0"
@@ -290,9 +269,13 @@
          unpack="false"/>
 
    <plugin
-<<<<<<< HEAD
          id="org.eclipse.equinox.registry"
-=======
+         download-size="0"
+         install-size="0"
+         version="0.0.0"
+         unpack="false"/>
+
+   <plugin
          id="org.eclipse.equinox.security"
          download-size="0"
          install-size="0"
@@ -308,21 +291,6 @@
 
    <plugin
          id="org.eclipse.help"
->>>>>>> 64024e51
-         download-size="0"
-         install-size="0"
-         version="0.0.0"
-         unpack="false"/>
-
-   <plugin
-         id="org.eclipse.equinox.util"
-         download-size="0"
-         install-size="0"
-         version="0.0.0"
-         unpack="false"/>
-
-   <plugin
-         id="org.eclipse.help"
          download-size="0"
          install-size="0"
          version="0.0.0"
@@ -336,9 +304,20 @@
          unpack="false"/>
 
    <plugin
-<<<<<<< HEAD
          id="org.eclipse.jface.databinding"
-=======
+         download-size="0"
+         install-size="0"
+         version="0.0.0"
+         unpack="false"/>
+
+   <plugin
+         id="org.eclipse.osgi"
+         download-size="0"
+         install-size="0"
+         version="0.0.0"
+         unpack="false"/>
+
+   <plugin
          id="org.eclipse.platform"
          download-size="0"
          install-size="0"
@@ -346,40 +325,30 @@
 
    <plugin
          id="org.eclipse.swt"
->>>>>>> 64024e51
-         download-size="0"
-         install-size="0"
-         version="0.0.0"
-         unpack="false"/>
-
-   <plugin
-<<<<<<< HEAD
-         id="org.eclipse.osgi"
-=======
+         download-size="0"
+         install-size="0"
+         version="0.0.0"
+         unpack="false"/>
+
+   <plugin
          id="org.eclipse.osgi.services"
->>>>>>> 64024e51
-         download-size="0"
-         install-size="0"
-         version="0.0.0"
-         unpack="false"/>
-
-   <plugin
-         id="org.eclipse.swt"
-         download-size="0"
-         install-size="0"
-         version="0.0.0"
-         unpack="false"/>
-
-   <plugin
-<<<<<<< HEAD
-         id="org.eclipse.swt.gtk.linux.x86_64"
-=======
+         download-size="0"
+         install-size="0"
+         version="0.0.0"
+         unpack="false"/>
+
+   <plugin
+         id="org.eclipse.ui"
+         download-size="0"
+         install-size="0"
+         version="0.0.0"
+         unpack="false"/>
+
+   <plugin
          id="org.eclipse.ui.forms"
->>>>>>> 64024e51
-         download-size="0"
-         install-size="0"
-         version="0.0.0"
-         fragment="true"
+         download-size="0"
+         install-size="0"
+         version="0.0.0"
          unpack="false"/>
 
    <plugin
@@ -457,122 +426,4 @@
          version="0.0.0"
          unpack="false"/>
 
-   <plugin
-         id="org.apache.commons.codec"
-         download-size="0"
-         install-size="0"
-         version="0.0.0"
-         unpack="false"/>
-
-   <plugin
-         id="org.apache.commons.httpclient"
-         download-size="0"
-         install-size="0"
-         version="0.0.0"
-         unpack="false"/>
-
-   <plugin
-         id="org.apache.xerces"
-         download-size="0"
-         install-size="0"
-         version="0.0.0"
-         unpack="false"/>
-
-   <plugin
-         id="org.apache.xml.serializer"
-         download-size="0"
-         install-size="0"
-         version="0.0.0"
-         unpack="false"/>
-
-   <plugin
-         id="org.apache.xml.resolver"
-         download-size="0"
-         install-size="0"
-         version="0.0.0"
-         unpack="false"/>
-
-   <plugin
-         id="javax.xml"
-         download-size="0"
-         install-size="0"
-         version="0.0.0"
-         unpack="false"/>
-
-   <plugin
-         id="org.eclipse.platform"
-         download-size="0"
-         install-size="0"
-         version="0.0.0"/>
-
-   <plugin
-         id="org.eclipse.core.resources"
-         download-size="0"
-         install-size="0"
-         version="0.0.0"
-         unpack="false"/>
-
-   <plugin
-         id="org.apache.jasper"
-         download-size="0"
-         install-size="0"
-         version="0.0.0"
-         unpack="false"/>
-
-   <plugin
-         id="org.eclipse.core.filesystem"
-         download-size="0"
-         install-size="0"
-         version="0.0.0"
-         unpack="false"/>
-
-   <plugin
-         id="org.apache.commons.el"
-         download-size="0"
-         install-size="0"
-         version="0.0.0"
-         unpack="false"/>
-
-   <plugin
-         id="javax.servlet.jsp"
-         download-size="0"
-         install-size="0"
-         version="0.0.0"
-         unpack="false"/>
-
-   <plugin
-         id="org.eclipse.ui"
-         download-size="0"
-         install-size="0"
-         version="0.0.0"
-         unpack="false"/>
-
-   <plugin
-         id="org.eclipse.ui.workbench"
-         download-size="0"
-         install-size="0"
-         version="0.0.0"
-         unpack="false"/>
-
-   <plugin
-         id="org.eclipse.ui.intro"
-         download-size="0"
-         install-size="0"
-         version="0.0.0"
-         unpack="false"/>
-
-   <plugin
-         id="org.eclipse.ui.forms"
-         download-size="0"
-         install-size="0"
-         version="0.0.0"
-         unpack="false"/>
-
-   <plugin
-         id="org.apache.commons.logging"
-         download-size="0"
-         install-size="0"
-         version="0.0.0"
-         unpack="false"/>
-
 </feature>