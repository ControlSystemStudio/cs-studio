<?xml version="1.0" encoding="UTF-8"?>
<feature
      id="org.csstudio.iter.archive.engine.app.feature"
      label="CSS Archive Engine Component"
<<<<<<< HEAD
      version="4.1.1.qualifier"
=======
      version="3.2.0.qualifier"
>>>>>>> 64024e51
      provider-name="ITER">

   <copyright>
      Copyright (c) : 2010-2013 ITER Organization,
CS 90 046
13067 St. Paul-lez-Durance Cedex
France
   </copyright>

   <license url="">
      This product is part of ITER CODAC software.
For the terms and conditions of redistribution or use of this software
refer to the file ITER-LICENSE.TXT located in the top level directory
of the distribution package.
   </license>

   <requires>
      <import plugin="org.eclipse.core.runtime"/>
<<<<<<< HEAD
      <import plugin="org.junit4"/>
      <import plugin="javax.servlet"/>
      <import plugin="org.eclipse.help"/>
      <import plugin="org.eclipse.osgi.services"/>
      <import plugin="org.eclipse.equinox.http.jetty"/>
      <import plugin="org.csstudio.logging" version="0.0.1" match="greaterOrEqual"/>
      <import plugin="org.csstudio.apputil" version="3.0.1" match="greaterOrEqual"/>
      <import plugin="org.csstudio.utility.httpd" version="1.0.0" match="greaterOrEqual"/>
      <import plugin="org.csstudio.archive.config" version="3.2.0" match="greaterOrEqual"/>
      <import plugin="org.csstudio.archive.writer" version="3.2.0" match="greaterOrEqual"/>
      <import plugin="org.csstudio.utility.pvmanager" version="2.0.0" match="greaterOrEqual"/>
      <import plugin="org.csstudio.utility.pvmanager.vtype" version="2.0.0" match="greaterOrEqual"/>
      <import plugin="org.eclipse.core.runtime" version="3.6.0" match="greaterOrEqual"/>
      <import plugin="org.csstudio.archive.vtype" version="1.0.0" match="greaterOrEqual"/>
      <import plugin="org.csstudio.platform.utility.rdb" version="1.6.0" match="greaterOrEqual"/>
      <import plugin="org.csstudio.archive.rdb" version="3.1.1" match="greaterOrEqual"/>
      <import plugin="org.csstudio.logging" version="3.0.0" match="greaterOrEqual"/>
      <import plugin="org.csstudio.archive.rdb" version="3.0.1" match="greaterOrEqual"/>
      <import plugin="org.epics.util" version="0.1.0" match="greaterOrEqual"/>
      <import plugin="org.epics.vtype" version="2.0.0" match="greaterOrEqual"/>
      <import plugin="org.csstudio.java" version="3.0.0" match="greaterOrEqual"/>
=======
      <import plugin="org.eclipse.help"/>
      <import plugin="org.epics.util" version="0.1.0" match="greaterOrEqual"/>
      <import plugin="org.epics.vtype" version="2.0.0" match="greaterOrEqual"/>
      <import plugin="org.csstudio.java" version="3.0.0" match="greaterOrEqual"/>
      <import plugin="org.eclipse.osgi.services"/>
      <import plugin="org.eclipse.equinox.http.jetty"/>
      <import plugin="javax.servlet"/>
      <import plugin="org.csstudio.security" version="1.0.0" match="greaterOrEqual"/>
>>>>>>> 64024e51
   </requires>

   <plugin
         id="org.csstudio.archive.config"
         download-size="0"
         install-size="0"
         version="0.0.0"
         unpack="false"/>

   <plugin
         id="org.csstudio.archive.config.rdb"
         download-size="0"
         install-size="0"
         version="0.0.0"
         unpack="false"/>

   <plugin
         id="org.csstudio.archive.engine"
         download-size="0"
         install-size="0"
         version="0.0.0"
         unpack="false"/>

   <plugin
         id="org.csstudio.archive.rdb"
         download-size="0"
         install-size="0"
         version="0.0.0"
         unpack="false"/>

   <plugin
         id="org.csstudio.archive.vtype"
         download-size="0"
         install-size="0"
         version="0.0.0"
         unpack="false"/>

   <plugin
         id="org.csstudio.archive.writer"
         download-size="0"
         install-size="0"
         version="0.0.0"
         unpack="false"/>

   <plugin
         id="org.csstudio.archive.writer.rdb"
         download-size="0"
         install-size="0"
         version="0.0.0"
         unpack="false"/>

   <plugin
         id="org.csstudio.iter.archive.engine.product"
         download-size="0"
         install-size="0"
         version="0.0.0"
         unpack="false"/>

   <plugin
         id="org.csstudio.utility.httpd"
         download-size="0"
         install-size="0"
         version="0.0.0"
         unpack="false"/>

</feature><|MERGE_RESOLUTION|>--- conflicted
+++ resolved
@@ -2,11 +2,7 @@
 <feature
       id="org.csstudio.iter.archive.engine.app.feature"
       label="CSS Archive Engine Component"
-<<<<<<< HEAD
-      version="4.1.1.qualifier"
-=======
       version="3.2.0.qualifier"
->>>>>>> 64024e51
       provider-name="ITER">
 
    <copyright>
@@ -25,29 +21,6 @@
 
    <requires>
       <import plugin="org.eclipse.core.runtime"/>
-<<<<<<< HEAD
-      <import plugin="org.junit4"/>
-      <import plugin="javax.servlet"/>
-      <import plugin="org.eclipse.help"/>
-      <import plugin="org.eclipse.osgi.services"/>
-      <import plugin="org.eclipse.equinox.http.jetty"/>
-      <import plugin="org.csstudio.logging" version="0.0.1" match="greaterOrEqual"/>
-      <import plugin="org.csstudio.apputil" version="3.0.1" match="greaterOrEqual"/>
-      <import plugin="org.csstudio.utility.httpd" version="1.0.0" match="greaterOrEqual"/>
-      <import plugin="org.csstudio.archive.config" version="3.2.0" match="greaterOrEqual"/>
-      <import plugin="org.csstudio.archive.writer" version="3.2.0" match="greaterOrEqual"/>
-      <import plugin="org.csstudio.utility.pvmanager" version="2.0.0" match="greaterOrEqual"/>
-      <import plugin="org.csstudio.utility.pvmanager.vtype" version="2.0.0" match="greaterOrEqual"/>
-      <import plugin="org.eclipse.core.runtime" version="3.6.0" match="greaterOrEqual"/>
-      <import plugin="org.csstudio.archive.vtype" version="1.0.0" match="greaterOrEqual"/>
-      <import plugin="org.csstudio.platform.utility.rdb" version="1.6.0" match="greaterOrEqual"/>
-      <import plugin="org.csstudio.archive.rdb" version="3.1.1" match="greaterOrEqual"/>
-      <import plugin="org.csstudio.logging" version="3.0.0" match="greaterOrEqual"/>
-      <import plugin="org.csstudio.archive.rdb" version="3.0.1" match="greaterOrEqual"/>
-      <import plugin="org.epics.util" version="0.1.0" match="greaterOrEqual"/>
-      <import plugin="org.epics.vtype" version="2.0.0" match="greaterOrEqual"/>
-      <import plugin="org.csstudio.java" version="3.0.0" match="greaterOrEqual"/>
-=======
       <import plugin="org.eclipse.help"/>
       <import plugin="org.epics.util" version="0.1.0" match="greaterOrEqual"/>
       <import plugin="org.epics.vtype" version="2.0.0" match="greaterOrEqual"/>
@@ -56,7 +29,6 @@
       <import plugin="org.eclipse.equinox.http.jetty"/>
       <import plugin="javax.servlet"/>
       <import plugin="org.csstudio.security" version="1.0.0" match="greaterOrEqual"/>
->>>>>>> 64024e51
    </requires>
 
    <plugin
