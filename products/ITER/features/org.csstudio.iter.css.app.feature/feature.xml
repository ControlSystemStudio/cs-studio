<?xml version="1.0" encoding="UTF-8"?>
<feature
      id="org.csstudio.iter.css.app.feature"
      label="CSS Apps Component"
<<<<<<< HEAD
      version="4.1.1.qualifier"
      provider-name="ITER">

=======
      version="3.2.0.qualifier"
      provider-name="ITER">

   <description>
      CSS Apps Component
   </description>

>>>>>>> 64024e51
   <copyright>
      Copyright (c) : 2010-2013 ITER Organization,
CS 90 046
13067 St. Paul-lez-Durance Cedex
France
   </copyright>

   <license url="">
      This product is part of ITER CODAC software.
For the terms and conditions of redistribution or use of this software
refer to the file ITER-LICENSE.TXT located in the top level directory
of the distribution package.
   </license>
<<<<<<< HEAD

   <requires>
      <import plugin="org.eclipse.core.runtime"/>
      <import plugin="org.eclipse.core.expressions"/>
=======

   <includes
         id="org.eclipse.iter.feature"
         version="0.0.0"/>

   <requires>
      <import plugin="org.eclipse.core.runtime"/>
      <import plugin="org.eclipse.equinox.security" version="1.0.0" match="greaterOrEqual"/>
      <import plugin="org.eclipse.core.resources" version="3.5.0" match="greaterOrEqual"/>
      <import plugin="org.eclipse.core.expressions"/>
      <import plugin="org.eclipse.ui" version="3.6.0" match="greaterOrEqual"/>
>>>>>>> 64024e51
      <import plugin="org.eclipse.ui.intro"/>
      <import plugin="org.eclipse.ui.intro.universal"/>
      <import plugin="org.eclipse.ui.cheatsheets"/>
      <import plugin="org.eclipse.ui.ide"/>
      <import plugin="org.csstudio.logging"/>
      <import plugin="org.csstudio.logging.ui"/>
      <import plugin="org.csstudio.workspace"/>
      <import plugin="org.csstudio.startup"/>
<<<<<<< HEAD
      <import plugin="org.eclipse.jface"/>
      <import plugin="org.eclipse.osgi.services"/>
      <import plugin="org.eclipse.equinox.http.jetty"/>
      <import plugin="javax.servlet"/>
      <import plugin="org.junit" version="4.8.0" match="greaterOrEqual"/>
      <import plugin="org.eclipse.help" version="3.4.1" match="greaterOrEqual"/>
      <import plugin="org.eclipse.equinox.security" version="1.0.0" match="greaterOrEqual"/>
      <import plugin="org.csstudio.apputil" version="3.0.0" match="greaterOrEqual"/>
      <import plugin="org.eclipse.ui" version="3.6.0" match="greaterOrEqual"/>
      <import plugin="org.csstudio.csdata" version="3.0.0" match="greaterOrEqual"/>
      <import plugin="org.csstudio.ui.util" version="3.0.0" match="greaterOrEqual"/>
      <import plugin="org.junit4" version="4.5.0" match="greaterOrEqual"/>
      <import plugin="org.eclipse.core.runtime" version="3.5.0" match="greaterOrEqual"/>
      <import plugin="org.eclipse.core.resources" version="3.5.0" match="greaterOrEqual"/>
      <import plugin="org.eclipse.ui" version="3.5.0" match="greaterOrEqual"/>
      <import plugin="org.csstudio.platform.utility.rdb" version="1.2.2" match="greaterOrEqual"/>
      <import plugin="org.csstudio.apputil" version="1.0.11" match="greaterOrEqual"/>
      <import plugin="org.eclipse.ui" version="3.4.0" match="greaterOrEqual"/>
      <import plugin="org.csstudio.workspace" version="3.0.0" match="greaterOrEqual"/>
      <import plugin="org.csstudio.startup" version="3.0.0" match="greaterOrEqual"/>
      <import plugin="org.csstudio.utility.product" version="1.0.0" match="greaterOrEqual"/>
      <import plugin="javax.annotation" version="1.3.0" match="greaterOrEqual"/>
      <import plugin="org.eclipse.osgi" version="3.7.0" match="greaterOrEqual"/>
      <import plugin="org.slf4j" version="1.6.1" match="greaterOrEqual"/>
      <import plugin="org.csstudio.data" version="3.0.0" match="greaterOrEqual"/>
      <import plugin="org.eclipse.ui" version="3.6.1" match="greaterOrEqual"/>
      <import plugin="org.eclipse.ui.views" version="3.5.0" match="greaterOrEqual"/>
      <import plugin="org.csstudio.utility.singlesource" version="1.0.0" match="greaterOrEqual"/>
      <import plugin="org.csstudio.apputil.ui" version="1.1.7" match="greaterOrEqual"/>
      <import plugin="org.csstudio.opibuilder" version="1.0.6" match="greaterOrEqual"/>
      <import plugin="org.csstudio.opibuilder.widgets" version="1.0.5" match="greaterOrEqual"/>
      <import plugin="org.csstudio.trends.databrowser2" version="3.1.1" match="greaterOrEqual"/>
      <import plugin="org.csstudio.swt.xygraph" version="1.1.1" match="greaterOrEqual"/>
      <import plugin="org.eclipse.core.runtime" version="3.6.0" match="greaterOrEqual"/>
      <import plugin="org.csstudio.ui.menu" version="3.0.0" match="greaterOrEqual"/>
      <import plugin="org.eclipse.core.resources" version="3.6.0" match="greaterOrEqual"/>
      <import plugin="org.eclipse.equinox.security" version="1.0.200" match="greaterOrEqual"/>
      <import plugin="org.eclipse.ui.ide" version="3.6.0" match="greaterOrEqual"/>
      <import plugin="org.csstudio.java" version="3.1.0" match="greaterOrEqual"/>
      <import plugin="org.csstudio.logging" version="3.0.0" match="greaterOrEqual"/>
      <import plugin="org.csstudio.logging.ui" version="3.0.0" match="greaterOrEqual"/>
      <import plugin="org.csstudio.ui.menu.app" version="3.0.0" match="greaterOrEqual"/>
      <import plugin="org.hamcrest" version="1.3.0" match="greaterOrEqual"/>
      <import plugin="org.csstudio.java" version="3.0.0" match="greaterOrEqual"/>
      <import plugin="org.csstudio.security" version="1.0.0" match="greaterOrEqual"/>
      <import plugin="org.csstudio.security.ui" version="1.0.0" match="greaterOrEqual"/>
   </requires>

   <plugin
         id="javax.annotation"
         download-size="0"
         install-size="0"
         version="0.0.0"
         unpack="false"/>

   <plugin
         id="org.csstudio.apputil.ui"
         download-size="0"
         install-size="0"
         version="0.0.0"
         unpack="false"/>

   <plugin
         id="org.csstudio.csdata.clipboard"
         download-size="0"
         install-size="0"
         version="0.0.0"
         unpack="false"/>

   <plugin
         id="org.csstudio.display.rdbtable"
=======
      <import plugin="org.csstudio.apputil.ui"/>
      <import plugin="org.csstudio.security" version="1.0.0" match="greaterOrEqual"/>
      <import plugin="org.csstudio.security.ui" version="1.0.0" match="greaterOrEqual"/>
      <import plugin="org.eclipse.help" version="3.4.1" match="greaterOrEqual"/>
      <import plugin="org.eclipse.ui" version="3.4.0" match="greaterOrEqual"/>
      <import plugin="org.csstudio.workspace" version="3.0.0" match="greaterOrEqual"/>
      <import plugin="org.csstudio.startup" version="3.0.0" match="greaterOrEqual"/>
      <import plugin="org.csstudio.utility.product" version="1.0.0" match="greaterOrEqual"/>
      <import plugin="org.eclipse.core.runtime" version="3.6.0" match="greaterOrEqual"/>
      <import plugin="org.csstudio.ui.menu" version="3.0.0" match="greaterOrEqual"/>
      <import plugin="org.eclipse.core.resources" version="3.6.0" match="greaterOrEqual"/>
      <import plugin="org.eclipse.equinox.security" version="1.0.200" match="greaterOrEqual"/>
      <import plugin="org.eclipse.ui.ide" version="3.6.0" match="greaterOrEqual"/>
      <import plugin="org.csstudio.java" version="3.1.0" match="greaterOrEqual"/>
      <import plugin="org.csstudio.logging" version="3.0.0" match="greaterOrEqual"/>
      <import plugin="org.csstudio.logging.ui" version="3.0.0" match="greaterOrEqual"/>
      <import plugin="org.csstudio.ui.menu.app" version="3.0.0" match="greaterOrEqual"/>
      <import plugin="org.junit" version="4.8.0" match="greaterOrEqual"/>
      <import plugin="org.hamcrest" version="1.3.0" match="greaterOrEqual"/>
      <import plugin="org.eclipse.osgi.services"/>
      <import plugin="org.eclipse.equinox.http.jetty"/>
      <import plugin="javax.servlet"/>
   </requires>

   <plugin
         id="org.apache.log4j"
>>>>>>> 64024e51
         download-size="0"
         install-size="0"
         version="0.0.0"
         unpack="false"/>

   <plugin
         id="org.csstudio.iter.authorizationprovider"
         download-size="0"
         install-size="0"
         version="0.0.0"
         unpack="false"/>

   <plugin
         id="org.csstudio.iter.css.product"
         download-size="0"
         install-size="0"
         version="0.0.0"
         unpack="false"/>

   <plugin
<<<<<<< HEAD
         id="org.csstudio.iter.startuphelper"
         download-size="0"
         install-size="0"
         version="0.0.0"
         unpack="false"/>

   <plugin
         id="org.csstudio.logbook"
         download-size="0"
         install-size="0"
         version="0.0.0"
         unpack="false"/>

   <plugin
         id="org.csstudio.servicelocator"
         download-size="0"
         install-size="0"
         version="0.0.0"
         unpack="false"/>

   <plugin
         id="org.csstudio.swt.chart"
         download-size="0"
         install-size="0"
         version="0.0.0"
         unpack="false"/>

   <plugin
         id="org.csstudio.trends.databrowser2.opiwidget"
         download-size="0"
         install-size="0"
         version="0.0.0"
         unpack="false"/>

   <plugin
=======
>>>>>>> 64024e51
         id="org.csstudio.ui.menu.app"
         download-size="0"
         install-size="0"
         version="0.0.0"
         unpack="false"/>

   <plugin
         id="org.csstudio.startup.helper"
         download-size="0"
         install-size="0"
         version="0.0.0"
         unpack="false"/>

   <plugin
         id="org.csstudio.utility.product"
         download-size="0"
         install-size="0"
         version="0.0.0"
         unpack="false"/>

   <plugin
         id="org.csstudio.utility.product.default"
         download-size="0"
         install-size="0"
         version="0.0.0"
         fragment="true"
         unpack="false"/>

   <plugin
         id="org.csstudio.utility.httpd"
         download-size="0"
         install-size="0"
         version="0.0.0"
         unpack="false"/>

   <plugin
         id="org.mockito"
         download-size="0"
         install-size="0"
         version="0.0.0"
         unpack="false"/>

   <plugin
         id="org.csstudio.iter.authorizationprovider"
         download-size="0"
         install-size="0"
         version="0.0.0"
         unpack="false"/>

</feature><|MERGE_RESOLUTION|>--- conflicted
+++ resolved
@@ -2,11 +2,6 @@
 <feature
       id="org.csstudio.iter.css.app.feature"
       label="CSS Apps Component"
-<<<<<<< HEAD
-      version="4.1.1.qualifier"
-      provider-name="ITER">
-
-=======
       version="3.2.0.qualifier"
       provider-name="ITER">
 
@@ -14,7 +9,6 @@
       CSS Apps Component
    </description>
 
->>>>>>> 64024e51
    <copyright>
       Copyright (c) : 2010-2013 ITER Organization,
 CS 90 046
@@ -28,12 +22,6 @@
 refer to the file ITER-LICENSE.TXT located in the top level directory
 of the distribution package.
    </license>
-<<<<<<< HEAD
-
-   <requires>
-      <import plugin="org.eclipse.core.runtime"/>
-      <import plugin="org.eclipse.core.expressions"/>
-=======
 
    <includes
          id="org.eclipse.iter.feature"
@@ -45,7 +33,6 @@
       <import plugin="org.eclipse.core.resources" version="3.5.0" match="greaterOrEqual"/>
       <import plugin="org.eclipse.core.expressions"/>
       <import plugin="org.eclipse.ui" version="3.6.0" match="greaterOrEqual"/>
->>>>>>> 64024e51
       <import plugin="org.eclipse.ui.intro"/>
       <import plugin="org.eclipse.ui.intro.universal"/>
       <import plugin="org.eclipse.ui.cheatsheets"/>
@@ -54,79 +41,6 @@
       <import plugin="org.csstudio.logging.ui"/>
       <import plugin="org.csstudio.workspace"/>
       <import plugin="org.csstudio.startup"/>
-<<<<<<< HEAD
-      <import plugin="org.eclipse.jface"/>
-      <import plugin="org.eclipse.osgi.services"/>
-      <import plugin="org.eclipse.equinox.http.jetty"/>
-      <import plugin="javax.servlet"/>
-      <import plugin="org.junit" version="4.8.0" match="greaterOrEqual"/>
-      <import plugin="org.eclipse.help" version="3.4.1" match="greaterOrEqual"/>
-      <import plugin="org.eclipse.equinox.security" version="1.0.0" match="greaterOrEqual"/>
-      <import plugin="org.csstudio.apputil" version="3.0.0" match="greaterOrEqual"/>
-      <import plugin="org.eclipse.ui" version="3.6.0" match="greaterOrEqual"/>
-      <import plugin="org.csstudio.csdata" version="3.0.0" match="greaterOrEqual"/>
-      <import plugin="org.csstudio.ui.util" version="3.0.0" match="greaterOrEqual"/>
-      <import plugin="org.junit4" version="4.5.0" match="greaterOrEqual"/>
-      <import plugin="org.eclipse.core.runtime" version="3.5.0" match="greaterOrEqual"/>
-      <import plugin="org.eclipse.core.resources" version="3.5.0" match="greaterOrEqual"/>
-      <import plugin="org.eclipse.ui" version="3.5.0" match="greaterOrEqual"/>
-      <import plugin="org.csstudio.platform.utility.rdb" version="1.2.2" match="greaterOrEqual"/>
-      <import plugin="org.csstudio.apputil" version="1.0.11" match="greaterOrEqual"/>
-      <import plugin="org.eclipse.ui" version="3.4.0" match="greaterOrEqual"/>
-      <import plugin="org.csstudio.workspace" version="3.0.0" match="greaterOrEqual"/>
-      <import plugin="org.csstudio.startup" version="3.0.0" match="greaterOrEqual"/>
-      <import plugin="org.csstudio.utility.product" version="1.0.0" match="greaterOrEqual"/>
-      <import plugin="javax.annotation" version="1.3.0" match="greaterOrEqual"/>
-      <import plugin="org.eclipse.osgi" version="3.7.0" match="greaterOrEqual"/>
-      <import plugin="org.slf4j" version="1.6.1" match="greaterOrEqual"/>
-      <import plugin="org.csstudio.data" version="3.0.0" match="greaterOrEqual"/>
-      <import plugin="org.eclipse.ui" version="3.6.1" match="greaterOrEqual"/>
-      <import plugin="org.eclipse.ui.views" version="3.5.0" match="greaterOrEqual"/>
-      <import plugin="org.csstudio.utility.singlesource" version="1.0.0" match="greaterOrEqual"/>
-      <import plugin="org.csstudio.apputil.ui" version="1.1.7" match="greaterOrEqual"/>
-      <import plugin="org.csstudio.opibuilder" version="1.0.6" match="greaterOrEqual"/>
-      <import plugin="org.csstudio.opibuilder.widgets" version="1.0.5" match="greaterOrEqual"/>
-      <import plugin="org.csstudio.trends.databrowser2" version="3.1.1" match="greaterOrEqual"/>
-      <import plugin="org.csstudio.swt.xygraph" version="1.1.1" match="greaterOrEqual"/>
-      <import plugin="org.eclipse.core.runtime" version="3.6.0" match="greaterOrEqual"/>
-      <import plugin="org.csstudio.ui.menu" version="3.0.0" match="greaterOrEqual"/>
-      <import plugin="org.eclipse.core.resources" version="3.6.0" match="greaterOrEqual"/>
-      <import plugin="org.eclipse.equinox.security" version="1.0.200" match="greaterOrEqual"/>
-      <import plugin="org.eclipse.ui.ide" version="3.6.0" match="greaterOrEqual"/>
-      <import plugin="org.csstudio.java" version="3.1.0" match="greaterOrEqual"/>
-      <import plugin="org.csstudio.logging" version="3.0.0" match="greaterOrEqual"/>
-      <import plugin="org.csstudio.logging.ui" version="3.0.0" match="greaterOrEqual"/>
-      <import plugin="org.csstudio.ui.menu.app" version="3.0.0" match="greaterOrEqual"/>
-      <import plugin="org.hamcrest" version="1.3.0" match="greaterOrEqual"/>
-      <import plugin="org.csstudio.java" version="3.0.0" match="greaterOrEqual"/>
-      <import plugin="org.csstudio.security" version="1.0.0" match="greaterOrEqual"/>
-      <import plugin="org.csstudio.security.ui" version="1.0.0" match="greaterOrEqual"/>
-   </requires>
-
-   <plugin
-         id="javax.annotation"
-         download-size="0"
-         install-size="0"
-         version="0.0.0"
-         unpack="false"/>
-
-   <plugin
-         id="org.csstudio.apputil.ui"
-         download-size="0"
-         install-size="0"
-         version="0.0.0"
-         unpack="false"/>
-
-   <plugin
-         id="org.csstudio.csdata.clipboard"
-         download-size="0"
-         install-size="0"
-         version="0.0.0"
-         unpack="false"/>
-
-   <plugin
-         id="org.csstudio.display.rdbtable"
-=======
       <import plugin="org.csstudio.apputil.ui"/>
       <import plugin="org.csstudio.security" version="1.0.0" match="greaterOrEqual"/>
       <import plugin="org.csstudio.security.ui" version="1.0.0" match="greaterOrEqual"/>
@@ -153,7 +67,6 @@
 
    <plugin
          id="org.apache.log4j"
->>>>>>> 64024e51
          download-size="0"
          install-size="0"
          version="0.0.0"
@@ -174,44 +87,6 @@
          unpack="false"/>
 
    <plugin
-<<<<<<< HEAD
-         id="org.csstudio.iter.startuphelper"
-         download-size="0"
-         install-size="0"
-         version="0.0.0"
-         unpack="false"/>
-
-   <plugin
-         id="org.csstudio.logbook"
-         download-size="0"
-         install-size="0"
-         version="0.0.0"
-         unpack="false"/>
-
-   <plugin
-         id="org.csstudio.servicelocator"
-         download-size="0"
-         install-size="0"
-         version="0.0.0"
-         unpack="false"/>
-
-   <plugin
-         id="org.csstudio.swt.chart"
-         download-size="0"
-         install-size="0"
-         version="0.0.0"
-         unpack="false"/>
-
-   <plugin
-         id="org.csstudio.trends.databrowser2.opiwidget"
-         download-size="0"
-         install-size="0"
-         version="0.0.0"
-         unpack="false"/>
-
-   <plugin
-=======
->>>>>>> 64024e51
          id="org.csstudio.ui.menu.app"
          download-size="0"
          install-size="0"
@@ -254,11 +129,4 @@
          version="0.0.0"
          unpack="false"/>
 
-   <plugin
-         id="org.csstudio.iter.authorizationprovider"
-         download-size="0"
-         install-size="0"
-         version="0.0.0"
-         unpack="false"/>
-
 </feature>