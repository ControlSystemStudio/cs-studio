<?xml version="1.0" encoding="UTF-8"?>
<feature
      id="org.csstudio.nsls2.basic.applications.feature"
      label="CSS-NSLS-II Basic Applications"
      version="3.0.0.qualifier"
      provider-name="Kunal Shroff &lt;kshroff@bnl.gov&gt;, Gabriele Carcassi &lt;carcassi@bnl.gov&gt; - BNL">

   <description url="http://www.example.com/description">
      Basic CSS applications
   </description>

   <copyright url="http://www.example.com/copyright">
      [Enter Copyright Description here.]
   </copyright>

   <license url="http://www.example.com/license">
      [Enter License Description here.]
   </license>

   <url>
      <update label="CSS dev update site" url="http://cs-studio.sourceforge.net/nsls2/dev-updates"/>
   </url>

   <plugin
         id="org.csstudio.diag.epics.pvtree"
         download-size="0"
         install-size="0"
         version="0.0.0"
         unpack="false"/>

   <plugin
         id="org.csstudio.utility.clock"
         download-size="0"
         install-size="0"
         version="0.0.0"
         unpack="false"/>

   <plugin
         id="org.csstudio.display.pvtable"
         download-size="0"
         install-size="0"
         version="0.0.0"
         unpack="false"/>

   <plugin
         id="org.csstudio.diag.pvmanager.probe"
         download-size="0"
         install-size="0"
         version="0.0.0"
         unpack="false"/>

   <plugin
<<<<<<< HEAD
         id="org.csstudio.utility.pvmanager.ui.toolbox"
=======
         id="org.csstudio.diag.epics.pvtree.intro"
>>>>>>> 5bf0ac88
         download-size="0"
         install-size="0"
         version="0.0.0"/>

</feature>
<|MERGE_RESOLUTION|>--- conflicted
+++ resolved
@@ -1,62 +1,58 @@
-<?xml version="1.0" encoding="UTF-8"?>
-<feature
-      id="org.csstudio.nsls2.basic.applications.feature"
-      label="CSS-NSLS-II Basic Applications"
-      version="3.0.0.qualifier"
-      provider-name="Kunal Shroff &lt;kshroff@bnl.gov&gt;, Gabriele Carcassi &lt;carcassi@bnl.gov&gt; - BNL">
-
-   <description url="http://www.example.com/description">
-      Basic CSS applications
-   </description>
-
-   <copyright url="http://www.example.com/copyright">
-      [Enter Copyright Description here.]
-   </copyright>
-
-   <license url="http://www.example.com/license">
-      [Enter License Description here.]
-   </license>
-
-   <url>
-      <update label="CSS dev update site" url="http://cs-studio.sourceforge.net/nsls2/dev-updates"/>
-   </url>
-
-   <plugin
-         id="org.csstudio.diag.epics.pvtree"
-         download-size="0"
-         install-size="0"
-         version="0.0.0"
-         unpack="false"/>
-
-   <plugin
-         id="org.csstudio.utility.clock"
-         download-size="0"
-         install-size="0"
-         version="0.0.0"
-         unpack="false"/>
-
-   <plugin
-         id="org.csstudio.display.pvtable"
-         download-size="0"
-         install-size="0"
-         version="0.0.0"
-         unpack="false"/>
-
-   <plugin
-         id="org.csstudio.diag.pvmanager.probe"
-         download-size="0"
-         install-size="0"
-         version="0.0.0"
-         unpack="false"/>
-
-   <plugin
-<<<<<<< HEAD
-         id="org.csstudio.utility.pvmanager.ui.toolbox"
-=======
-         id="org.csstudio.diag.epics.pvtree.intro"
->>>>>>> 5bf0ac88
-         download-size="0"
-         install-size="0"
-         version="0.0.0"/>
-
-</feature>
+<?xml version="1.0" encoding="UTF-8"?>
+<feature
+      id="org.csstudio.nsls2.basic.applications.feature"
+      label="CSS-NSLS-II Basic Applications"
+      version="3.0.0.qualifier"
+      provider-name="Kunal Shroff &lt;kshroff@bnl.gov&gt;, Gabriele Carcassi &lt;carcassi@bnl.gov&gt; - BNL">
+
+   <description url="http://www.example.com/description">
+      Basic CSS applications
+   </description>
+
+   <copyright url="http://www.example.com/copyright">
+      [Enter Copyright Description here.]
+   </copyright>
+
+   <license url="http://www.example.com/license">
+      [Enter License Description here.]
+   </license>
+
+   <url>
+      <update label="CSS dev update site" url="http://cs-studio.sourceforge.net/nsls2/dev-updates"/>
+   </url>
+
+   <plugin
+         id="org.csstudio.diag.epics.pvtree"
+         download-size="0"
+         install-size="0"
+         version="0.0.0"
+         unpack="false"/>
+
+   <plugin
+         id="org.csstudio.utility.clock"
+         download-size="0"
+         install-size="0"
+         version="0.0.0"
+         unpack="false"/>
+
+   <plugin
+         id="org.csstudio.display.pvtable"
+         download-size="0"
+         install-size="0"
+         version="0.0.0"
+         unpack="false"/>
+
+   <plugin
+         id="org.csstudio.diag.pvmanager.probe"
+         download-size="0"
+         install-size="0"
+         version="0.0.0"
+         unpack="false"/>
+
+   <plugin
+         id="org.csstudio.diag.epics.pvtree.intro"
+         download-size="0"
+         install-size="0"
+         version="0.0.0"/>
+
+</feature>