--- conflicted
+++ resolved
@@ -14,10 +14,7 @@
   <modules>
     <module>org.csstudio.product</module>
     <module>org.csstudio.startup.intro</module>
-<<<<<<< HEAD
     <module>org.csstudio.archive.reader.fastarchiver</module>
-=======
     <module>org.csstudio.opibuilder.widgets.edm</module>
->>>>>>> a62f7249
   </modules>
 </project>