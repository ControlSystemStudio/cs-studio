package edu.msu.nscl.olog.api;

<<<<<<< HEAD
=======
import java.util.Arrays;
>>>>>>> dabbca11
import java.util.Collection;
import java.util.Collections;
import java.util.Date;
import java.util.HashMap;
import java.util.HashSet;
import java.util.Map;
import java.util.Set;

<<<<<<< HEAD
=======
import javax.ws.rs.core.MultivaluedMap;

import com.google.common.collect.Collections2;
import com.google.common.collect.HashMultimap;
import com.google.common.collect.Multimap;
import com.sun.jersey.core.util.MultivaluedMapImpl;

>>>>>>> dabbca11
/**
 * @author Eric Berryman taken from shroffk
 * 
 */
public class Log implements Comparable<Log> {
	private final Long id;
	private final String owner;
	private final String description;
	private final String level;
	private final Date createdDate;
	private final Date modifiedDate;
	private final int version;

	private final Map<String, Tag> tags;
	private final Map<String, Logbook> logbooks;
	private final Map<String, Attachment> attachments;
<<<<<<< HEAD
	private final Map<String, Property> properties;
=======
	private final Multimap<String, Property> properties;
>>>>>>> dabbca11

	Log(XmlLog log) {
		this.id = log.getId();
		this.owner = log.getOwner();
		this.description = log.getDescription();
		this.level = log.getLevel();
		this.createdDate = log.getCreatedDate();
		this.modifiedDate = log.getModifiedDate();
		this.version = log.getVersion();
		Map<String, Tag> newTags = new HashMap<String, Tag>();
		for (XmlTag tag : log.getXmlTags()) {
			newTags.put(tag.getName(), new Tag(tag));
		}
		this.tags = Collections.unmodifiableMap(newTags);
		Map<String, Logbook> newLogbooks = new HashMap<String, Logbook>();
		for (XmlLogbook logbook : log.getXmlLogbooks()) {
			newLogbooks.put(logbook.getName(), new Logbook(logbook));
		}
		this.logbooks = Collections.unmodifiableMap(newLogbooks);
		Map<String, Attachment> newAttachments = new HashMap<String, Attachment>();
		for (XmlAttachment attachment : log.getXmlAttachments()
				.getAttachments()) {
			newAttachments.put(attachment.getFileName(), new Attachment(attachment));
		}
		this.attachments = Collections.unmodifiableMap(newAttachments);
<<<<<<< HEAD
		Map<String, Property> newProperties = new HashMap<String, Property>();
		for (XmlProperty property : log.getXmlProperties()) {
			newProperties.put(property.getName(), new Property(property));
		}
		this.properties = Collections.unmodifiableMap(newProperties);
=======
		Multimap<String, Property> newProperties = HashMultimap.create();
		for (XmlProperty property : log.getXmlProperties()) {
			newProperties.put(property.getName(), new Property(property));
		}
		this.properties = newProperties;
>>>>>>> dabbca11

	}

	public Long getId() {
		return id;
	}

	public String getOwner() {
		return owner;
	}

	public String getDescription() {
		return description;
	}

	public String getLevel() {
		return level;
	}

	public Date getCreatedDate() {
		return createdDate;
	}

	public Date getModifiedDate() {
		return modifiedDate;
	}

	public int getVersion() {
		return version;
	}

	/**
	 * Get a Collection of all the Tags associated with this log.
	 * 
	 * @return
	 */
	public Collection<Tag> getTags() {
		return tags.values();
	}

	/**
	 * Get a set of Names of all the tags associated with this log.
	 * 
	 * @return Set of all tag Names
	 */
	public Collection<String> getTagNames() {
		return tags.keySet();
	}

	/**
	 * Returns a Tag with the name tagName if it exists on this log else returns
	 * null.
	 * 
	 * @param tagName
	 * @return {@link Tag} with name tagName else null if no such tag attached
	 *         to this log
	 */
	public Tag getTag(String tagName) {
		return tags.get(tagName);
	}

	/**
	 * Get all the logbooks associated with this log.
	 * 
	 * @return a Collection of all {@link Logbook}
	 */
	public Collection<Logbook> getLogbooks() {
		return logbooks.values();
	}

	/**
	 * Get a set of all the logbook names.
	 * 
	 * @return
	 */
	public Collection<String> getLogbookNames() {
		return logbooks.keySet();
	}

	/**
	 * Get all the attachments associated with this log.
	 * 	
	 * @return
	 */
	public Collection<Attachment> getAttachments() {
		return attachments.values();
	}

	/**
	 * Get all the {@link Property}s associated with this log.
	 * 
	 * @return
	 */
	public Collection<Property> getProperties() {
		return properties.values();
	}

	/**
	 * Get a set of names for all the properties associated with this log.
	 * 
	 * @return a set of all property names.
	 */
	public Collection<String> getPropertyNames() {
		return properties.keySet();
	}

	/**
	 * return the {@link Property} with name <tt>propertyName</tt> if it exists
	 * on this log else return null.
	 * 
	 * @param propertyName
	 * @return {@link Property} with name propertyName else null if no such
	 *         property exists on this log.
	 */
<<<<<<< HEAD
	public Property getProperty(String propertyName) {
=======
	public Collection<Property> getProperty(String propertyName) {
>>>>>>> dabbca11
		return properties.get(propertyName);
	}

	/*
	 * (non-Javadoc)
	 * 
	 * @see java.lang.Object#hashCode()
	 */
	@Override
	public int hashCode() {
		final int prime = 31;
		int result = 1;
		result = prime * result + ((id == null) ? 0 : id.hashCode());
		return result;
	}

	/*
	 * (non-Javadoc)
	 * 
	 * @see java.lang.Object#compareTo(java.lang.Object)
	 */
	@Override
	public int compareTo(Log obj) throws ClassCastException {
		if (!(obj instanceof Log))
			throw new ClassCastException("A Log object expected.");
		return (int) (this.id - ((Log) obj).getId());
	}

	/*
	 * (non-Javadoc)
	 * 
	 * @see java.lang.Object#equals(java.lang.Object)
	 */
	@Override
	public boolean equals(Object obj) {
		if (this == obj)
			return true;
		if (obj == null)
			return false;
		if (!(obj instanceof Log))
			return false;
		Log other = (Log) obj;
		if (id == null) {
			if (other.id != null)
				return false;
		} else if (!id.equals(other.id)) {
			return false;
		} // else if (version != other.version)
			// return false;
		return true;
	}

	/*
	 * (non-Javadoc)
	 * 
	 * @see java.lang.Object#toString()
	 */
	@Override
	public String toString() {
		return "Log#" + id + ":v." + version + " [ description=" + description + "]";
	}

}<|MERGE_RESOLUTION|>--- conflicted
+++ resolved
@@ -1,9 +1,6 @@
 package edu.msu.nscl.olog.api;
 
-<<<<<<< HEAD
-=======
 import java.util.Arrays;
->>>>>>> dabbca11
 import java.util.Collection;
 import java.util.Collections;
 import java.util.Date;
@@ -12,8 +9,6 @@
 import java.util.Map;
 import java.util.Set;
 
-<<<<<<< HEAD
-=======
 import javax.ws.rs.core.MultivaluedMap;
 
 import com.google.common.collect.Collections2;
@@ -21,7 +16,6 @@
 import com.google.common.collect.Multimap;
 import com.sun.jersey.core.util.MultivaluedMapImpl;
 
->>>>>>> dabbca11
 /**
  * @author Eric Berryman taken from shroffk
  * 
@@ -38,11 +32,7 @@
 	private final Map<String, Tag> tags;
 	private final Map<String, Logbook> logbooks;
 	private final Map<String, Attachment> attachments;
-<<<<<<< HEAD
-	private final Map<String, Property> properties;
-=======
 	private final Multimap<String, Property> properties;
->>>>>>> dabbca11
 
 	Log(XmlLog log) {
 		this.id = log.getId();
@@ -68,19 +58,11 @@
 			newAttachments.put(attachment.getFileName(), new Attachment(attachment));
 		}
 		this.attachments = Collections.unmodifiableMap(newAttachments);
-<<<<<<< HEAD
-		Map<String, Property> newProperties = new HashMap<String, Property>();
-		for (XmlProperty property : log.getXmlProperties()) {
-			newProperties.put(property.getName(), new Property(property));
-		}
-		this.properties = Collections.unmodifiableMap(newProperties);
-=======
 		Multimap<String, Property> newProperties = HashMultimap.create();
 		for (XmlProperty property : log.getXmlProperties()) {
 			newProperties.put(property.getName(), new Property(property));
 		}
 		this.properties = newProperties;
->>>>>>> dabbca11
 
 	}
 
@@ -195,11 +177,7 @@
 	 * @return {@link Property} with name propertyName else null if no such
 	 *         property exists on this log.
 	 */
-<<<<<<< HEAD
-	public Property getProperty(String propertyName) {
-=======
 	public Collection<Property> getProperty(String propertyName) {
->>>>>>> dabbca11
 		return properties.get(propertyName);
 	}
 
