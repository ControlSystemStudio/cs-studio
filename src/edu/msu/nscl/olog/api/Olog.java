package edu.msu.nscl.olog.api;
<<<<<<< HEAD
import static edu.msu.nscl.olog.api.OlogClientImpl.OlogClientBuilder.*;

public class Olog {
	private static volatile OlogClient client;

	private Olog() {

	}

	public static void setClient(OlogClient client) {
		Olog.client = client;
	}

	/**
	 * Returns the default {@link OlogClient}.
	 * 
	 * @return
	 * @throws Exception 
	 */
	public static OlogClient getClient() throws Exception {
		if (client == null) {
			Olog.client =  serviceURL().withHTTPAuthentication(false)
					.create();
		}
		return client;
	}
=======

import static edu.msu.nscl.olog.api.OlogClientImpl.OlogClientBuilder.*;

public class Olog {
    private static volatile OlogClient client;

    private Olog() {

    }

    public static void setClient(OlogClient client) throws Exception {
	Olog.client = client;
    }

    /**
     * Returns the default {@link OlogClient}.
     * 
     * @return
     * @throws Exception
     */
    public static OlogClient getClient() throws Exception {
	if (client == null) {
	    Olog.client = serviceURL().withHTTPAuthentication(false).create();
	}
	return client;
    }

    /**
     * Returns a newly created {@link OlogClient} with the supplied credentials.
     * 
     * @param username
     * @param password
     * @return
     * @throws Exception
     */
    public static OlogClient getClient(String username, String password)
	    throws Exception {
	return serviceURL().withHTTPAuthentication(true).username(username)
		.password(password).create();
    }
>>>>>>> de4a38ae

}<|MERGE_RESOLUTION|>--- conflicted
+++ resolved
@@ -1,32 +1,4 @@
 package edu.msu.nscl.olog.api;
-<<<<<<< HEAD
-import static edu.msu.nscl.olog.api.OlogClientImpl.OlogClientBuilder.*;
-
-public class Olog {
-	private static volatile OlogClient client;
-
-	private Olog() {
-
-	}
-
-	public static void setClient(OlogClient client) {
-		Olog.client = client;
-	}
-
-	/**
-	 * Returns the default {@link OlogClient}.
-	 * 
-	 * @return
-	 * @throws Exception 
-	 */
-	public static OlogClient getClient() throws Exception {
-		if (client == null) {
-			Olog.client =  serviceURL().withHTTPAuthentication(false)
-					.create();
-		}
-		return client;
-	}
-=======
 
 import static edu.msu.nscl.olog.api.OlogClientImpl.OlogClientBuilder.*;
 
@@ -67,6 +39,5 @@
 	return serviceURL().withHTTPAuthentication(true).username(username)
 		.password(password).create();
     }
->>>>>>> de4a38ae
 
 }