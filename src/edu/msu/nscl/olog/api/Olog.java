package edu.msu.nscl.olog.api;
<<<<<<< HEAD

import static edu.msu.nscl.olog.api.OlogClientImpl.OlogClientBuilder.*;

public class Olog {
    private static volatile OlogClient client;

    private Olog() {

    }

    public static void setClient(OlogClient client) throws Exception {
	Olog.client = client;
    }

    /**
     * Returns the default {@link OlogClient}.
     * 
     * @return
     * @throws Exception
     */
    public static OlogClient getClient() throws Exception {
	if (client == null) {
	    Olog.client = serviceURL().withHTTPAuthentication(false).create();
	}
	return client;
    }

    /**
     * Returns a newly created {@link OlogClient} with the supplied credentials.
     * 
     * @param username
     * @param password
     * @return
     * @throws Exception
     */
    public static OlogClient getClient(String username, String password)
	    throws Exception {
	return serviceURL().withHTTPAuthentication(true).username(username)
		.password(password).create();
    }
=======
import static edu.msu.nscl.olog.api.OlogClientImpl.OlogClientBuilder.*;

public class Olog {
	private static volatile OlogClient client;

	private Olog() {

	}

	public static void setClient(OlogClient client) {
		Olog.client = client;
	}

	/**
	 * Returns the default {@link OlogClient}.
	 * 
	 * @return
	 * @throws Exception 
	 */
	public static OlogClient getClient() throws Exception {
		if (client == null) {
			Olog.client =  serviceURL().withHTTPAuthentication(false)
					.create();
		}
		return client;
	}
>>>>>>> dabbca11

}<|MERGE_RESOLUTION|>--- conflicted
+++ resolved
@@ -1,46 +1,4 @@
 package edu.msu.nscl.olog.api;
-<<<<<<< HEAD
-
-import static edu.msu.nscl.olog.api.OlogClientImpl.OlogClientBuilder.*;
-
-public class Olog {
-    private static volatile OlogClient client;
-
-    private Olog() {
-
-    }
-
-    public static void setClient(OlogClient client) throws Exception {
-	Olog.client = client;
-    }
-
-    /**
-     * Returns the default {@link OlogClient}.
-     * 
-     * @return
-     * @throws Exception
-     */
-    public static OlogClient getClient() throws Exception {
-	if (client == null) {
-	    Olog.client = serviceURL().withHTTPAuthentication(false).create();
-	}
-	return client;
-    }
-
-    /**
-     * Returns a newly created {@link OlogClient} with the supplied credentials.
-     * 
-     * @param username
-     * @param password
-     * @return
-     * @throws Exception
-     */
-    public static OlogClient getClient(String username, String password)
-	    throws Exception {
-	return serviceURL().withHTTPAuthentication(true).username(username)
-		.password(password).create();
-    }
-=======
 import static edu.msu.nscl.olog.api.OlogClientImpl.OlogClientBuilder.*;
 
 public class Olog {
@@ -67,6 +25,5 @@
 		}
 		return client;
 	}
->>>>>>> dabbca11
 
 }