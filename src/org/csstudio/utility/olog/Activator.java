package org.csstudio.utility.olog;

import java.util.logging.Level;
import java.util.logging.Logger;

import org.eclipse.core.runtime.IConfigurationElement;
import org.eclipse.core.runtime.Platform;
import org.osgi.framework.BundleActivator;
import org.osgi.framework.BundleContext;

import edu.msu.nscl.olog.api.Olog;
import edu.msu.nscl.olog.api.OlogClient;
import edu.msu.nscl.olog.api.OlogClientImpl.OlogClientBuilder;

public class Activator implements BundleActivator {

	private static Logger log = Logger.getLogger(Activator.class.getName());

	@Override
	public void start(BundleContext context) throws Exception {
<<<<<<< HEAD
//		OlogClientManager.registerDefaultClient(retrieveClient());
=======
>>>>>>> de4a38ae
		Olog.setClient(retrieveClient());
	}

	private OlogClient retrieveClient() {
		try {
			IConfigurationElement[] config = Platform
					.getExtensionRegistry()
					.getConfigurationElementsFor("edu.msu.nscl.olog.api.client");

			if (config.length == 0) {
				log.log(Level.INFO,
						"No configured client for Olog found: using default configuration");
				OlogClient client = OlogClientBuilder.serviceURL()
						.withHTTPAuthentication(false).create();
				return client;
			}

			if (config.length == 1) {
				OlogClient client = (OlogClient) config[0]
						.createExecutableExtension("ologclient");
				return client;
			}

			throw new IllegalStateException(
					"More than one OlogClient was configured through extensions.");
		} catch (Exception e) {
			log.log(Level.SEVERE,
					"Could not retrieve configured client for Olog", e);
			return null;
		}
	}

	@Override
	public void stop(BundleContext context) throws Exception {
		// TODO Auto-generated method stub

	}

}<|MERGE_RESOLUTION|>--- conflicted
+++ resolved
@@ -18,10 +18,6 @@
 
 	@Override
 	public void start(BundleContext context) throws Exception {
-<<<<<<< HEAD
-//		OlogClientManager.registerDefaultClient(retrieveClient());
-=======
->>>>>>> de4a38ae
 		Olog.setClient(retrieveClient());
 	}
 
