<<<<<<< HEAD
/*
 * Copyright 2010 Brookhaven National Laboratory
 * All rights reserved. Use is subject to license terms.
 */

=======
/**
 * Copyright (C) 2010-2012 Brookhaven National Laboratory
 * Copyright (C) 2010-2012 Helmholtz-Zentrum Berlin für Materialien und Energie GmbH
 * All rights reserved. Use is subject to license terms.
 */
>>>>>>> fe0a2160
package gov.bnl.channelfinder.api;

import gov.bnl.channelfinder.api.Channel.Builder;

import java.util.ArrayList;
import java.util.Collection;
import java.util.Collections;
import java.util.HashSet;
import java.util.Set;
import java.util.SortedSet;
import java.util.TreeSet;

import com.google.common.base.Predicate;
import com.google.common.collect.Collections2;

import static gov.bnl.channelfinder.api.Channel.Builder.*;

/**
 * @author shroffk
 * 
 */
public class ChannelUtil {

	/**
	 * This class is not meant to be instantiated or extended
	 */
	private ChannelUtil() {

	}

	/**
	 * Return a list of tag names associated with this channel
	 * 
	 * @param channel
<<<<<<< HEAD
	 * @return
=======
	 * @return Collection of names of tags
>>>>>>> fe0a2160
	 */
	public static Collection<String> getTagNames(Channel channel) {
		Collection<String> tagNames = new HashSet<String>();
		for (Tag tag : channel.getTags()) {
			tagNames.add(tag.getName());
		}
		return tagNames;
	}

	/**
	 * Return a union of tag names associated with channels
	 * 
	 * @param channels
	 * @return a set of all unique tag names associated with atleast one or more
	 *         channel in channels
	 */
	public static Collection<String> getAllTagNames(Collection<Channel> channels) {
		Collection<String> tagNames = new HashSet<String>();
		for (Channel channel : channels) {
			tagNames.addAll(getTagNames(channel));
		}
		return tagNames;
	}

	/**
	 * Return a list of property names associated with this channel
	 * 
	 * @param channel
<<<<<<< HEAD
	 * @return
=======
	 * @return Collection of names of properties
>>>>>>> fe0a2160
	 */
	public static Collection<String> getPropertyNames(Channel channel) {
		Collection<String> propertyNames = new HashSet<String>();
		for (Property property : channel.getProperties()) {
			if (property.getValue() != null)
				propertyNames.add(property.getName());
		}
		return propertyNames;
	}

	/**
	 * Deprecated - use channel.getTag instead
	 * 
	 * Return the Tag object with name <tt>tagName</tt> if it exists on the
	 * channel <tt>channel</tt> else return null
	 * 
	 * @param channel
	 * @param tagName
<<<<<<< HEAD
	 * @return
=======
	 * @return Tag
>>>>>>> fe0a2160
	 */
	@Deprecated
	public static Tag getTag(Channel channel, String tagName) {
		Collection<Tag> tag = Collections2.filter(channel.getTags(),
				new TagNamePredicate(tagName));
		if (tag.size() == 1)
			return tag.iterator().next();
		else
			return null;
	}

	private static class TagNamePredicate implements Predicate<Tag> {

		private String tagName;

		TagNamePredicate(String tagName) {
			this.tagName = tagName;
		}

		@Override
		public boolean apply(Tag input) {
			if (input.getName().equals(tagName))
				return true;
			return false;
		}
	}

	/**
	 * deprecated - use the channel.getProperty instead
	 * 
	 * Return the property object with the name <tt>propertyName</tt> if it
	 * exists on the channel <tt>channel</tt> else return null
	 * 
	 * @param channel
	 * @param propertyName
<<<<<<< HEAD
	 * @return
=======
	 * @return Property
>>>>>>> fe0a2160
	 */
	@Deprecated
	public static Property getProperty(Channel channel, String propertyName) {
		Collection<Property> property = Collections2.filter(
				channel.getProperties(),
				new PropertyNamePredicate(propertyName));
		if (property.size() == 1)
			return property.iterator().next();
		else
			return null;
	}

	private static class PropertyNamePredicate implements Predicate<Property> {

		private String propertyName;

		PropertyNamePredicate(String propertyName) {
			this.propertyName = propertyName;
		}

		@Override
		public boolean apply(Property input) {
			if (input.getName().equals(propertyName))
				return true;
			return false;
		}
	}

	/**
	 * Return a union of property names associated with channels
	 * 
	 * @param channels
	 * @return a set of all unique property names associated with atleast one or
	 *         more channel in channels
	 */
	public static Collection<String> getPropertyNames(
			Collection<Channel> channels) {
		Collection<String> propertyNames = new HashSet<String>();
		for (Channel channel : channels) {
			propertyNames.addAll(getPropertyNames(channel));
		}
		return propertyNames;
	}

	public static Collection<String> getPropValues(
			Collection<Channel> channels, String propertyName) {
		SortedSet<String> propertyValues = new TreeSet<String>();
		for (Channel channel : channels) {
			if (channel.getProperty(propertyName) != null
					&& channel.getProperty(propertyName).getValue() != null)
				propertyValues
						.add(channel.getProperty(propertyName).getValue());
		}
		return propertyValues;
	}

	/**
	 * Returns all the channel Names in the given Collection of channels
	 * 
	 * @param channels
	 * @return a set of all the unique names associated with the each channel in
	 *         channels
	 */
	public static Collection<String> getChannelNames(
			Collection<Channel> channels) {
		Collection<String> channelNames = new HashSet<String>();
		for (Channel channel : channels) {
			channelNames.add(channel.getName());
		}
		return channelNames;
	}

	/**
	 * Given a Collection of channels returns a new collection of channels
	 * containing only those channels which have all the properties in the
	 * <tt>propNames</tt>
	 * 
	 * @param channels
	 *            - the input list of channels
	 * @param propNames
	 *            - the list of properties required on all channels
<<<<<<< HEAD
	 * @return
=======
	 * @return Collection of Channels which contains all properties with propNames 
>>>>>>> fe0a2160
	 */
	public static Collection<Channel> filterbyProperties(
			Collection<Channel> channels, Collection<String> propNames) {
		Collection<Channel> result = new ArrayList<Channel>();
		Collection<Channel> input = new ArrayList<Channel>(channels);
		for (Channel channel : input) {
			if (channel.getPropertyNames().containsAll(propNames)) {
				result.add(channel);
			}
		}
		return result;
	}

	/**
	 * Given a Collection of channels returns a new collection of channels
	 * containing only those channels which have all the tags in the
	 * <tt>tagNames</tt> AND all the properties in <tt></tt>
	 * 
	 * @param channels
	 *            - the input list of channels
	 * @param tagNames
	 *            - the list of tags required on all channels
<<<<<<< HEAD
	 * @return
=======
	 * @return Collections of Channels which have all the tags within tagNames
>>>>>>> fe0a2160
	 */
	public static Collection<Channel> filterbyTags(
			Collection<Channel> channels, Collection<String> tagNames) {
		Collection<Channel> result = new ArrayList<Channel>();
		Collection<Channel> input = new ArrayList<Channel>(channels);
		for (Channel channel : input) {
			if (channel.getTagNames().containsAll(tagNames)) {
				result.add(channel);
			}
		}
		return result;
	}

	/**
	 * Given a Collection of channels returns a new collection of channels
	 * containing only those channels which have all the tags in the
	 * <tt>tagNames</tt>
	 * 
	 * @param channels
	 *            - the input list of channels
	 * @param propNames
	 *            - the list of properties required on all channels
	 * @param tagNames
	 *            - the list of tags required on all channels
<<<<<<< HEAD
	 * @return
=======
	 * @return Collection of channels with all the properties and tags within propNames and tagNames
>>>>>>> fe0a2160
	 */
	public static Collection<Channel> filterbyElements(
			Collection<Channel> channels, Collection<String> propNames,
			Collection<String> tagNames) {
		Collection<Channel> result = new ArrayList<Channel>();
		Collection<Channel> input = new ArrayList<Channel>(channels);
		for (Channel channel : input) {
			if (channel.getPropertyNames().containsAll(propNames)
					&& channel.getTagNames().containsAll(tagNames)) {
				result.add(channel);
			}
		}
		return result;
	}

	/**
	 * Returns a list of {@link Channel} built from the list of
	 * {@link Channel.Builder}s
	 * 
	 * @param channelBuilders
	 *            - list of Channel.Builder to be built.
	 * @return Collection of {@link Channel} built from the channelBuilders
	 */
	static Collection<Channel> toChannels(
			Collection<Channel.Builder> channelBuilders) {
		Collection<Channel> channels = new HashSet<Channel>();
		for (Channel.Builder builder : channelBuilders) {
			channels.add(builder.build());
		}
		return Collections.unmodifiableCollection(channels);
	}

	/**
	 * Returns a {@link XmlChannels} object built from the list of
	 * {@link Channel.Builder}s
	 * 
	 * @param channelBuilders
	 *            - list of Channel.Builder to be built.
	 * @return A {@link XmlChannels} built from the channelBuilders
	 */
	static XmlChannels toXmlChannels(Collection<Channel.Builder> channelBuilders) {
		XmlChannels xmlChannels = new XmlChannels();
		for (Builder channel : channelBuilders) {
			xmlChannels.addXmlChannel(channel.toXml());
		}
		return xmlChannels;
	}

}<|MERGE_RESOLUTION|>--- conflicted
+++ resolved
@@ -1,16 +1,8 @@
-<<<<<<< HEAD
-/*
- * Copyright 2010 Brookhaven National Laboratory
- * All rights reserved. Use is subject to license terms.
- */
-
-=======
 /**
  * Copyright (C) 2010-2012 Brookhaven National Laboratory
  * Copyright (C) 2010-2012 Helmholtz-Zentrum Berlin für Materialien und Energie GmbH
  * All rights reserved. Use is subject to license terms.
  */
->>>>>>> fe0a2160
 package gov.bnl.channelfinder.api;
 
 import gov.bnl.channelfinder.api.Channel.Builder;
@@ -45,11 +37,7 @@
 	 * Return a list of tag names associated with this channel
 	 * 
 	 * @param channel
-<<<<<<< HEAD
-	 * @return
-=======
 	 * @return Collection of names of tags
->>>>>>> fe0a2160
 	 */
 	public static Collection<String> getTagNames(Channel channel) {
 		Collection<String> tagNames = new HashSet<String>();
@@ -78,11 +66,7 @@
 	 * Return a list of property names associated with this channel
 	 * 
 	 * @param channel
-<<<<<<< HEAD
-	 * @return
-=======
 	 * @return Collection of names of properties
->>>>>>> fe0a2160
 	 */
 	public static Collection<String> getPropertyNames(Channel channel) {
 		Collection<String> propertyNames = new HashSet<String>();
@@ -101,11 +85,7 @@
 	 * 
 	 * @param channel
 	 * @param tagName
-<<<<<<< HEAD
-	 * @return
-=======
 	 * @return Tag
->>>>>>> fe0a2160
 	 */
 	@Deprecated
 	public static Tag getTag(Channel channel, String tagName) {
@@ -141,11 +121,7 @@
 	 * 
 	 * @param channel
 	 * @param propertyName
-<<<<<<< HEAD
-	 * @return
-=======
 	 * @return Property
->>>>>>> fe0a2160
 	 */
 	@Deprecated
 	public static Property getProperty(Channel channel, String propertyName) {
@@ -227,11 +203,7 @@
 	 *            - the input list of channels
 	 * @param propNames
 	 *            - the list of properties required on all channels
-<<<<<<< HEAD
-	 * @return
-=======
 	 * @return Collection of Channels which contains all properties with propNames 
->>>>>>> fe0a2160
 	 */
 	public static Collection<Channel> filterbyProperties(
 			Collection<Channel> channels, Collection<String> propNames) {
@@ -254,11 +226,7 @@
 	 *            - the input list of channels
 	 * @param tagNames
 	 *            - the list of tags required on all channels
-<<<<<<< HEAD
-	 * @return
-=======
 	 * @return Collections of Channels which have all the tags within tagNames
->>>>>>> fe0a2160
 	 */
 	public static Collection<Channel> filterbyTags(
 			Collection<Channel> channels, Collection<String> tagNames) {
@@ -283,11 +251,7 @@
 	 *            - the list of properties required on all channels
 	 * @param tagNames
 	 *            - the list of tags required on all channels
-<<<<<<< HEAD
-	 * @return
-=======
 	 * @return Collection of channels with all the properties and tags within propNames and tagNames
->>>>>>> fe0a2160
 	 */
 	public static Collection<Channel> filterbyElements(
 			Collection<Channel> channels, Collection<String> propNames,
