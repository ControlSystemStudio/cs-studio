--- conflicted
+++ resolved
@@ -3,14 +3,13 @@
    <feature id="org.csstudio.applications.opibuilder.feature">
       <category name="org.csstudio.category.applications"/>
    </feature>
-<<<<<<< HEAD
+   <feature id="org.csstudio.applications.opibuilder.rap.feature">
+      <category name="org.csstudio.category.applications"/>
+   </feature>
    <feature id="org.csstudio.applications.opibuilder.edm.feature">
       <category name="org.csstudio.category.applications"/>
    </feature>
    <feature id="org.csstudio.applications.opibuilder.medm.feature">
-=======
-   <feature id="org.csstudio.applications.opibuilder.rap.feature">
->>>>>>> 018d9a46
       <category name="org.csstudio.category.applications"/>
    </feature>
    <category-def name="org.csstudio.category.applications" label="CS-Studio Applications"/>
