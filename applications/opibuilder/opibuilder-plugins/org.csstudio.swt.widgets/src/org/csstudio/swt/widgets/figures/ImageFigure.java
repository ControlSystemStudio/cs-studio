/*
 * Copyright (c) 2008 Stiftung Deutsches Elektronen-Synchrotron,
 * Member of the Helmholtz Association, (DESY), HAMBURG, GERMANY.
 *
 * THIS SOFTWARE IS PROVIDED UNDER THIS LICENSE ON AN "../AS IS" BASIS.
 * WITHOUT WARRANTY OF ANY KIND, EXPRESSED OR IMPLIED, INCLUDING BUT NOT LIMITED
 * TO THE WARRANTIES OF MERCHANTABILITY, FITNESS FOR PARTICULAR PURPOSE AND
 * NON-INFRINGEMENT. IN NO EVENT SHALL THE AUTHORS OR COPYRIGHT HOLDERS BE LIABLE
 * FOR ANY CLAIM, DAMAGES OR OTHER LIABILITY, WHETHER IN AN ACTION OF CONTRACT,
 * TORT OR OTHERWISE, ARISING FROM, OUT OF OR IN CONNECTION WITH THE SOFTWARE OR
 * THE USE OR OTHER DEALINGS IN THE SOFTWARE. SHOULD THE SOFTWARE PROVE DEFECTIVE
 * IN ANY RESPECT, THE USER ASSUMES THE COST OF ANY NECESSARY SERVICING, REPAIR OR
 * CORRECTION. THIS DISCLAIMER OF WARRANTY CONSTITUTES AN ESSENTIAL PART OF THIS LICENSE.
 * NO USE OF ANY SOFTWARE IS AUTHORIZED HEREUNDER EXCEPT UNDER THIS DISCLAIMER.
 * DESY HAS NO OBLIGATION TO PROVIDE MAINTENANCE, SUPPORT, UPDATES, ENHANCEMENTS,
 * OR MODIFICATIONS.
 * THE FULL LICENSE SPECIFYING FOR THE SOFTWARE THE REDISTRIBUTION, MODIFICATION,
 * USAGE AND OTHER RIGHTS AND OBLIGATIONS IS INCLUDED WITH THE DISTRIBUTION OF THIS
 * PROJECT IN THE FILE LICENSE.HTML. IF THE LICENSE IS NOT INCLUDED YOU MAY FIND A COPY
 * AT HTTP://WWW.DESY.DE/LEGAL/LICENSE.HTM
 */
package org.csstudio.swt.widgets.figures;

import java.beans.BeanInfo;
import java.beans.IntrospectionException;
import java.util.concurrent.atomic.AtomicInteger;

import org.csstudio.swt.widgets.introspection.DefaultWidgetIntrospector;
import org.csstudio.swt.widgets.introspection.Introspectable;
import org.csstudio.swt.widgets.symbol.SymbolImage;
import org.csstudio.swt.widgets.symbol.SymbolImageFactory;
import org.csstudio.swt.widgets.symbol.SymbolImageListener;
import org.csstudio.swt.widgets.symbol.SymbolImageProperties;
import org.csstudio.swt.widgets.symbol.util.IImageListener;
import org.csstudio.swt.widgets.symbol.util.ImageUtils;
import org.csstudio.swt.widgets.symbol.util.PermutationMatrix;
import org.csstudio.swt.widgets.util.TextPainter;
import org.eclipse.core.runtime.IPath;
import org.eclipse.core.runtime.Path;
import org.eclipse.draw2d.Figure;
import org.eclipse.draw2d.Graphics;
import org.eclipse.draw2d.geometry.Dimension;
import org.eclipse.draw2d.geometry.Rectangle;

/**
 * An image figure.
<<<<<<< HEAD
 *
 * @author jbercic, Xihui Chen
 *
 */

public final class ImageFigure extends Figure implements Introspectable {

    private static final int MILLISEC_IN_SEC = 1000;

    /**
     * The {@link IPath} to the image.
     */
    private IPath filePath = new Path("");
    /**
     * The image itself.
     */
    private Image staticImage = null;
    /**
     * The width of the image.
     */
    private int imgWidth = 0;
    /**
     * The height of the image.
     */
    private int imgHeight = 0;

    /**
     * The amount of pixels, which are cropped from the top.
     */
    private int topCrop = 0;

    /**
     * The amount of pixels, which are cropped from the bottom.
     */
    private int bottomCrop = 0;
    /**
     * The amount of pixels, which are cropped from the left.
     */
    private int leftCrop = 0;
    /**
     * The amount of pixels, which are cropped from the right.
     */
    private int rightCrop = 0;
    /**
     * The stretch state for the image.
     */
    private boolean stretch = true;
    /**
     * If this is an animated image
     */
    private boolean animated = false;
    private boolean alignedToNearestSecond = false;

    private Image offScreenImage;

    private GC offScreenImageGC;

    /**
     * The imaged data array for animated image
     */
    private ImageData[] imageDataArray;
    private ImageData[] originalImageDataArray;

    /**
     * The index in image data array
     */
    private int showIndex = 0;

    /**
     * The animated image is being refreshed by editpart
     */
    private boolean refreshing = false;

    private boolean animationDisabled = false;

    private boolean loadingError = false;

    private ImageLoader loader = new ImageLoader();

    // private boolean useGIFBackground = false;

    private ImageData staticImageData = null;
    private ImageData originalStaticImageData = null;

    private int repeatCount;

    private int animationIndex = 0;
    private long lastUpdateTime;
    private long interval_ms;
    private ScheduledFuture<?> scheduledFuture;

    private boolean startAnimationRequested = false;

    private volatile boolean loadingImage;
    private IImageLoadedListener imageLoadedListener;

    private PermutationMatrix oldPermutationMatrix = null;
    private PermutationMatrix permutationMatrix = PermutationMatrix
            .generateIdentityMatrix();

    // SVG attributes
    private boolean workingWithSVG = false;
    private boolean failedToLoadDocument;
    private SimpleImageTranscoder transcoder;
    private Document svgDocument;

    private double scale = 1.0;

    /**
     * dispose the resources used by this figure
     */
    public void dispose() {
        stopAnimation();
        if (offScreenImage != null && !offScreenImage.isDisposed()) {
            offScreenImage.dispose();
            offScreenImage = null;
        }

        if (offScreenImageGC != null && !offScreenImageGC.isDisposed()) {
            offScreenImageGC.dispose();
            offScreenImage = null;
        }

        if (staticImage != null && !staticImage.isDisposed()) {
            staticImage.dispose();
            staticImage = null;
        }
    }

    /**
     * @return the auto sized widget dimension according to the static imageSize
     */
    public Dimension getAutoSizedDimension() {
        if (originalStaticImageData != null) {
            ImageData imageData = (staticImageData == null) ? originalStaticImageData : staticImageData;
            return new Dimension(imageData.width + getInsets().getWidth()
                    - leftCrop - rightCrop, imageData.height
                    + getInsets().getHeight() - topCrop - bottomCrop);
        }
        else return null;
    }

    /**
     * Returns the amount of pixels, which are cropped from the top.
     *
     * @return The amount of pixels
     */
    public int getBottomCrop() {
        return bottomCrop;
    }

    /**
     * Returns the path to the image.
     *
     * @return The path to the image
     */
    public IPath getFilePath() {
        return filePath;
    }

    /**
     * Returns the amount of pixels, which are cropped from the top.
     *
     * @return The amount of pixels
     */
    public int getLeftCrop() {
        return leftCrop;
    }

    /**
     * Returns the amount of pixels, which are cropped from the top.
     *
     * @return The amount of pixels
     */
    public int getRightCrop() {
        return rightCrop;
    }

    /**
     * Returns the stretch state for the image.
     *
     * @return True, if it should be stretched, false otherwise
     */
    public boolean getStretch() {
        return stretch;
    }

    /**
     * Returns the amount of pixels, which are cropped from the top.
     *
     * @return The amount of pixels
     */
    public int getTopCrop() {
        return topCrop;
    }

    /**
     * @return the animationDisabled
     */
    public boolean isAnimationDisabled() {
        return animationDisabled;
    }

    public boolean isLoadingImage() {
        return loadingImage;
    }

    public void setImageLoadedListener(IImageLoadedListener listener) {
        this.imageLoadedListener = listener;
    }

    private void fireImageLoadedListeners() {
        imageLoadedListener.imageLoaded(this);
    }

    private void loadImage(IPath path,
            IJobErrorHandler errorHandler) {
        AbstractInputStreamRunnable uiTask = new AbstractInputStreamRunnable() {

            @Override
            public void runWithInputStream(InputStream stream) {
                synchronized (ImageFigure.this) {
                    Image temp = null;
                    try {
                        temp = new Image(null, stream);
                        originalStaticImageData = temp.getImageData();
                        imgWidth = originalStaticImageData.width;
                        imgHeight = originalStaticImageData.height;
                    } finally {
                        if (temp != null && !temp.isDisposed())
                            temp.dispose();
                        try {
                            stream.close();
                        } catch (IOException e) {
                        }
                    }
                }
            }
        };
        ResourceUtil.pathToInputStreamInJob(filePath, uiTask, "Loading Image...",
                errorHandler);
        uiTask = new AbstractInputStreamRunnable() {

            @Override
            public void runWithInputStream(InputStream stream) {
                synchronized (ImageFigure.this) {
                    originalImageDataArray = loader.load(stream);
                    try {
                        stream.close();
                    } catch (IOException e) {
                    }
                    if(SWT.getPlatform().startsWith("rap")) //$NON-NLS-1$
                        animated = false;
                    else
                        animated = (originalImageDataArray.length > 1);
                    loadingImage = false;
                    repaint();
                }
            }
        };
        ResourceUtil.pathToInputStreamInJob(filePath, uiTask, "Loading Image...",
                errorHandler);

    }

    /**
     *
     */
    @SuppressWarnings("nls")
    private void loadImageFromFile() {
        // load image from file
        if (staticImage == null && !filePath.isEmpty()) {
            loadingImage = true;
            showIndex =0;
            // loading by stream
            loadImage(filePath, new IJobErrorHandler() {

                public void handleError(Exception exception) {
                    loadingError = true;
                    loadingImage = false;
                    Activator.getLogger().log(Level.WARNING,
                            "ERROR in loading image " + filePath, exception);
                }
            });
        }

    }

    /**
     * The main drawing routine.
     *
     * @param gfx
     *            The {@link Graphics} to use
     */
    @SuppressWarnings("deprecation")
    @Override
    public void paintFigure(final Graphics gfx) {
        if(loadingImage)
            return;
        Rectangle bound = getBounds().getCopy();
        bound.crop(this.getInsets());
        if(bound.width<=0 || bound.height<=0)
            return;
        if (loadingError || failedToLoadDocument) {
            if (staticImage != null) {
                staticImage.dispose();
            }
            staticImage = null;
            if (!filePath.isEmpty()) {
                /*
                 * Font f=gfx.getFont(); FontData fd=f.getFontData()[0];
                 *
                 * if (bound.width>=20*30) { fd.setHeight(30); } else { if
                 * (bound.width/20+1<7) { fd.setHeight(7); } else {
                 * fd.setHeight(bound.width/20+1); } } f=new
                 * Font(Display.getDefault(),fd); gfx.setFont(f);
                 */
                gfx.setBackgroundColor(getBackgroundColor());
                gfx.setForegroundColor(getForegroundColor());
                gfx.fillRectangle(bound);
                gfx.translate(bound.getLocation());
                TextPainter.drawText(gfx,
                        "ERROR in loading image\n" + filePath, bound.width / 2,
                        bound.height / 2, TextPainter.CENTER);
                // f.dispose();
            }
            return;
        }

        // create static image
        if (staticImage == null && originalStaticImageData != null
                && !workingWithSVG) {
            ImageData imageData = (staticImageData == null) ? originalStaticImageData : staticImageData;
            // Apply rotation / flip
            if (permutationMatrix != null
                    && !permutationMatrix.equals(oldPermutationMatrix)
                    && !permutationMatrix.equals(PermutationMatrix.generateIdentityMatrix())
                    && !animated) {
                staticImageData = ImageUtils.applyMatrix(originalStaticImageData, permutationMatrix);
                imageData = staticImageData;
            }
            if (stretch) {
                staticImage = new Image(Display.getDefault(),
                        imageData.scaledTo(bound.width + leftCrop + rightCrop,
                                bound.height + topCrop + bottomCrop));
                if (animated) {
                    imageDataArray = new ImageData[originalImageDataArray.length];
                    double widthScaleRatio = (double) (bound.width + leftCrop + rightCrop)
                            / (double) originalStaticImageData.width;
                    double heightScaleRatio = (double) (bound.height + topCrop + bottomCrop)
                            / (double) originalStaticImageData.height;
                    for (int i = 0; i < originalImageDataArray.length; i++) {
                        int scaleWidth = (int) (originalImageDataArray[i].width * widthScaleRatio);
                        int scaleHeight = (int) (originalImageDataArray[i].height * heightScaleRatio);
                        int x = (int) (originalImageDataArray[i].x * widthScaleRatio);
                        int y = (int) (originalImageDataArray[i].y * heightScaleRatio);

                        imageDataArray[i] = originalImageDataArray[i].scaledTo(
                                scaleWidth, scaleHeight);
                        imageDataArray[i].x = x;
                        imageDataArray[i].y = y;
                    }

                }
            } else {
                staticImage = new Image(Display.getDefault(), imageData);
                if (animated)
                    imageDataArray = originalImageDataArray;
            }
            imgWidth = staticImage.getBounds().width;
            imgHeight = staticImage.getBounds().height;

            if (animated) {
                if (offScreenImage != null && !offScreenImage.isDisposed())
                    offScreenImage.dispose();
                offScreenImage = new Image(Display.getDefault(), imgWidth,
                        imgHeight);

                if (offScreenImageGC != null && !offScreenImageGC.isDisposed())
                    offScreenImageGC.dispose();
                offScreenImageGC = SingleSourceHelper.getImageGC(offScreenImage);// new GC(offScreenImage);
            }
        }

        // avoid negative number
        leftCrop = leftCrop > imgWidth ? 0 : leftCrop;
        topCrop = topCrop > imgWidth ? 0 : topCrop;
        int cropedWidth = (imgWidth - leftCrop - rightCrop) > 0 ? (imgWidth
                - leftCrop - rightCrop) : imgWidth;
        int cropedHeight = (imgHeight - topCrop - bottomCrop) > 0 ? (imgHeight
                - topCrop - bottomCrop) : imgHeight;

        if (leftCrop + cropedWidth > imgWidth
                || topCrop + cropedHeight > imgHeight)
            return;

        if (workingWithSVG) { // draw refreshing SVG image
            double newScale = gfx.getAbsoluteScale();
            if (newScale != scale) {
                this.scale = newScale;
                resizeImage();
            }
            if (staticImage == null) {
                // Load document if do not exist
                Document document = getDocument();
                if (document == null)
                    return;
                transcoder.setTransformMatrix(permutationMatrix.getMatrix());

                // Scale image
                java.awt.Dimension dims = transcoder.getDocumentSize();
                int imgWidth = dims.width;
                int imgHeight = dims.height;
                if (stretch) {
                    Rectangle bounds = getBounds().getCopy();
                    if (!bounds.equals(0, 0, 0, 0)) {
                        imgWidth = bounds.width;
                        imgHeight = bounds.height;
                    }
                }
                imgWidth = (int) Math.round(scale * (imgWidth + leftCrop + rightCrop));
                imgHeight = (int) Math.round(scale * (imgHeight + bottomCrop + topCrop));
                transcoder.setCanvasSize(imgWidth, imgHeight);

                BufferedImage awtImage = transcoder.getBufferedImage();
                if (awtImage != null)
                    staticImageData = SVGUtils.toSWT(Display.getCurrent(),
                            awtImage);
                if (staticImageData != null)
                    staticImage = new Image(Display.getDefault(),
                            staticImageData);
            }
            // Calculate areas
            imgWidth = staticImage.getBounds().width;
            imgHeight = staticImage.getBounds().height;
            cropedWidth = imgWidth - (int) Math.round(scale * (leftCrop + rightCrop));
            cropedHeight = imgHeight - (int) Math.round(scale * (bottomCrop + topCrop));
            Rectangle srcArea = new Rectangle(leftCrop, topCrop, cropedWidth, cropedHeight);
            Rectangle destArea = new Rectangle(bounds.x, bounds.y,
                    (int) Math.round(cropedWidth / scale),
                    (int) Math.round(cropedHeight / scale));

            // Draw graphic image
            if (staticImage != null)
                gfx.drawImage(staticImage, srcArea, destArea);
            return;
        }

        if (animated) { // draw refreshing image
            if (startAnimationRequested)
                realStartAnimation();
            ImageData imageData = imageDataArray[showIndex];
            Image refresh_image = new Image(Display.getDefault(), imageData);
            switch (imageData.disposalMethod) {
            case SWT.DM_FILL_BACKGROUND:
                /* Fill with the background color before drawing. */
                offScreenImageGC.setBackground(getBackgroundColor());
                offScreenImageGC.fillRectangle(imageData.x, imageData.y,
                        imageData.width, imageData.height);
                break;
            case SWT.DM_FILL_PREVIOUS:
                /* Restore the previous image before drawing. */
                Image startImage = new Image(Display.getDefault(),
                        imageDataArray[0]);
                offScreenImageGC.drawImage(startImage, 0, 0, imageData.width,
                        imageData.height, imageData.x, imageData.y,
                        imageData.width, imageData.height);
                startImage.dispose();
                break;
            }

            offScreenImageGC.drawImage(refresh_image, 0, 0, imageData.width,
                    imageData.height, imageData.x, imageData.y,
                    imageData.width, imageData.height);

            gfx.drawImage(offScreenImage, leftCrop, topCrop, cropedWidth,
                    cropedHeight, bound.x, bound.y, cropedWidth, cropedHeight);
            refresh_image.dispose();
        } else { // draw static image
            if (animated && animationDisabled && offScreenImage != null
                    && showIndex != 0) {
                gfx.drawImage(offScreenImage, leftCrop, topCrop, cropedWidth,
                        cropedHeight, bound.x, bound.y, cropedWidth,
                        cropedHeight);
            } else
                gfx.drawImage(staticImage, leftCrop, topCrop, cropedWidth,
                        cropedHeight, bound.x, bound.y, cropedWidth,
                        cropedHeight);
        }
    }

    /**
     * Resizes the image.
     */
    public void resizeImage() {
        if (staticImage != null && !staticImage.isDisposed()) {
            staticImage.dispose();
        }
        staticImage = null;
        if (refreshing && animated) {
            stopAnimation();
            startAnimation();
        }
        repaint();
    }

    /**
     * Automatically make the widget bounds be adjusted to the size of the
     * static image
     *
     * @param autoSize
     */
    public void setAutoSize(final boolean autoSize) {
        if (!stretch && autoSize)
            resizeImage();
    }

    public void setAnimationDisabled(final boolean stop) {
        if (animationDisabled == stop)
            return;
        animationDisabled = stop;
        if (stop) {
            stopAnimation();
        } else if (animated) {
            startAnimation();
        }
    }

    /**
     * Sets the amount of pixels, which are cropped from the bottom.
     *
     * @param newval
     *            The amount of pixels
     */
    public void setBottomCrop(final int newval) {
        if (bottomCrop == newval //|| (newval + topCrop) >= imgHeight
                || newval < 0 || (newval + topCrop) < 0)
            return;
        bottomCrop = newval;
        resizeImage();
    }

    /**
     * Sets the path to the image.
     *
     * @param newval
     *            The path to the image
     */
    public void setFilePath(final IPath newval) {
        if (newval == null)
            return;
        if (animated) {
            stopAnimation();
            animationIndex = 0;
        }
        loadingError = false;
        filePath = newval;
        if (staticImage != null && !staticImage.isDisposed()) {
            staticImage.dispose();
        }
        staticImage = null;
        if (filePath.getFileExtension() != null
                && "svg".compareToIgnoreCase(filePath.getFileExtension()) == 0) {
            workingWithSVG = true;
            transcoder = null;
            failedToLoadDocument = false;
            loadDocument();
        } else {
            workingWithSVG = false;
            loadImageFromFile();
            if (animated) {
                startAnimation();
            }
        }
    }

    /**
     * Sets the amount of pixels, which are cropped from the left.
     *
     * @param newval
     *            The amount of pixels
     */
    public void setLeftCrop(final int newval) {
        if (leftCrop == newval || newval < 0 //|| (newval + rightCrop) > imgWidth //image may not be loaded when this is set
                || (newval + rightCrop) < 0)
            return;
        leftCrop = newval;
        resizeImage();
    }

    /**
     * Sets the amount of pixels, which are cropped from the right.
     *
     * @param newval
     *            The amount of pixels
     */
    public void setRightCrop(final int newval) {
        if (rightCrop == newval || newval < 0 //|| (newval + leftCrop) > imgWidth
                || (newval + leftCrop) < 0)
            return;
        rightCrop = newval;
        resizeImage();
    }

    /**
     * @param showIndex
     *            the showIndex to set
     */
    protected synchronized void setShowIndex(int showIndex) {
        if (showIndex >= imageDataArray.length || this.showIndex == showIndex)
            return;
        this.showIndex = showIndex;
        repaint();
    }

    /**
     * Sets the stretch state for the image.
     *
     * @param newval
     *            The new state (true, if it should be stretched, false
     *            otherwise)
     */
    public void setStretch(final boolean newval) {
        if (stretch == newval)
            return;
        stretch = newval;
        if (staticImage != null && !staticImage.isDisposed()) {
            staticImage.dispose();
        }
        staticImage = null;
        if (refreshing && animated) {
            stopAnimation();
            startAnimation();
        }
        repaint();
    }

    /**
     * Sets the amount of pixels, which are cropped from the top.
     *
     * @param newval
     *            The amount of pixels
     */
    public void setTopCrop(final int newval) {
        if (topCrop == newval || newval < 0
//                || (newval + bottomCrop) > imgHeight
                || (newval + bottomCrop) < 0)
            return;
        topCrop = newval;
        resizeImage();
    }

    @Override
    public void setBorder(Border border) {
        super.setBorder(border);
        resizeImage();
    }

    @Override
    public void setVisible(boolean visible) {
        super.setVisible(visible);
        if (visible)
            startAnimation();
        else {
            stopAnimation();
        }
    }

    /**
     * Start animation. The request will be pended until figure painted for the
     * first time.
     */
    public void startAnimation() {
        startAnimationRequested = true;
        repaint();
    }

    /**
     * start the animation if the image is an animated GIF image.
     */
    public synchronized void realStartAnimation() {
        startAnimationRequested = false;
        if (animated && !refreshing && !animationDisabled) {
            repeatCount = loader.repeatCount;
            // animationIndex = 0;
            lastUpdateTime = 0;
            interval_ms = 0;
            refreshing = true;
            Runnable animationTask = new Runnable() {
                public void run() {
                    UIBundlingThread.getInstance().addRunnable(new Runnable() {

                        public void run() {
                            synchronized (ImageFigure.this) {
                                if (refreshing
                                        && (loader.repeatCount == 0 || repeatCount > 0)) {
                                    long currentTime = System
                                            .currentTimeMillis();
                                    // use Math.abs() to ensure that the system
                                    // time adjust won't cause problem
                                    if (Math.abs(currentTime - lastUpdateTime) >= interval_ms) {
                                        setShowIndex(animationIndex);
                                        lastUpdateTime = currentTime;
                                        int ms = originalImageDataArray[animationIndex].delayTime * 10;
                                        animationIndex = (animationIndex + 1)
                                                % originalImageDataArray.length;
                                        if (ms < 20)
                                            ms += 30;
                                        if (ms < 30)
                                            ms += 10;
                                        interval_ms = ms;
                                        /*
                                         * If we have just drawn the last image,
                                         * decrement the repeat count and start
                                         * again.
                                         */
                                        if (loader.repeatCount > 0
                                                && animationIndex == originalImageDataArray.length - 1)
                                            repeatCount--;
                                    }
                                } else if (loader.repeatCount > 0
                                        && repeatCount <= 0) { // stop thread
                                                                // when
                                                                // animation
                                                                // finished
                                    if (scheduledFuture != null) {
                                        scheduledFuture.cancel(true);
                                        scheduledFuture = null;
                                    }
                                }
                            }

                        }
                    });
                }
            };

            if (scheduledFuture != null) {
                scheduledFuture.cancel(true);
                scheduledFuture = null;
            }
            long initialDelay = 100;
            if (alignedToNearestSecond) {
                Date now = new Date();
                DateUtils.round(now, Calendar.SECOND);
                Date nearestSecond = DateUtils.round(now, Calendar.SECOND);
                initialDelay = nearestSecond.getTime() - now.getTime();
                if (initialDelay < 0)
                    initialDelay = MILLISEC_IN_SEC + initialDelay;
            }
            scheduledFuture = ExecutionService
                    .getInstance()
                    .getScheduledExecutorService()
                    .scheduleAtFixedRate(animationTask, initialDelay, 10,
                            TimeUnit.MILLISECONDS);
        }
    }

    public void setAlignedToNearestSecond(boolean aligned) {
        this.alignedToNearestSecond = aligned;
    }

    /**
     * stop the animation if the image is an animated GIF image.
     */
    public void stopAnimation() {
        if (scheduledFuture != null) {
            scheduledFuture.cancel(true);
            scheduledFuture = null;
        }
        refreshing = false;
    }

    /**
     * We want to have local coordinates here.
     *
     * @return True if here should used local coordinates
     */
    @Override
    protected boolean useLocalCoordinates() {
        return true;
    }

    public BeanInfo getBeanInfo() throws IntrospectionException {
        return new DefaultWidgetIntrospector().getBeanInfo(this.getClass());
    }

    public void setPermutationMatrix(final PermutationMatrix permutationMatrix) {
        this.oldPermutationMatrix = this.permutationMatrix;
        this.permutationMatrix = permutationMatrix;
        staticImageData = null; // Reset data
        if ((oldPermutationMatrix != null && oldPermutationMatrix.equals(permutationMatrix))
                || permutationMatrix == null || animated)
            return;
        dispose();
        repaint();
    }

    public PermutationMatrix getPermutationMatrix() {
        return permutationMatrix;
    }

    public void setAbsoluteScale(double newScale) {
        if (this.scale == newScale)
            return;
        this.scale = newScale;
        if (workingWithSVG)
            repaint();
    }

    // ************************************************************
    // SVG specific methods
    // ************************************************************

    private void loadDocument() {
        transcoder = null;
        failedToLoadDocument = true;
        if (filePath == null || filePath.isEmpty())
            return;
        String parser = XMLResourceDescriptor.getXMLParserClassName();
        SAXSVGDocumentFactory factory = new SAXSVGDocumentFactory(parser);
        try {
            String uri = "file://" + filePath.toString();
            final InputStream inputStream = ResourceUtil
                    .pathToInputStream(filePath);
            svgDocument = factory.createDocument(uri, inputStream);
            transcoder = new SimpleImageTranscoder(svgDocument);
            initRenderingHints();
            BufferedImage awtImage = transcoder.getBufferedImage();
            if (awtImage != null) {
                originalStaticImageData = SVGUtils.toSWT(Display.getCurrent(), awtImage);
                imgWidth = originalStaticImageData.width;
                imgHeight = originalStaticImageData.height;
            }
            failedToLoadDocument = false;
            resizeImage();
            fireImageLoadedListeners();
        } catch (Exception e) {
            Activator.getLogger().log(Level.WARNING,
                    "Error loading SVG file " + filePath, e);
        }
    }

    private final Document getDocument() {
        if (failedToLoadDocument)
            return null;
        if (transcoder == null)
            loadDocument();
        return transcoder == null ? null : transcoder.getDocument();
    }

    private void initRenderingHints() {
        transcoder.getRenderingHints().put(
                RenderingHints.KEY_RENDERING,
                RenderingHints.VALUE_RENDER_QUALITY);
        transcoder.getRenderingHints().put(
                RenderingHints.KEY_TEXT_ANTIALIASING,
                RenderingHints.VALUE_TEXT_ANTIALIAS_LCD_HRGB);
        transcoder.getRenderingHints().put(
                RenderingHints.KEY_ANTIALIASING,
                RenderingHints.VALUE_ANTIALIAS_ON);
        transcoder.getRenderingHints().put(
                RenderingHints.KEY_FRACTIONALMETRICS,
                RenderingHints.VALUE_FRACTIONALMETRICS_ON);
        transcoder.getRenderingHints().put(
                RenderingHints.KEY_STROKE_CONTROL,
                RenderingHints.VALUE_STROKE_PURE);
    }
=======
 * @author Fred Arnaud (Sopra Steria Group) - ITER
 */
public final class ImageFigure extends Figure implements Introspectable,
		SymbolImageListener {

	/**
	 * The {@link IPath} to the image.
	 */
	private IPath filePath = new Path("");
	/**
	 * The image itself.
	 */
	private SymbolImage image;

	private SymbolImageProperties symbolProperties;

	private AtomicInteger remainingImagesToLoad = new AtomicInteger(0);

	private boolean animationDisabled = false;

	private IImageListener imageListener;

	/**
	 * dispose the resources used by this figure
	 */
	public void dispose() {
		if (image != null && !image.isDisposed()) {
			image.dispose();
			image = null;
		}
	}

	public void setSymbolProperties(SymbolImageProperties symbolProperties) {
		this.symbolProperties = symbolProperties;
	}

	/**
	 * Sets the path to the image.
	 * 
	 * @param newval The path to the image
	 */
	public void setFilePath(final IPath newval) {
		if (newval == null) {
			return;
		}
		this.filePath = newval;
		if (image != null) {
			image.dispose();
			image = null;
		}
		if (filePath != null && !filePath.isEmpty()) {
			incrementLoadingCounter();
		}
		image = SymbolImageFactory.asynCreateSymbolImage(filePath, true,
				symbolProperties, this);
	}

	public boolean isLoadingImage() {
		return remainingImagesToLoad.get() > 0;
	}

	public void decrementLoadingCounter() {
		remainingImagesToLoad.decrementAndGet();
	}

	public void incrementLoadingCounter() {
		remainingImagesToLoad.incrementAndGet();
	}

	@Override
	protected void paintClientArea(Graphics gfx) {
		if (isLoadingImage()) {
			return;
		}
		ImageUtils.crop(bounds, this.getInsets());
		if (bounds.width <= 0 || bounds.height <= 0) {
			return;
		}
		if (image == null || image.isEmpty()) {
			if (!filePath.isEmpty()) {
				gfx.setBackgroundColor(getBackgroundColor());
				gfx.setForegroundColor(getForegroundColor());
				gfx.fillRectangle(bounds);
				gfx.translate(bounds.getLocation());
				TextPainter.drawText(gfx, "ERROR in loading image\n" + filePath,
								bounds.width / 2, bounds.height / 2, TextPainter.CENTER);
			}
			return;
		}
		image.setBounds(bounds);
		image.setAbsoluteScale(gfx.getAbsoluteScale());
		image.setBackgroundColor(getBackgroundColor());
		image.paintFigure(gfx);
		super.paintClientArea(gfx);
	}

	// ************************************************************
	// Image size calculation delegation
	// ************************************************************

	public void resizeImage() {
		Rectangle bounds = getBounds().getCopy();
		if (image != null) {
			image.setBounds(bounds);
		}
		repaint();
	}

	public void setAutoSize(final boolean autoSize) {
		if (symbolProperties != null) {
			symbolProperties.setAutoSize(autoSize);
		}
		if (image != null) {
			image.setAutoSize(autoSize);
		}
		repaint();
	}

	/**
	 * @return the auto sized widget dimension according to the static imageSize
	 */
	public Dimension getAutoSizedDimension() {
		// Widget dimension = Symbol Image + insets
		if (image == null) {
			return null;
		}
		Dimension dim = image.getAutoSizedDimension();
		if (dim == null) {
			return null;
		}
		return new Dimension(dim.width + getInsets().getWidth(), dim.height
				+ getInsets().getHeight());
	}

	// ************************************************************
	// Image crop calculation delegation
	// ************************************************************

	public void setLeftCrop(final int newval) {
		if (symbolProperties != null) {
			symbolProperties.setLeftCrop(newval);
		}
		if (image != null) {
			image.setLeftCrop(newval);
		}
		repaint();
	}

	public void setRightCrop(final int newval) {
		if (symbolProperties != null) {
			symbolProperties.setRightCrop(newval);
		}
		if (image != null) {
			image.setRightCrop(newval);
		}
		repaint();
	}

	public void setBottomCrop(final int newval) {
		if (symbolProperties != null) {
			symbolProperties.setBottomCrop(newval);
		}
		if (image != null) {
			image.setBottomCrop(newval);
		}
		repaint();
	}

	public void setTopCrop(final int newval) {
		if (symbolProperties != null) {
			symbolProperties.setTopCrop(newval);
		}
		if (image != null) {
			image.setTopCrop(newval);
		}
		repaint();
	}

	// ************************************************************
	// Image flip & degree & stretch calculation delegation
	// ************************************************************

	public void setStretch(final boolean newval) {
		if (symbolProperties != null) {
			symbolProperties.setStretch(newval);
		}
		if (image != null) {
			image.setStretch(newval);
		}
		repaint();
	}

	public void setPermutationMatrix(PermutationMatrix permutationMatrix) {
		if (symbolProperties != null) {
			symbolProperties.setMatrix(permutationMatrix);
		}
		if (image != null) {
			image.setPermutationMatrix(permutationMatrix);
		}
		repaint();
	}

	public PermutationMatrix getPermutationMatrix() {
		if (image == null) {
			return PermutationMatrix.generateIdentityMatrix();
		}
		return image.getPermutationMatrix();
	}

	@Override
	public void setVisible(boolean visible) {
		super.setVisible(visible);
		if (image != null) {
			image.setVisible(visible);
		}
	}

	/**
	 * We want to have local coordinates here.
	 * 
	 * @return True if here should used local coordinates
	 */
	@Override
	protected boolean useLocalCoordinates() {
		return true;
	}

	public BeanInfo getBeanInfo() throws IntrospectionException {
		return new DefaultWidgetIntrospector().getBeanInfo(this.getClass());
	}

	// ************************************************************
	// Animated images
	// ************************************************************

	/**
	 * @return the animationDisabled
	 */
	public boolean isAnimationDisabled() {
		return animationDisabled;
	}

	public void setAnimationDisabled(final boolean stop) {
		if (animationDisabled == stop) {
			return;
		}
		animationDisabled = stop;
		if (symbolProperties != null) {
			symbolProperties.setAnimationDisabled(stop);
		}
		if (image != null) {
			image.setAnimationDisabled(stop);
		}
		repaint();
	}

	public void setAlignedToNearestSecond(final boolean aligned) {
		if (symbolProperties != null) {
			symbolProperties.setAlignedToNearestSecond(aligned);
		}
		if (image != null) {
			image.setAlignedToNearestSecond(aligned);
		}
		repaint();
	}

	// ************************************************************
	// Symbol Image Listener
	// ************************************************************

	public void setImageLoadedListener(IImageListener listener) {
		this.imageListener = listener;
	}

	public void symbolImageLoaded() {
		decrementLoadingCounter();
		sizeChanged();
		revalidate();
		repaint();
	}

	public void repaintRequested() {
		repaint();
	}

	public void sizeChanged() {
		if (imageListener != null)
			imageListener.imageResized(this);
	}
>>>>>>> fa200731

}<|MERGE_RESOLUTION|>--- conflicted
+++ resolved
@@ -44,876 +44,6 @@
 
 /**
  * An image figure.
-<<<<<<< HEAD
- *
- * @author jbercic, Xihui Chen
- *
- */
-
-public final class ImageFigure extends Figure implements Introspectable {
-
-    private static final int MILLISEC_IN_SEC = 1000;
-
-    /**
-     * The {@link IPath} to the image.
-     */
-    private IPath filePath = new Path("");
-    /**
-     * The image itself.
-     */
-    private Image staticImage = null;
-    /**
-     * The width of the image.
-     */
-    private int imgWidth = 0;
-    /**
-     * The height of the image.
-     */
-    private int imgHeight = 0;
-
-    /**
-     * The amount of pixels, which are cropped from the top.
-     */
-    private int topCrop = 0;
-
-    /**
-     * The amount of pixels, which are cropped from the bottom.
-     */
-    private int bottomCrop = 0;
-    /**
-     * The amount of pixels, which are cropped from the left.
-     */
-    private int leftCrop = 0;
-    /**
-     * The amount of pixels, which are cropped from the right.
-     */
-    private int rightCrop = 0;
-    /**
-     * The stretch state for the image.
-     */
-    private boolean stretch = true;
-    /**
-     * If this is an animated image
-     */
-    private boolean animated = false;
-    private boolean alignedToNearestSecond = false;
-
-    private Image offScreenImage;
-
-    private GC offScreenImageGC;
-
-    /**
-     * The imaged data array for animated image
-     */
-    private ImageData[] imageDataArray;
-    private ImageData[] originalImageDataArray;
-
-    /**
-     * The index in image data array
-     */
-    private int showIndex = 0;
-
-    /**
-     * The animated image is being refreshed by editpart
-     */
-    private boolean refreshing = false;
-
-    private boolean animationDisabled = false;
-
-    private boolean loadingError = false;
-
-    private ImageLoader loader = new ImageLoader();
-
-    // private boolean useGIFBackground = false;
-
-    private ImageData staticImageData = null;
-    private ImageData originalStaticImageData = null;
-
-    private int repeatCount;
-
-    private int animationIndex = 0;
-    private long lastUpdateTime;
-    private long interval_ms;
-    private ScheduledFuture<?> scheduledFuture;
-
-    private boolean startAnimationRequested = false;
-
-    private volatile boolean loadingImage;
-    private IImageLoadedListener imageLoadedListener;
-
-    private PermutationMatrix oldPermutationMatrix = null;
-    private PermutationMatrix permutationMatrix = PermutationMatrix
-            .generateIdentityMatrix();
-
-    // SVG attributes
-    private boolean workingWithSVG = false;
-    private boolean failedToLoadDocument;
-    private SimpleImageTranscoder transcoder;
-    private Document svgDocument;
-
-    private double scale = 1.0;
-
-    /**
-     * dispose the resources used by this figure
-     */
-    public void dispose() {
-        stopAnimation();
-        if (offScreenImage != null && !offScreenImage.isDisposed()) {
-            offScreenImage.dispose();
-            offScreenImage = null;
-        }
-
-        if (offScreenImageGC != null && !offScreenImageGC.isDisposed()) {
-            offScreenImageGC.dispose();
-            offScreenImage = null;
-        }
-
-        if (staticImage != null && !staticImage.isDisposed()) {
-            staticImage.dispose();
-            staticImage = null;
-        }
-    }
-
-    /**
-     * @return the auto sized widget dimension according to the static imageSize
-     */
-    public Dimension getAutoSizedDimension() {
-        if (originalStaticImageData != null) {
-            ImageData imageData = (staticImageData == null) ? originalStaticImageData : staticImageData;
-            return new Dimension(imageData.width + getInsets().getWidth()
-                    - leftCrop - rightCrop, imageData.height
-                    + getInsets().getHeight() - topCrop - bottomCrop);
-        }
-        else return null;
-    }
-
-    /**
-     * Returns the amount of pixels, which are cropped from the top.
-     *
-     * @return The amount of pixels
-     */
-    public int getBottomCrop() {
-        return bottomCrop;
-    }
-
-    /**
-     * Returns the path to the image.
-     *
-     * @return The path to the image
-     */
-    public IPath getFilePath() {
-        return filePath;
-    }
-
-    /**
-     * Returns the amount of pixels, which are cropped from the top.
-     *
-     * @return The amount of pixels
-     */
-    public int getLeftCrop() {
-        return leftCrop;
-    }
-
-    /**
-     * Returns the amount of pixels, which are cropped from the top.
-     *
-     * @return The amount of pixels
-     */
-    public int getRightCrop() {
-        return rightCrop;
-    }
-
-    /**
-     * Returns the stretch state for the image.
-     *
-     * @return True, if it should be stretched, false otherwise
-     */
-    public boolean getStretch() {
-        return stretch;
-    }
-
-    /**
-     * Returns the amount of pixels, which are cropped from the top.
-     *
-     * @return The amount of pixels
-     */
-    public int getTopCrop() {
-        return topCrop;
-    }
-
-    /**
-     * @return the animationDisabled
-     */
-    public boolean isAnimationDisabled() {
-        return animationDisabled;
-    }
-
-    public boolean isLoadingImage() {
-        return loadingImage;
-    }
-
-    public void setImageLoadedListener(IImageLoadedListener listener) {
-        this.imageLoadedListener = listener;
-    }
-
-    private void fireImageLoadedListeners() {
-        imageLoadedListener.imageLoaded(this);
-    }
-
-    private void loadImage(IPath path,
-            IJobErrorHandler errorHandler) {
-        AbstractInputStreamRunnable uiTask = new AbstractInputStreamRunnable() {
-
-            @Override
-            public void runWithInputStream(InputStream stream) {
-                synchronized (ImageFigure.this) {
-                    Image temp = null;
-                    try {
-                        temp = new Image(null, stream);
-                        originalStaticImageData = temp.getImageData();
-                        imgWidth = originalStaticImageData.width;
-                        imgHeight = originalStaticImageData.height;
-                    } finally {
-                        if (temp != null && !temp.isDisposed())
-                            temp.dispose();
-                        try {
-                            stream.close();
-                        } catch (IOException e) {
-                        }
-                    }
-                }
-            }
-        };
-        ResourceUtil.pathToInputStreamInJob(filePath, uiTask, "Loading Image...",
-                errorHandler);
-        uiTask = new AbstractInputStreamRunnable() {
-
-            @Override
-            public void runWithInputStream(InputStream stream) {
-                synchronized (ImageFigure.this) {
-                    originalImageDataArray = loader.load(stream);
-                    try {
-                        stream.close();
-                    } catch (IOException e) {
-                    }
-                    if(SWT.getPlatform().startsWith("rap")) //$NON-NLS-1$
-                        animated = false;
-                    else
-                        animated = (originalImageDataArray.length > 1);
-                    loadingImage = false;
-                    repaint();
-                }
-            }
-        };
-        ResourceUtil.pathToInputStreamInJob(filePath, uiTask, "Loading Image...",
-                errorHandler);
-
-    }
-
-    /**
-     *
-     */
-    @SuppressWarnings("nls")
-    private void loadImageFromFile() {
-        // load image from file
-        if (staticImage == null && !filePath.isEmpty()) {
-            loadingImage = true;
-            showIndex =0;
-            // loading by stream
-            loadImage(filePath, new IJobErrorHandler() {
-
-                public void handleError(Exception exception) {
-                    loadingError = true;
-                    loadingImage = false;
-                    Activator.getLogger().log(Level.WARNING,
-                            "ERROR in loading image " + filePath, exception);
-                }
-            });
-        }
-
-    }
-
-    /**
-     * The main drawing routine.
-     *
-     * @param gfx
-     *            The {@link Graphics} to use
-     */
-    @SuppressWarnings("deprecation")
-    @Override
-    public void paintFigure(final Graphics gfx) {
-        if(loadingImage)
-            return;
-        Rectangle bound = getBounds().getCopy();
-        bound.crop(this.getInsets());
-        if(bound.width<=0 || bound.height<=0)
-            return;
-        if (loadingError || failedToLoadDocument) {
-            if (staticImage != null) {
-                staticImage.dispose();
-            }
-            staticImage = null;
-            if (!filePath.isEmpty()) {
-                /*
-                 * Font f=gfx.getFont(); FontData fd=f.getFontData()[0];
-                 *
-                 * if (bound.width>=20*30) { fd.setHeight(30); } else { if
-                 * (bound.width/20+1<7) { fd.setHeight(7); } else {
-                 * fd.setHeight(bound.width/20+1); } } f=new
-                 * Font(Display.getDefault(),fd); gfx.setFont(f);
-                 */
-                gfx.setBackgroundColor(getBackgroundColor());
-                gfx.setForegroundColor(getForegroundColor());
-                gfx.fillRectangle(bound);
-                gfx.translate(bound.getLocation());
-                TextPainter.drawText(gfx,
-                        "ERROR in loading image\n" + filePath, bound.width / 2,
-                        bound.height / 2, TextPainter.CENTER);
-                // f.dispose();
-            }
-            return;
-        }
-
-        // create static image
-        if (staticImage == null && originalStaticImageData != null
-                && !workingWithSVG) {
-            ImageData imageData = (staticImageData == null) ? originalStaticImageData : staticImageData;
-            // Apply rotation / flip
-            if (permutationMatrix != null
-                    && !permutationMatrix.equals(oldPermutationMatrix)
-                    && !permutationMatrix.equals(PermutationMatrix.generateIdentityMatrix())
-                    && !animated) {
-                staticImageData = ImageUtils.applyMatrix(originalStaticImageData, permutationMatrix);
-                imageData = staticImageData;
-            }
-            if (stretch) {
-                staticImage = new Image(Display.getDefault(),
-                        imageData.scaledTo(bound.width + leftCrop + rightCrop,
-                                bound.height + topCrop + bottomCrop));
-                if (animated) {
-                    imageDataArray = new ImageData[originalImageDataArray.length];
-                    double widthScaleRatio = (double) (bound.width + leftCrop + rightCrop)
-                            / (double) originalStaticImageData.width;
-                    double heightScaleRatio = (double) (bound.height + topCrop + bottomCrop)
-                            / (double) originalStaticImageData.height;
-                    for (int i = 0; i < originalImageDataArray.length; i++) {
-                        int scaleWidth = (int) (originalImageDataArray[i].width * widthScaleRatio);
-                        int scaleHeight = (int) (originalImageDataArray[i].height * heightScaleRatio);
-                        int x = (int) (originalImageDataArray[i].x * widthScaleRatio);
-                        int y = (int) (originalImageDataArray[i].y * heightScaleRatio);
-
-                        imageDataArray[i] = originalImageDataArray[i].scaledTo(
-                                scaleWidth, scaleHeight);
-                        imageDataArray[i].x = x;
-                        imageDataArray[i].y = y;
-                    }
-
-                }
-            } else {
-                staticImage = new Image(Display.getDefault(), imageData);
-                if (animated)
-                    imageDataArray = originalImageDataArray;
-            }
-            imgWidth = staticImage.getBounds().width;
-            imgHeight = staticImage.getBounds().height;
-
-            if (animated) {
-                if (offScreenImage != null && !offScreenImage.isDisposed())
-                    offScreenImage.dispose();
-                offScreenImage = new Image(Display.getDefault(), imgWidth,
-                        imgHeight);
-
-                if (offScreenImageGC != null && !offScreenImageGC.isDisposed())
-                    offScreenImageGC.dispose();
-                offScreenImageGC = SingleSourceHelper.getImageGC(offScreenImage);// new GC(offScreenImage);
-            }
-        }
-
-        // avoid negative number
-        leftCrop = leftCrop > imgWidth ? 0 : leftCrop;
-        topCrop = topCrop > imgWidth ? 0 : topCrop;
-        int cropedWidth = (imgWidth - leftCrop - rightCrop) > 0 ? (imgWidth
-                - leftCrop - rightCrop) : imgWidth;
-        int cropedHeight = (imgHeight - topCrop - bottomCrop) > 0 ? (imgHeight
-                - topCrop - bottomCrop) : imgHeight;
-
-        if (leftCrop + cropedWidth > imgWidth
-                || topCrop + cropedHeight > imgHeight)
-            return;
-
-        if (workingWithSVG) { // draw refreshing SVG image
-            double newScale = gfx.getAbsoluteScale();
-            if (newScale != scale) {
-                this.scale = newScale;
-                resizeImage();
-            }
-            if (staticImage == null) {
-                // Load document if do not exist
-                Document document = getDocument();
-                if (document == null)
-                    return;
-                transcoder.setTransformMatrix(permutationMatrix.getMatrix());
-
-                // Scale image
-                java.awt.Dimension dims = transcoder.getDocumentSize();
-                int imgWidth = dims.width;
-                int imgHeight = dims.height;
-                if (stretch) {
-                    Rectangle bounds = getBounds().getCopy();
-                    if (!bounds.equals(0, 0, 0, 0)) {
-                        imgWidth = bounds.width;
-                        imgHeight = bounds.height;
-                    }
-                }
-                imgWidth = (int) Math.round(scale * (imgWidth + leftCrop + rightCrop));
-                imgHeight = (int) Math.round(scale * (imgHeight + bottomCrop + topCrop));
-                transcoder.setCanvasSize(imgWidth, imgHeight);
-
-                BufferedImage awtImage = transcoder.getBufferedImage();
-                if (awtImage != null)
-                    staticImageData = SVGUtils.toSWT(Display.getCurrent(),
-                            awtImage);
-                if (staticImageData != null)
-                    staticImage = new Image(Display.getDefault(),
-                            staticImageData);
-            }
-            // Calculate areas
-            imgWidth = staticImage.getBounds().width;
-            imgHeight = staticImage.getBounds().height;
-            cropedWidth = imgWidth - (int) Math.round(scale * (leftCrop + rightCrop));
-            cropedHeight = imgHeight - (int) Math.round(scale * (bottomCrop + topCrop));
-            Rectangle srcArea = new Rectangle(leftCrop, topCrop, cropedWidth, cropedHeight);
-            Rectangle destArea = new Rectangle(bounds.x, bounds.y,
-                    (int) Math.round(cropedWidth / scale),
-                    (int) Math.round(cropedHeight / scale));
-
-            // Draw graphic image
-            if (staticImage != null)
-                gfx.drawImage(staticImage, srcArea, destArea);
-            return;
-        }
-
-        if (animated) { // draw refreshing image
-            if (startAnimationRequested)
-                realStartAnimation();
-            ImageData imageData = imageDataArray[showIndex];
-            Image refresh_image = new Image(Display.getDefault(), imageData);
-            switch (imageData.disposalMethod) {
-            case SWT.DM_FILL_BACKGROUND:
-                /* Fill with the background color before drawing. */
-                offScreenImageGC.setBackground(getBackgroundColor());
-                offScreenImageGC.fillRectangle(imageData.x, imageData.y,
-                        imageData.width, imageData.height);
-                break;
-            case SWT.DM_FILL_PREVIOUS:
-                /* Restore the previous image before drawing. */
-                Image startImage = new Image(Display.getDefault(),
-                        imageDataArray[0]);
-                offScreenImageGC.drawImage(startImage, 0, 0, imageData.width,
-                        imageData.height, imageData.x, imageData.y,
-                        imageData.width, imageData.height);
-                startImage.dispose();
-                break;
-            }
-
-            offScreenImageGC.drawImage(refresh_image, 0, 0, imageData.width,
-                    imageData.height, imageData.x, imageData.y,
-                    imageData.width, imageData.height);
-
-            gfx.drawImage(offScreenImage, leftCrop, topCrop, cropedWidth,
-                    cropedHeight, bound.x, bound.y, cropedWidth, cropedHeight);
-            refresh_image.dispose();
-        } else { // draw static image
-            if (animated && animationDisabled && offScreenImage != null
-                    && showIndex != 0) {
-                gfx.drawImage(offScreenImage, leftCrop, topCrop, cropedWidth,
-                        cropedHeight, bound.x, bound.y, cropedWidth,
-                        cropedHeight);
-            } else
-                gfx.drawImage(staticImage, leftCrop, topCrop, cropedWidth,
-                        cropedHeight, bound.x, bound.y, cropedWidth,
-                        cropedHeight);
-        }
-    }
-
-    /**
-     * Resizes the image.
-     */
-    public void resizeImage() {
-        if (staticImage != null && !staticImage.isDisposed()) {
-            staticImage.dispose();
-        }
-        staticImage = null;
-        if (refreshing && animated) {
-            stopAnimation();
-            startAnimation();
-        }
-        repaint();
-    }
-
-    /**
-     * Automatically make the widget bounds be adjusted to the size of the
-     * static image
-     *
-     * @param autoSize
-     */
-    public void setAutoSize(final boolean autoSize) {
-        if (!stretch && autoSize)
-            resizeImage();
-    }
-
-    public void setAnimationDisabled(final boolean stop) {
-        if (animationDisabled == stop)
-            return;
-        animationDisabled = stop;
-        if (stop) {
-            stopAnimation();
-        } else if (animated) {
-            startAnimation();
-        }
-    }
-
-    /**
-     * Sets the amount of pixels, which are cropped from the bottom.
-     *
-     * @param newval
-     *            The amount of pixels
-     */
-    public void setBottomCrop(final int newval) {
-        if (bottomCrop == newval //|| (newval + topCrop) >= imgHeight
-                || newval < 0 || (newval + topCrop) < 0)
-            return;
-        bottomCrop = newval;
-        resizeImage();
-    }
-
-    /**
-     * Sets the path to the image.
-     *
-     * @param newval
-     *            The path to the image
-     */
-    public void setFilePath(final IPath newval) {
-        if (newval == null)
-            return;
-        if (animated) {
-            stopAnimation();
-            animationIndex = 0;
-        }
-        loadingError = false;
-        filePath = newval;
-        if (staticImage != null && !staticImage.isDisposed()) {
-            staticImage.dispose();
-        }
-        staticImage = null;
-        if (filePath.getFileExtension() != null
-                && "svg".compareToIgnoreCase(filePath.getFileExtension()) == 0) {
-            workingWithSVG = true;
-            transcoder = null;
-            failedToLoadDocument = false;
-            loadDocument();
-        } else {
-            workingWithSVG = false;
-            loadImageFromFile();
-            if (animated) {
-                startAnimation();
-            }
-        }
-    }
-
-    /**
-     * Sets the amount of pixels, which are cropped from the left.
-     *
-     * @param newval
-     *            The amount of pixels
-     */
-    public void setLeftCrop(final int newval) {
-        if (leftCrop == newval || newval < 0 //|| (newval + rightCrop) > imgWidth //image may not be loaded when this is set
-                || (newval + rightCrop) < 0)
-            return;
-        leftCrop = newval;
-        resizeImage();
-    }
-
-    /**
-     * Sets the amount of pixels, which are cropped from the right.
-     *
-     * @param newval
-     *            The amount of pixels
-     */
-    public void setRightCrop(final int newval) {
-        if (rightCrop == newval || newval < 0 //|| (newval + leftCrop) > imgWidth
-                || (newval + leftCrop) < 0)
-            return;
-        rightCrop = newval;
-        resizeImage();
-    }
-
-    /**
-     * @param showIndex
-     *            the showIndex to set
-     */
-    protected synchronized void setShowIndex(int showIndex) {
-        if (showIndex >= imageDataArray.length || this.showIndex == showIndex)
-            return;
-        this.showIndex = showIndex;
-        repaint();
-    }
-
-    /**
-     * Sets the stretch state for the image.
-     *
-     * @param newval
-     *            The new state (true, if it should be stretched, false
-     *            otherwise)
-     */
-    public void setStretch(final boolean newval) {
-        if (stretch == newval)
-            return;
-        stretch = newval;
-        if (staticImage != null && !staticImage.isDisposed()) {
-            staticImage.dispose();
-        }
-        staticImage = null;
-        if (refreshing && animated) {
-            stopAnimation();
-            startAnimation();
-        }
-        repaint();
-    }
-
-    /**
-     * Sets the amount of pixels, which are cropped from the top.
-     *
-     * @param newval
-     *            The amount of pixels
-     */
-    public void setTopCrop(final int newval) {
-        if (topCrop == newval || newval < 0
-//                || (newval + bottomCrop) > imgHeight
-                || (newval + bottomCrop) < 0)
-            return;
-        topCrop = newval;
-        resizeImage();
-    }
-
-    @Override
-    public void setBorder(Border border) {
-        super.setBorder(border);
-        resizeImage();
-    }
-
-    @Override
-    public void setVisible(boolean visible) {
-        super.setVisible(visible);
-        if (visible)
-            startAnimation();
-        else {
-            stopAnimation();
-        }
-    }
-
-    /**
-     * Start animation. The request will be pended until figure painted for the
-     * first time.
-     */
-    public void startAnimation() {
-        startAnimationRequested = true;
-        repaint();
-    }
-
-    /**
-     * start the animation if the image is an animated GIF image.
-     */
-    public synchronized void realStartAnimation() {
-        startAnimationRequested = false;
-        if (animated && !refreshing && !animationDisabled) {
-            repeatCount = loader.repeatCount;
-            // animationIndex = 0;
-            lastUpdateTime = 0;
-            interval_ms = 0;
-            refreshing = true;
-            Runnable animationTask = new Runnable() {
-                public void run() {
-                    UIBundlingThread.getInstance().addRunnable(new Runnable() {
-
-                        public void run() {
-                            synchronized (ImageFigure.this) {
-                                if (refreshing
-                                        && (loader.repeatCount == 0 || repeatCount > 0)) {
-                                    long currentTime = System
-                                            .currentTimeMillis();
-                                    // use Math.abs() to ensure that the system
-                                    // time adjust won't cause problem
-                                    if (Math.abs(currentTime - lastUpdateTime) >= interval_ms) {
-                                        setShowIndex(animationIndex);
-                                        lastUpdateTime = currentTime;
-                                        int ms = originalImageDataArray[animationIndex].delayTime * 10;
-                                        animationIndex = (animationIndex + 1)
-                                                % originalImageDataArray.length;
-                                        if (ms < 20)
-                                            ms += 30;
-                                        if (ms < 30)
-                                            ms += 10;
-                                        interval_ms = ms;
-                                        /*
-                                         * If we have just drawn the last image,
-                                         * decrement the repeat count and start
-                                         * again.
-                                         */
-                                        if (loader.repeatCount > 0
-                                                && animationIndex == originalImageDataArray.length - 1)
-                                            repeatCount--;
-                                    }
-                                } else if (loader.repeatCount > 0
-                                        && repeatCount <= 0) { // stop thread
-                                                                // when
-                                                                // animation
-                                                                // finished
-                                    if (scheduledFuture != null) {
-                                        scheduledFuture.cancel(true);
-                                        scheduledFuture = null;
-                                    }
-                                }
-                            }
-
-                        }
-                    });
-                }
-            };
-
-            if (scheduledFuture != null) {
-                scheduledFuture.cancel(true);
-                scheduledFuture = null;
-            }
-            long initialDelay = 100;
-            if (alignedToNearestSecond) {
-                Date now = new Date();
-                DateUtils.round(now, Calendar.SECOND);
-                Date nearestSecond = DateUtils.round(now, Calendar.SECOND);
-                initialDelay = nearestSecond.getTime() - now.getTime();
-                if (initialDelay < 0)
-                    initialDelay = MILLISEC_IN_SEC + initialDelay;
-            }
-            scheduledFuture = ExecutionService
-                    .getInstance()
-                    .getScheduledExecutorService()
-                    .scheduleAtFixedRate(animationTask, initialDelay, 10,
-                            TimeUnit.MILLISECONDS);
-        }
-    }
-
-    public void setAlignedToNearestSecond(boolean aligned) {
-        this.alignedToNearestSecond = aligned;
-    }
-
-    /**
-     * stop the animation if the image is an animated GIF image.
-     */
-    public void stopAnimation() {
-        if (scheduledFuture != null) {
-            scheduledFuture.cancel(true);
-            scheduledFuture = null;
-        }
-        refreshing = false;
-    }
-
-    /**
-     * We want to have local coordinates here.
-     *
-     * @return True if here should used local coordinates
-     */
-    @Override
-    protected boolean useLocalCoordinates() {
-        return true;
-    }
-
-    public BeanInfo getBeanInfo() throws IntrospectionException {
-        return new DefaultWidgetIntrospector().getBeanInfo(this.getClass());
-    }
-
-    public void setPermutationMatrix(final PermutationMatrix permutationMatrix) {
-        this.oldPermutationMatrix = this.permutationMatrix;
-        this.permutationMatrix = permutationMatrix;
-        staticImageData = null; // Reset data
-        if ((oldPermutationMatrix != null && oldPermutationMatrix.equals(permutationMatrix))
-                || permutationMatrix == null || animated)
-            return;
-        dispose();
-        repaint();
-    }
-
-    public PermutationMatrix getPermutationMatrix() {
-        return permutationMatrix;
-    }
-
-    public void setAbsoluteScale(double newScale) {
-        if (this.scale == newScale)
-            return;
-        this.scale = newScale;
-        if (workingWithSVG)
-            repaint();
-    }
-
-    // ************************************************************
-    // SVG specific methods
-    // ************************************************************
-
-    private void loadDocument() {
-        transcoder = null;
-        failedToLoadDocument = true;
-        if (filePath == null || filePath.isEmpty())
-            return;
-        String parser = XMLResourceDescriptor.getXMLParserClassName();
-        SAXSVGDocumentFactory factory = new SAXSVGDocumentFactory(parser);
-        try {
-            String uri = "file://" + filePath.toString();
-            final InputStream inputStream = ResourceUtil
-                    .pathToInputStream(filePath);
-            svgDocument = factory.createDocument(uri, inputStream);
-            transcoder = new SimpleImageTranscoder(svgDocument);
-            initRenderingHints();
-            BufferedImage awtImage = transcoder.getBufferedImage();
-            if (awtImage != null) {
-                originalStaticImageData = SVGUtils.toSWT(Display.getCurrent(), awtImage);
-                imgWidth = originalStaticImageData.width;
-                imgHeight = originalStaticImageData.height;
-            }
-            failedToLoadDocument = false;
-            resizeImage();
-            fireImageLoadedListeners();
-        } catch (Exception e) {
-            Activator.getLogger().log(Level.WARNING,
-                    "Error loading SVG file " + filePath, e);
-        }
-    }
-
-    private final Document getDocument() {
-        if (failedToLoadDocument)
-            return null;
-        if (transcoder == null)
-            loadDocument();
-        return transcoder == null ? null : transcoder.getDocument();
-    }
-
-    private void initRenderingHints() {
-        transcoder.getRenderingHints().put(
-                RenderingHints.KEY_RENDERING,
-                RenderingHints.VALUE_RENDER_QUALITY);
-        transcoder.getRenderingHints().put(
-                RenderingHints.KEY_TEXT_ANTIALIASING,
-                RenderingHints.VALUE_TEXT_ANTIALIAS_LCD_HRGB);
-        transcoder.getRenderingHints().put(
-                RenderingHints.KEY_ANTIALIASING,
-                RenderingHints.VALUE_ANTIALIAS_ON);
-        transcoder.getRenderingHints().put(
-                RenderingHints.KEY_FRACTIONALMETRICS,
-                RenderingHints.VALUE_FRACTIONALMETRICS_ON);
-        transcoder.getRenderingHints().put(
-                RenderingHints.KEY_STROKE_CONTROL,
-                RenderingHints.VALUE_STROKE_PURE);
-    }
-=======
  * @author Fred Arnaud (Sopra Steria Group) - ITER
  */
 public final class ImageFigure extends Figure implements Introspectable,
@@ -1203,6 +333,4 @@
 		if (imageListener != null)
 			imageListener.imageResized(this);
 	}
->>>>>>> fa200731
-
 }