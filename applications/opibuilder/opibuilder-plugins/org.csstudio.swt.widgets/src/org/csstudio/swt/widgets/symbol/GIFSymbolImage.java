/*******************************************************************************
 * Copyright (c) 2010-2015 ITER Organization.
 * All rights reserved. This program and the accompanying materials
 * are made available under the terms of the Eclipse Public License v1.0
 * which accompanies this distribution, and is available at
 * http://www.eclipse.org/legal/epl-v10.html
 ******************************************************************************/
package org.csstudio.swt.widgets.symbol;

import java.io.IOException;
import java.io.InputStream;
import java.util.Calendar;
import java.util.Date;
import java.util.concurrent.ScheduledFuture;
import java.util.concurrent.TimeUnit;
import java.util.logging.Level;

import org.apache.commons.lang.time.DateUtils;
import org.csstudio.java.thread.ExecutionService;
import org.csstudio.swt.widgets.Activator;
import org.csstudio.swt.widgets.symbol.util.ImageUtils;
import org.csstudio.swt.widgets.util.AbstractInputStreamRunnable;
import org.csstudio.swt.widgets.util.IJobErrorHandler;
import org.csstudio.swt.widgets.util.ResourceUtil;
import org.csstudio.swt.widgets.util.SingleSourceHelper;
import org.csstudio.ui.util.thread.UIBundlingThread;
import org.eclipse.draw2d.Graphics;
import org.eclipse.draw2d.geometry.Dimension;
import org.eclipse.draw2d.geometry.Rectangle;
import org.eclipse.swt.SWT;
import org.eclipse.swt.graphics.GC;
import org.eclipse.swt.graphics.Image;
import org.eclipse.swt.graphics.ImageData;
import org.eclipse.swt.graphics.ImageLoader;
import org.eclipse.swt.widgets.Display;

public class GIFSymbolImage extends AbstractSymbolImage {

    private static final int MILLISEC_IN_SEC = 1000;

    private Dimension imgDimension = null;

    private volatile boolean loadingImage = false;

    /**
     * If this is an animated image
     */
    private boolean animated = false;
    private boolean refreshing = false;
    private boolean startAnimationRequested = false;

    private ImageLoader loader = new ImageLoader();

    private int repeatCount;

    private int animationIndex = 0;
    private long lastUpdateTime;
    private long interval_ms;
    private ScheduledFuture<?> scheduledFuture;

    /**
     * The imaged data array for animated image
     */
    private ImageData[] imageDataArray;
    private ImageData[] originalImageDataArray;

    /**
     * The index in image data array
     */
    private int showIndex = 0;
    private Image[] imageArray;

    public GIFSymbolImage(SymbolImageProperties sip, boolean runMode) {
        super(sip, runMode);
    }

    @Override
    public void dispose() {
        super.dispose();
        stopAnimation();
        if (imageArray != null) {
            for (Image image : imageArray) {
                if (image != null && !image.isDisposed()) {
                    image.dispose();
                }
            }
        }
    }

    public void setVisible(boolean visible) {
        super.setVisible(visible);
        if (visible)
            startAnimation();
        else
            stopAnimation();
    }

    // ************************************************************
    // Image color & paint
    // ************************************************************

    public void paintFigure(final Graphics gfx) {
        if (disposed || loadingImage || originalImageData == null)
            return;
        // Generate Data
        if (imageData == null) {
            generateAnimatedData();
            if (image != null && !image.isDisposed()) {
                image.dispose();
                image = null;
            }
            if (imageArray != null) {
                for (Image image : imageArray) {
                    if (image != null && !image.isDisposed()) {
                        image.dispose();
                    }
                }
                imageArray = null;
            }
            if (animated) {
                startAnimation();
            }
        }
        // Create image
        if (image == null) {
            image = new Image(Display.getDefault(), imageData);
            if (animated && imageArray == null) {
                imageArray = new Image[imageDataArray.length];
                for (int index = 0; index < imageDataArray.length; index++) {
                    imageArray[index] = generateImage(index);
                }
            }
        }
        // Calculate areas
        if (bounds == null || imgDimension == null)
            return;
        Rectangle srcArea = new Rectangle(leftCrop, topCrop, imgDimension.width, imgDimension.height);
        Rectangle destArea = new Rectangle(bounds.x, bounds.y, imgDimension.width, imgDimension.height);
        if (backgroundColor != null) {
            gfx.setBackgroundColor(backgroundColor);
            gfx.fillRectangle(destArea);
        }
        // Draw graphic image
        if (animated) { // draw refreshing image
            if (startAnimationRequested) {
                realStartAnimation();
            }
            gfx.drawImage(imageArray[showIndex], srcArea, destArea);
        } else { // draw static image
            if (animated && animationDisabled && imageArray != null && showIndex != 0) {
                gfx.drawImage(imageArray[showIndex], srcArea, destArea);
            } else if (image != null) {
                gfx.drawImage(image, srcArea, destArea);
            }
        }
    }

    @Override
    public void resetData() {
        imageData = null;
    }

    private Image generateImage(int index) {
        Image offScreenImage = new Image(Display.getDefault(), image.getBounds().width, image.getBounds().height);
        GC offScreenImageGC = SingleSourceHelper.getImageGC(offScreenImage);

        ImageData imageData = imageDataArray[index];
        Image refresh_image = new Image(Display.getDefault(), imageData);
        switch (imageData.disposalMethod) {
<<<<<<< HEAD
        case SWT.DM_FILL_BACKGROUND:
            /* Fill with the background color before drawing. */
            if (backgroundColor != null) {
                offScreenImageGC.setBackground(backgroundColor);
            }
            offScreenImageGC.fillRectangle(imageData.x, imageData.y, imageData.width, imageData.height);
            break;
        case SWT.DM_FILL_PREVIOUS:
            /* Restore the previous image before drawing. */
            Image startImage = new Image(Display.getDefault(), imageDataArray[0]);
            offScreenImageGC.drawImage(startImage, 0, 0, imageData.width, imageData.height, imageData.x, imageData.y,
                    imageData.width, imageData.height);
            startImage.dispose();
            break;
=======
            case SWT.DM_FILL_BACKGROUND:
                /* Fill with the background color before drawing. */
                if (backgroundColor != null) {
                    offScreenImageGC.setBackground(backgroundColor);
                }
                offScreenImageGC.fillRectangle(imageData.x, imageData.y, imageData.width, imageData.height);
                break;
            case SWT.DM_FILL_PREVIOUS:
                /* Restore the previous image before drawing. */
                Image startImage = new Image(Display.getDefault(), imageDataArray[0]);
                offScreenImageGC.drawImage(startImage, 0, 0, imageData.width, imageData.height, imageData.x,
                        imageData.y, imageData.width, imageData.height);
                startImage.dispose();
                break;
>>>>>>> f3123910
        }
        offScreenImageGC.drawImage(refresh_image, 0, 0, imageData.width, imageData.height, imageData.x, imageData.y,
                imageData.width, imageData.height);
        refresh_image.dispose();
        offScreenImageGC.dispose();
        return offScreenImage;
    }

    private void generateAnimatedData() {
        if (disposed) {
            return;
        }
        if (animated) {
            imageDataArray = new ImageData[originalImageDataArray.length];
            for (int i = 0; i < originalImageDataArray.length; i++) {
                imageDataArray[i] = (ImageData) originalImageDataArray[i].clone();
                if (!colorToChange.equals(currentColor))
                    imageDataArray[i] = ImageUtils.changeImageColor(currentColor, imageDataArray[i]);
                imageDataArray[i] = ImageUtils.applyMatrix(imageDataArray[i], permutationMatrix);
                if (stretch && bounds != null) {
                    imageDataArray[i] = imageDataArray[i].scaledTo(bounds.width + leftCrop + rightCrop, bounds.height
                            + topCrop + bottomCrop);
                }
            }
            imageData = imageDataArray[0];
        } else {
            imageData = (ImageData) originalImageData.clone();
            if (!colorToChange.equals(currentColor))
                imageData = ImageUtils.changeImageColor(currentColor, imageData);
            imageData = ImageUtils.applyMatrix(imageData, permutationMatrix);
            if (stretch && bounds != null) {
                imageData = imageData.scaledTo(bounds.width + leftCrop + rightCrop, bounds.height + topCrop
                        + bottomCrop);
            }
        }
        int imgWidth = imageData.width;
        int imgHeight = imageData.height;

        // Avoid negative number
        topCrop = topCrop > imgHeight ? 0 : topCrop;
        leftCrop = leftCrop > imgWidth ? 0 : leftCrop;
        bottomCrop = (imgHeight - topCrop - bottomCrop) < 0 ? 0 : bottomCrop;
        rightCrop = (imgWidth - leftCrop - rightCrop) < 0 ? 0 : rightCrop;

        // Calculate areas
        int cropedWidth = imageData.width - leftCrop - rightCrop;
        int cropedHeight = imageData.height - bottomCrop - topCrop;
        Dimension newImgDimension = new Dimension(cropedWidth, cropedHeight);
        if (imgDimension == null || newImgDimension.width != imgDimension.width
                || newImgDimension.height != imgDimension.height)
            fireSizeChanged();
        imgDimension = newImgDimension;
    }

    // ************************************************************
    // Image size calculation
    // ************************************************************

    public void resizeImage() {
        super.resizeImage();
        if (refreshing && animated) {
            stopAnimation();
            startAnimation();
        }
    }

    public Dimension getAutoSizedDimension() {
        // if (imgDimension == null)
        // generateAnimatedData();
        return imgDimension;
    }

    // ************************************************************
    // Animated images
    // ************************************************************

    public void setAnimationDisabled(final boolean stop) {
        super.setAnimationDisabled(stop);
        if (stop) {
            stopAnimation();
        } else if (animated) {
            startAnimation();
        }
    }

    public void setAlignedToNearestSecond(boolean aligned) {
        super.setAlignedToNearestSecond(aligned);
        if (refreshing && animated) {
            stopAnimation();
            startAnimation();
        }
    }

    /**
     * Start animation. The request will be pended until figure painted for the first time.
     */
    public void startAnimation() {
        startAnimationRequested = true;
        repaint();
    }

    /**
     * stop the animation if the image is an animated GIF image.
     */
    public void stopAnimation() {
        if (scheduledFuture != null) {
            scheduledFuture.cancel(true);
            scheduledFuture = null;
        }
        refreshing = false;
        showIndex = 0;
    }

    /**
     * start the animation if the image is an animated GIF image.
     */
    public synchronized void realStartAnimation() {
        startAnimationRequested = false;
        if (animated && !refreshing && !animationDisabled) {
            repeatCount = loader.repeatCount;
            // animationIndex = 0;
            lastUpdateTime = 0;
            interval_ms = 0;
            refreshing = true;
            Runnable animationTask = new Runnable() {
                public void run() {
                    UIBundlingThread.getInstance().addRunnable(new Runnable() {

                        public void run() {
                            synchronized (GIFSymbolImage.this) {
                                if (refreshing && (loader.repeatCount == 0 || repeatCount > 0)) {
                                    long currentTime = System.currentTimeMillis();
                                    // use Math.abs() to ensure that the system
                                    // time adjust won't cause problem
                                    if (Math.abs(currentTime - lastUpdateTime) >= interval_ms) {
                                        setShowIndex(animationIndex);
                                        lastUpdateTime = currentTime;
                                        int ms = originalImageDataArray[animationIndex].delayTime * 10;
                                        animationIndex = (animationIndex + 1) % originalImageDataArray.length;
                                        if (ms < 20)
                                            ms += 30;
                                        if (ms < 30)
                                            ms += 10;
                                        interval_ms = ms;
                                        /*
                                         * If we have just drawn the last image, decrement the repeat count and start
                                         * again.
                                         */
                                        if (loader.repeatCount > 0
                                                && animationIndex == originalImageDataArray.length - 1)
                                            repeatCount--;
                                    }
                                } else if (loader.repeatCount > 0 && repeatCount <= 0) {
                                    // stop thread when animation finished
                                    if (scheduledFuture != null) {
                                        scheduledFuture.cancel(true);
                                        scheduledFuture = null;
                                    }
                                }
                            }
                        }
                    });
                }
            };
            if (scheduledFuture != null) {
                scheduledFuture.cancel(true);
                scheduledFuture = null;
            }
            long initialDelay = 100;
            if (alignedToNearestSecond) {
                Date now = new Date();
                Date nearestSecond = DateUtils.round(now, Calendar.SECOND);
                initialDelay = nearestSecond.getTime() - now.getTime();
                if (initialDelay < 0)
                    initialDelay = MILLISEC_IN_SEC + initialDelay;
            }
            scheduledFuture = ExecutionService.getInstance().getScheduledExecutorService()
                    .scheduleAtFixedRate(animationTask, initialDelay, 10, TimeUnit.MILLISECONDS);
        }
    }

    private synchronized void setShowIndex(int showIndex) {
        if (showIndex >= imageDataArray.length || this.showIndex == showIndex)
            return;
        this.showIndex = showIndex;
        repaint();
    }

    // ************************************************************
    // Image loading
    // ************************************************************

    public void syncLoadImage() {
        if (imagePath == null)
            return;
        loadingImage = true;
        if (animated) {
            stopAnimation();
            showIndex = 0;
            animationIndex = 0;
        }
        InputStream stream = null;
        Image tempImage = null;
        try {
            stream = ResourceUtil.pathToInputStream(imagePath);
            ImageData[] dataArray = loader.load(stream);
            if (dataArray == null || dataArray.length < 1)
                return;
            originalImageDataArray = dataArray;
            originalImageData = originalImageDataArray[0];
            if (SWT.getPlatform().startsWith("rap")) //$NON-NLS-1$
                animated = false;
            else
                animated = originalImageDataArray.length > 1;
        } catch (Exception e) {
            Activator.getLogger().log(Level.WARNING, "ERROR in loading PNG image " + imagePath, e);
        } finally {
            try {
                if (stream != null)
                    stream.close();
                if (tempImage != null && !tempImage.isDisposed())
                    tempImage.dispose();
            } catch (IOException e) {
                Activator.getLogger().log(Level.WARNING, "ERROR in closing GIF image stream ", e);
            }
        }
        loadingImage = false;
        resetData();
        if (animated)
            startAnimation();
    }

    public void asyncLoadImage() {
        if (imagePath == null)
            return;
        loadingImage = true;
        if (animated) {
            stopAnimation();
            showIndex = 0;
            animationIndex = 0;
        }
        // loading by stream
        loadAnimatedImage(new IJobErrorHandler() {
            private int maxAttempts = 5;

            public void handleError(Exception e) {
                if (maxAttempts-- > 0) {
                    try {
                        Thread.sleep(100);
                        loadAnimatedImage(this);
                        return;
                    } catch (InterruptedException exception) {
                    }
                }
                loadingImage = false;
                // fireSymbolImageLoaded();
                Activator.getLogger().log(Level.WARNING, "ERROR in loading GIF image " + imagePath, e);
            }
        });
    }

    private void loadAnimatedImage(IJobErrorHandler errorHandler) {
        AbstractInputStreamRunnable uiTask = new AbstractInputStreamRunnable() {

            @Override
            public void runWithInputStream(InputStream stream) {
                synchronized (GIFSymbolImage.this) {
                    ImageData[] dataArray = loader.load(stream);
                    if (dataArray == null || dataArray.length < 1)
                        return;
                    originalImageDataArray = dataArray;
                    originalImageData = originalImageDataArray[0];
                    if (SWT.getPlatform().startsWith("rap")) //$NON-NLS-1$
                        animated = false;
                    else
                        animated = originalImageDataArray.length > 1;
                    loadingImage = false;
                    resetData();
                    if (animated)
                        startAnimation();
                    Display.getDefault().syncExec(new Runnable() {
                        public void run() {
                            fireSymbolImageLoaded();
                        }
                    });
                }
            }
        };
        ResourceUtil.pathToInputStreamInJob(imagePath, uiTask, "Loading GIF Image...", errorHandler);
    }
}<|MERGE_RESOLUTION|>--- conflicted
+++ resolved
@@ -167,22 +167,6 @@
         ImageData imageData = imageDataArray[index];
         Image refresh_image = new Image(Display.getDefault(), imageData);
         switch (imageData.disposalMethod) {
-<<<<<<< HEAD
-        case SWT.DM_FILL_BACKGROUND:
-            /* Fill with the background color before drawing. */
-            if (backgroundColor != null) {
-                offScreenImageGC.setBackground(backgroundColor);
-            }
-            offScreenImageGC.fillRectangle(imageData.x, imageData.y, imageData.width, imageData.height);
-            break;
-        case SWT.DM_FILL_PREVIOUS:
-            /* Restore the previous image before drawing. */
-            Image startImage = new Image(Display.getDefault(), imageDataArray[0]);
-            offScreenImageGC.drawImage(startImage, 0, 0, imageData.width, imageData.height, imageData.x, imageData.y,
-                    imageData.width, imageData.height);
-            startImage.dispose();
-            break;
-=======
             case SWT.DM_FILL_BACKGROUND:
                 /* Fill with the background color before drawing. */
                 if (backgroundColor != null) {
@@ -197,7 +181,6 @@
                         imageData.y, imageData.width, imageData.height);
                 startImage.dispose();
                 break;
->>>>>>> f3123910
         }
         offScreenImageGC.drawImage(refresh_image, 0, 0, imageData.width, imageData.height, imageData.x, imageData.y,
                 imageData.width, imageData.height);
