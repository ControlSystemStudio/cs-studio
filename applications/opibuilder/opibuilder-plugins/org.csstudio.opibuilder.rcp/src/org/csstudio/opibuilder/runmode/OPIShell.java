--- conflicted
+++ resolved
@@ -263,7 +263,7 @@
     /**
      * This is the only way to create an OPIShell
      */
-    public static OPIShell openOPIShell(IPath path, MacrosInput macrosInput) {
+    public static void openOPIShell(IPath path, MacrosInput macrosInput) {
         if (macrosInput == null) {
             macrosInput = new MacrosInput(new LinkedHashMap<String, String>(), false);
         }
@@ -272,32 +272,19 @@
             for (OPIShell opiShell : openShells) {
                 if (opiShell.getPath().equals(path) && opiShell.getMacrosInput().equals(macrosInput)) {
                     opiShell.raiseToTop();
-<<<<<<< HEAD
-                    return opiShell;
-=======
                     alreadyOpen = true;
                     break;
->>>>>>> 5113feae
                 }
             }
             if (!alreadyOpen) {
                 OPIShell os = new OPIShell(Display.getCurrent(), path, macrosInput);
                 openShells.add(os);
-<<<<<<< HEAD
-                return os;
-            }
-        } catch (Exception e) {
-            e.printStackTrace();
-        }
-        return null;
-=======
                 sendUpdateCommand();
             }
         } catch (Exception e) {
             log.log(Level.WARNING, "Failed to open OPI shell", e);
         }
 
->>>>>>> 5113feae
     }
 
     /**
