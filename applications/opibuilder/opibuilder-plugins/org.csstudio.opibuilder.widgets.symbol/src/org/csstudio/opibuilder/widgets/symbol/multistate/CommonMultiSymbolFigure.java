/*******************************************************************************
 * Copyright (c) 2010-2015 ITER Organization.
 * All rights reserved. This program and the accompanying materials
 * are made available under the terms of the Eclipse Public License v1.0
 * which accompanies this distribution, and is available at
 * http://www.eclipse.org/legal/epl-v10.html
 ******************************************************************************/
package org.csstudio.opibuilder.widgets.symbol.multistate;

import java.util.ArrayList;
import java.util.Collection;
import java.util.HashMap;
import java.util.List;
import java.util.Map;
import java.util.logging.Level;

import org.csstudio.opibuilder.editparts.ExecutionMode;
import org.csstudio.opibuilder.util.AlarmRepresentationScheme;
import org.csstudio.opibuilder.widgets.symbol.Activator;
import org.csstudio.opibuilder.widgets.symbol.util.SymbolLabelPosition;
import org.csstudio.opibuilder.widgets.symbol.util.SymbolUtils;
import org.csstudio.swt.widgets.symbol.SymbolImage;
import org.csstudio.swt.widgets.symbol.SymbolImageFactory;
import org.csstudio.swt.widgets.symbol.SymbolImageListener;
import org.csstudio.swt.widgets.symbol.SymbolImageProperties;
import org.csstudio.swt.widgets.symbol.util.IImageListener;
import org.csstudio.swt.widgets.symbol.util.ImageUtils;
import org.csstudio.swt.widgets.symbol.util.PermutationMatrix;
import org.csstudio.swt.widgets.util.TextPainter;
import org.csstudio.ui.util.CustomMediaFactory;
import org.csstudio.ui.util.Draw2dSingletonUtil;
import org.eclipse.core.runtime.IPath;
import org.eclipse.draw2d.Border;
import org.eclipse.draw2d.Figure;
import org.eclipse.draw2d.Graphics;
import org.eclipse.draw2d.Label;
import org.eclipse.draw2d.geometry.Dimension;
import org.eclipse.draw2d.geometry.Point;
import org.eclipse.draw2d.geometry.Rectangle;
import org.eclipse.swt.graphics.Color;
import org.eclipse.swt.graphics.Font;

/**
 * @author Fred Arnaud (Sopra Group)
 */
public abstract class CommonMultiSymbolFigure extends Figure implements SymbolImageListener {

    protected String baseImagePath;
    protected Map<Integer, String> statesMap;

    protected SymbolImageProperties symbolProperties;

    // symbol label attributes
    protected Label label;
    protected boolean showSymbolLabel = false;
    protected SymbolLabelPosition labelPosition = SymbolLabelPosition.DEFAULT;
    private Point labelLocation;

    /**
     * The {@link IPath} to the states images.
     */
    protected IPath symbolImagePath;
    protected SymbolImage currentSymbolImage;
    protected Map<Integer, SymbolImage> images;

    protected int currentStateIndex = -1;
    protected int previousStateIndex = -1;
    protected List<String> statesStr;
    protected List<Double> statesDbl;

    private ExecutionMode executionMode;

    private IImageListener imageListener;
    private int remainingImagesToLoad = 0;

    protected Color onColor = CustomMediaFactory.getInstance().getColor(CommonMultiSymbolModel.DEFAULT_ON_COLOR);
    protected Color offColor = CustomMediaFactory.getInstance().getColor(CommonMultiSymbolModel.DEFAULT_OFF_COLOR);

    private Color foregroundColor;
    private boolean useForegroundColor = false;

    private boolean animationDisabled = false;

    public CommonMultiSymbolFigure(boolean runMode) {
        this.executionMode = runMode ? ExecutionMode.RUN_MODE : ExecutionMode.EDIT_MODE;
        statesStr = new ArrayList<String>();
        statesDbl = new ArrayList<Double>();
        images = new HashMap<Integer, SymbolImage>();
        statesMap = new HashMap<Integer, String>();
        label = new Label("STATE") {
            @Override
            public boolean containsPoint(int x, int y) {
                return false;
            }
        };
        label.setVisible(showSymbolLabel);
        // Add label to children
        add(label);
    }

    /**
     * Return the current displayed image. If null, returns an empty image.
     */
    public SymbolImage getSymbolImage() {
        if (ExecutionMode.RUN_MODE.equals(executionMode) && currentStateIndex >= 0) {
            SymbolImage imageToReturn = images.get(currentStateIndex);
            if (imageToReturn == null) {
                imageToReturn = SymbolImageFactory.createEmptyImage(true);
            }
            return imageToReturn;
        }
        if (currentSymbolImage == null) { // create an empty image
            currentSymbolImage = SymbolImageFactory.createEmptyImage(executionMode == ExecutionMode.RUN_MODE);
        }
        return currentSymbolImage;
    }

    /**
     * Return all mapped images.
     */
    public Collection<SymbolImage> getAllImages() {
        Collection<SymbolImage> list = new ArrayList<SymbolImage>();
        if (isEditMode() && currentSymbolImage != null) {
            list.add(currentSymbolImage);
        }
        if (!isEditMode() && images != null && !images.isEmpty()) {
            list = images.values();
        }
        return list;
    }

    /**
     * Dispose all the resources used by this figure
     */
    public void disposeAll() {
        disposeCurrent();
        for (SymbolImage img : getAllImages()) {
            if (img != null && !img.isDisposed()) {
                img.dispose();
                img = null;
            }
        }
        images.clear();
    }

    /**
     * Dispose the current resource used by this figure
     */
    public void disposeCurrent() {
        if (currentSymbolImage != null && !currentSymbolImage.isDisposed()) {
            currentSymbolImage.dispose();
            currentSymbolImage = null;
        }
    }

    public void setExecutionMode(ExecutionMode executionMode) {
        this.executionMode = executionMode;
    }

    public boolean isEditMode() {
        return ExecutionMode.EDIT_MODE.equals(executionMode);
    }

    public void setSymbolProperties(SymbolImageProperties symbolProperties) {
        this.symbolProperties = symbolProperties;
    }

    // ************************************************************
    // States management
    // ************************************************************

    public synchronized void setState(int stateIndex) {
        if (stateIndex >= 0 && stateIndex < statesStr.size()) {
            getSymbolImage().setVisible(false);
            currentStateIndex = stateIndex;
            getSymbolImage().setVisible(true);
            String currentState = statesStr.get(currentStateIndex);
            if (currentState != null)
                label.setText(currentState);
            sizeChanged();
            repaint();
        } else {
            // TODO: display alert ?
        }
    }

    public synchronized void setState(Double state) {
        int index = statesDbl.indexOf(state);
        if (index < 0) { // search if image exists
            statesDbl.add(state);
            String strValue = String.valueOf(state);
            statesStr.add(strValue);
            index = statesDbl.indexOf(state);
            statesMap.put(index, strValue);
            IPath path = findImage(index);
            if (path == null)
                path = symbolImagePath;
            remainingImagesToLoad = 1;
            loadImageFromFile(path, index);
        }
        setState(index);
    }

    public synchronized void setState(String state) {
        int index = statesStr.indexOf(state);
        if (index < 0) { // search if image exists
            try {
                statesDbl.add(Double.valueOf(state));
            } catch (NumberFormatException e) {
                statesDbl.add(null);
            }
            statesStr.add(state);
            index = statesStr.indexOf(state);
            statesMap.put(index, state);
            IPath path = findImage(index);
            if (path == null)
                path = symbolImagePath;
            remainingImagesToLoad = 1;
            loadImageFromFile(path, index);
        }
        setState(index);
    }

    /**
     * Set all the state string values.
     * 
     * @param states the states
     */
    public void setStates(List<String> states) {
        this.statesStr = states;
        statesMap.clear();
        int stateIndex = 0;
        for (String state : states) {
            statesMap.put(stateIndex++, state);
            try {
                this.statesDbl.add(Double.valueOf(state));
            } catch (NumberFormatException e) {
                this.statesDbl.add(null);
            }
        }
        loadAllImages();
    }

    public String getCurrentState() {
        return statesStr.get(currentStateIndex);
    }

    // ************************************************************
    // Image loading
    // ************************************************************

    public boolean isLoadingImage() {
        return remainingImagesToLoad > 0;
    }

    public synchronized void decrementLoadingCounter() {
        remainingImagesToLoad--;
    }

    public void setImageLoadedListener(IImageListener listener) {
        this.imageListener = listener;
    }

    public void fireImageResized() {
        imageListener.imageResized(this);
    }

    /**
     * Set user selected image path (edit mode)
     * 
     * @param model
     * @param imagePath
     */
    public void setSymbolImagePath(CommonMultiSymbolModel model, IPath imagePath) {
        if (imagePath == null || imagePath.isEmpty())
            return;
        if (!SymbolUtils.isExtensionAllowed(imagePath)) {
            Activator.getLogger().log(Level.WARNING, "ERROR in loading image, extension not allowed " + imagePath);
            return;
        }
        if (!imagePath.isAbsolute()) {
            imagePath = org.csstudio.opibuilder.util.ResourceUtil.buildAbsolutePath(model, imagePath);
        }
        symbolImagePath = imagePath;
        loadAllImages();
    }

    private void loadAllImages() {
        disposeAll();
        if (statesMap == null || statesMap.isEmpty()) {
            remainingImagesToLoad = 1;
            loadImageFromFile(symbolImagePath, null);
            return;
        }
        // Set threads variables
        remainingImagesToLoad = statesMap.size();
        baseImagePath = SymbolUtils.getBaseImagePath(symbolImagePath, statesMap);
        if (baseImagePath != null && !baseImagePath.isEmpty()) {
            // Retrieve & set images paths
            for (int stateIndex = 0; stateIndex < statesMap.size(); stateIndex++) {
                IPath path = findImage(stateIndex);
                if (path == null)
                    loadImageFromFile(symbolImagePath, stateIndex);
                else
                    loadImageFromFile(path, stateIndex);
            }
        } else { // Image do not match any state
            // TODO: alert state image missing
            for (int stateIndex = 0; stateIndex < statesMap.size(); stateIndex++) {
                // Load default image for all states
                loadImageFromFile(symbolImagePath, stateIndex);
            }
        }
    }

    private IPath findImage(int stateIndex) {
        if (symbolImagePath == null || symbolImagePath.isEmpty())
            return null;
        if (statesMap == null || statesMap.isEmpty())
            return null;
        baseImagePath = SymbolUtils.getBaseImagePath(symbolImagePath, statesMap);
        if (baseImagePath == null || baseImagePath.isEmpty())
            return null;
        IPath path = SymbolUtils.searchStateImage(statesMap.get(stateIndex), baseImagePath);
        if (path == null)
            path = SymbolUtils.searchStateImage(stateIndex, baseImagePath);
        return path;
    }

    private void loadImageFromFile(final IPath imagePath, final Integer stateIndex) {
        if (imagePath != null && !imagePath.isEmpty()) {
            switch (executionMode) {
<<<<<<< HEAD
            case RUN_MODE:
                if (stateIndex != null) {
                    SymbolImage img = SymbolImageFactory.asynCreateSymbolImage(imagePath, true, symbolProperties, this);
                    if (stateIndex != currentStateIndex)
                        img.setVisible(false);
                    if (images != null)
                        images.put(stateIndex, img);
                } else {
                    disposeCurrent();
                    currentSymbolImage = SymbolImageFactory.asynCreateSymbolImage(imagePath, true, symbolProperties,
                            this);
                }
                break;
            case EDIT_MODE:
                disposeCurrent();
                currentSymbolImage = SymbolImageFactory.asynCreateSymbolImage(imagePath, false, symbolProperties, this);
                break;
=======
                case RUN_MODE:
                    if (stateIndex != null) {
                        SymbolImage img = SymbolImageFactory.asynCreateSymbolImage(imagePath, true, symbolProperties,
                                this);
                        if (stateIndex != currentStateIndex)
                            img.setVisible(false);
                        if (images != null)
                            images.put(stateIndex, img);
                    } else {
                        disposeCurrent();
                        currentSymbolImage = SymbolImageFactory.asynCreateSymbolImage(imagePath, true,
                                symbolProperties, this);
                    }
                    break;
                case EDIT_MODE:
                    disposeCurrent();
                    currentSymbolImage = SymbolImageFactory.asynCreateSymbolImage(imagePath, false, symbolProperties,
                            this);
                    break;
>>>>>>> f3123910
            }
        }
    }

    // ************************************************************
    // Image color & paint
    // ************************************************************

    public void setOffColor(Color offColor) {
        if (this.offColor != null && this.offColor.equals(offColor))
            return;
        this.offColor = offColor;
        repaint();
    }

    public void setOnColor(Color onColor) {
        if (this.onColor != null && this.onColor.equals(onColor))
            return;
        this.onColor = onColor;
        repaint();
    }

    public void setUseForegroundColor(boolean useForegroundColor) {
        this.useForegroundColor = useForegroundColor;
        repaint();
    }

    @Override
    public void setForegroundColor(Color foregroundColor) {
        this.foregroundColor = foregroundColor;
        if (foregroundColor != null)
            this.label.setForegroundColor(foregroundColor);
        repaint();
    }

    @Override
    public Color getForegroundColor() {
        return foregroundColor;
    }

    @Override
    public void setBackgroundColor(Color backgroundColor) {
        super.setBackgroundColor(backgroundColor);
        if (symbolProperties != null) {
            symbolProperties.setBackgroundColor(backgroundColor);
        }
        for (SymbolImage si : getAllImages())
            si.setBackgroundColor(backgroundColor);
        repaint();
    }

    @Override
    public void paintFigure(final Graphics gfx) {
        if (isLoadingImage())
            return;
        Rectangle bounds = getBounds().getCopy();
        if (!hasDisconnectedBorder())
            ImageUtils.crop(bounds, this.getInsets());
        if (bounds.width <= 0 || bounds.height <= 0)
            return;
        SymbolImage symbolImage = getSymbolImage();
        if (symbolImage.isEmpty() && isEditMode()) {
            return;
        } else if (symbolImage.isEmpty()) {
            gfx.setBackgroundColor(getBackgroundColor());
            gfx.setForegroundColor(getForegroundColor());
            gfx.fillRectangle(bounds);
            gfx.translate(bounds.getLocation());
            TextPainter.drawText(gfx, "??", bounds.width / 2, bounds.height / 2, TextPainter.CENTER);
            return;
        }
        symbolImage.setBounds(bounds);
        symbolImage.setAbsoluteScale(gfx.getAbsoluteScale());
        Color currentcolor = null;
        if (useForegroundColor)
            currentcolor = getForegroundColor();
        else
            currentcolor = currentStateIndex <= 0 ? offColor : onColor;
        symbolImage.setCurrentColor(currentcolor);
        symbolImage.setBackgroundColor(getBackgroundColor());
        symbolImage.paintFigure(gfx);
    }

    // ************************************************************
    // Label management
    // ************************************************************

    protected Point getLabelLocation(final int x, final int y) {
        return getLabelLocation(new Point(x, y));
    }

    /**
     * @param defaultLocation The default location.
     * @return the location of the symbol label
     */
    protected Point getLabelLocation(Point defaultLocation) {
        if (labelLocation == null)
            calculateLabelLocation(defaultLocation);
        return labelLocation;
    }

    protected void calculateLabelLocation(Point defaultLocation) {
        if (labelPosition == SymbolLabelPosition.DEFAULT) {
            labelLocation = defaultLocation;
            return;
        }
        Rectangle textArea = getClientArea();
        Dimension textSize = Draw2dSingletonUtil.getTextUtilities().getTextExtents(label.getText(), getFont());
        int x = 0;
        if (textArea.width > textSize.width) {
            switch (labelPosition) {
                case CENTER:
                case TOP:
                case BOTTOM:
                    x = (textArea.width - textSize.width) / 2;
                    break;
                case RIGHT:
                case TOP_RIGHT:
                case BOTTOM_RIGHT:
                    x = textArea.width - textSize.width;
                    break;
                default:
                    break;
            }
        }
        int y = 0;
        if (textArea.height > textSize.height) {
            switch (labelPosition) {
                case CENTER:
                case LEFT:
                case RIGHT:
                    y = (textArea.height - textSize.height) / 2;
                    break;
                case BOTTOM:
                case BOTTOM_LEFT:
                case BOTTOM_RIGHT:
                    y = textArea.height - textSize.height;
                    break;
                default:
                    break;
            }
        }
        if (useLocalCoordinates())
            labelLocation = new Point(x, y);
        else
            labelLocation = new Point(x + textArea.x, y + textArea.y);
    }

    public void setSymbolLabelPosition(SymbolLabelPosition labelPosition) {
        this.labelPosition = labelPosition;
        labelPosition = null;
        repaint();
        revalidate();
    }

    /**
     * @param showSymbolLabel the showSymbolLabel to set
     */
    public void setShowSymbolLabel(boolean showSymbolLabel) {
        if (this.showSymbolLabel == showSymbolLabel)
            return;
        this.showSymbolLabel = showSymbolLabel;
        label.setVisible(showSymbolLabel);
    }

    /**
     * @return the showSymbolLabel
     */
    public boolean isShowSymbolLabel() {
        return showSymbolLabel;
    }

    // ************************************************************
    // Image size calculation delegation
    // ************************************************************

    public void resizeImage() {
        Rectangle bounds = getBounds().getCopy();
        if (!hasDisconnectedBorder())
            ImageUtils.crop(bounds, this.getInsets());
        for (SymbolImage si : getAllImages())
            si.setBounds(bounds);
        repaint();
    }

    public void setAutoSize(final boolean autoSize) {
        if (symbolProperties != null) {
            symbolProperties.setAutoSize(autoSize);
        }
        for (SymbolImage si : getAllImages())
            si.setAutoSize(autoSize);
        repaint();
    }

    public Dimension getAutoSizedDimension() {
        // Widget dimension = Symbol Image + insets
        Dimension dim = getSymbolImage().getAutoSizedDimension();
        if (dim == null)
            return null;
        if (hasDisconnectedBorder())
            return dim;
        return new Dimension(dim.width + getInsets().getWidth(), dim.height + getInsets().getHeight());
    }

    private boolean hasDisconnectedBorder() {
        return getBorder() != null && getBorder().equals(AlarmRepresentationScheme.getDisonnectedBorder());
    }

    @Override
    public void setBorder(Border b) {
        super.setBorder(b);
        sizeChanged();
    }

    // ************************************************************
    // Image crop calculation delegation
    // ************************************************************

    public void setLeftCrop(final int newval) {
        if (symbolProperties != null) {
            symbolProperties.setLeftCrop(newval);
        }
        for (SymbolImage si : getAllImages())
            si.setLeftCrop(newval);
        repaint();
    }

    public void setRightCrop(final int newval) {
        if (symbolProperties != null) {
            symbolProperties.setRightCrop(newval);
        }
        for (SymbolImage si : getAllImages())
            si.setRightCrop(newval);
        repaint();
    }

    public void setBottomCrop(final int newval) {
        if (symbolProperties != null) {
            symbolProperties.setBottomCrop(newval);
        }
        for (SymbolImage si : getAllImages())
            si.setBottomCrop(newval);
        repaint();
    }

    public void setTopCrop(final int newval) {
        if (symbolProperties != null) {
            symbolProperties.setTopCrop(newval);
        }
        for (SymbolImage si : getAllImages())
            si.setTopCrop(newval);
        repaint();
    }

    // ************************************************************
    // Image flip & degree & stretch calculation delegation
    // ************************************************************

    public void setStretch(final boolean newval) {
        if (symbolProperties != null) {
            symbolProperties.setStretch(newval);
        }
        for (SymbolImage si : getAllImages())
            si.setStretch(newval);
        repaint();
    }

    public void setPermutationMatrix(PermutationMatrix permutationMatrix) {
        if (symbolProperties != null) {
            symbolProperties.setMatrix(permutationMatrix);
        }
        for (SymbolImage si : getAllImages())
            si.setPermutationMatrix(permutationMatrix);
        repaint();
    }

    public PermutationMatrix getPermutationMatrix() {
        return getSymbolImage().getPermutationMatrix();
    }

    // ************************************************************
    // Override Figure class methods
    // ************************************************************

    /**
     * We want to have local coordinates here.
     * 
     * @return True if here should used local coordinates
     */
    @Override
    protected boolean useLocalCoordinates() {
        return true;
    }

    @Override
    public void setFont(Font f) {
        super.setFont(f);
        label.setFont(f);
        revalidate();
    }

    @Override
    public void invalidate() {
        labelLocation = null;
        super.invalidate();
    }

    @Override
    protected void layout() {
        Rectangle clientArea = getClientArea().getCopy();
        if (label.isVisible()) {
            Dimension labelSize = label.getPreferredSize();
            label.setBounds(new Rectangle(getLabelLocation(clientArea.x + clientArea.width / 2 - labelSize.width / 2,
                    clientArea.y + clientArea.height / 2 - labelSize.height / 2), new Dimension(labelSize.width,
                    labelSize.height)));
        }
        super.layout();
    }

    // ************************************************************
    // Animated images
    // ************************************************************

    /**
     * @return the animationDisabled
     */
    public boolean isAnimationDisabled() {
        return animationDisabled;
    }

    public void setAnimationDisabled(final boolean stop) {
        if (animationDisabled == stop)
            return;
        animationDisabled = stop;
        if (symbolProperties != null) {
            symbolProperties.setAnimationDisabled(stop);
        }
        for (SymbolImage asi : getAllImages())
            asi.setAnimationDisabled(stop);
        repaint();
    }

    public void setAlignedToNearestSecond(final boolean aligned) {
        if (symbolProperties != null) {
            symbolProperties.setAlignedToNearestSecond(aligned);
        }
        for (SymbolImage asi : getAllImages())
            asi.setAlignedToNearestSecond(aligned);
        repaint();
    }

    // ************************************************************
    // Symbol Image Listener
    // ************************************************************

    @Override
    public void symbolImageLoaded() {
        decrementLoadingCounter();
        fireImageResized();
        repaint();
        revalidate();
    }

    @Override
    public void repaintRequested() {
        repaint();
    }

    @Override
    public void sizeChanged() {
        imageListener.imageResized(this);
    }
}<|MERGE_RESOLUTION|>--- conflicted
+++ resolved
@@ -330,25 +330,6 @@
     private void loadImageFromFile(final IPath imagePath, final Integer stateIndex) {
         if (imagePath != null && !imagePath.isEmpty()) {
             switch (executionMode) {
-<<<<<<< HEAD
-            case RUN_MODE:
-                if (stateIndex != null) {
-                    SymbolImage img = SymbolImageFactory.asynCreateSymbolImage(imagePath, true, symbolProperties, this);
-                    if (stateIndex != currentStateIndex)
-                        img.setVisible(false);
-                    if (images != null)
-                        images.put(stateIndex, img);
-                } else {
-                    disposeCurrent();
-                    currentSymbolImage = SymbolImageFactory.asynCreateSymbolImage(imagePath, true, symbolProperties,
-                            this);
-                }
-                break;
-            case EDIT_MODE:
-                disposeCurrent();
-                currentSymbolImage = SymbolImageFactory.asynCreateSymbolImage(imagePath, false, symbolProperties, this);
-                break;
-=======
                 case RUN_MODE:
                     if (stateIndex != null) {
                         SymbolImage img = SymbolImageFactory.asynCreateSymbolImage(imagePath, true, symbolProperties,
@@ -368,7 +349,6 @@
                     currentSymbolImage = SymbolImageFactory.asynCreateSymbolImage(imagePath, false, symbolProperties,
                             this);
                     break;
->>>>>>> f3123910
             }
         }
     }
@@ -741,4 +721,5 @@
     public void sizeChanged() {
         imageListener.imageResized(this);
     }
+
 }