/*******************************************************************************
 * Copyright (c) 2010-2015 ITER Organization.
 * All rights reserved. This program and the accompanying materials
 * are made available under the terms of the Eclipse Public License v1.0
 * which accompanies this distribution, and is available at
 * http://www.eclipse.org/legal/epl-v10.html
 ******************************************************************************/
package org.csstudio.opibuilder.widgets.symbol.multistate;

import java.util.ArrayList;
import java.util.Collection;
import java.util.HashMap;
import java.util.List;
import java.util.Map;
import java.util.logging.Level;

import org.csstudio.opibuilder.editparts.ExecutionMode;
import org.csstudio.opibuilder.util.AlarmRepresentationScheme;
import org.csstudio.opibuilder.widgets.symbol.Activator;
import org.csstudio.opibuilder.widgets.symbol.util.SymbolLabelPosition;
import org.csstudio.opibuilder.widgets.symbol.util.SymbolUtils;
import org.csstudio.swt.widgets.symbol.SymbolImage;
import org.csstudio.swt.widgets.symbol.SymbolImageFactory;
import org.csstudio.swt.widgets.symbol.SymbolImageListener;
import org.csstudio.swt.widgets.symbol.SymbolImageProperties;
import org.csstudio.swt.widgets.symbol.util.IImageListener;
import org.csstudio.swt.widgets.symbol.util.ImageUtils;
import org.csstudio.swt.widgets.symbol.util.PermutationMatrix;
import org.csstudio.swt.widgets.util.TextPainter;
import org.csstudio.ui.util.CustomMediaFactory;
import org.csstudio.ui.util.Draw2dSingletonUtil;
import org.eclipse.core.runtime.IPath;
import org.eclipse.draw2d.Border;
import org.eclipse.draw2d.Figure;
import org.eclipse.draw2d.Graphics;
import org.eclipse.draw2d.Label;
import org.eclipse.draw2d.geometry.Dimension;
import org.eclipse.draw2d.geometry.Point;
import org.eclipse.draw2d.geometry.Rectangle;
import org.eclipse.swt.graphics.Color;
import org.eclipse.swt.graphics.Font;

/**
 * @author Fred Arnaud (Sopra Group)
 */
public abstract class CommonMultiSymbolFigure extends Figure implements
<<<<<<< HEAD
		SymbolImageListener {

	protected String baseImagePath;
	protected Map<Integer, String> statesMap;

	protected SymbolImageProperties symbolProperties;

	// symbol label attributes
	protected Label label;
	protected boolean showSymbolLabel = false;
	protected SymbolLabelPosition labelPosition = SymbolLabelPosition.DEFAULT;
	private Point labelLocation;

	/**
	 * The {@link IPath} to the states images.
	 */
	protected IPath symbolImagePath;
	protected SymbolImage currentSymbolImage;
	protected Map<Integer, SymbolImage> images;

	protected int currentStateIndex = -1;
	protected int previousStateIndex = -1;
	protected List<String> statesStr;
	protected List<Double> statesDbl;

	private ExecutionMode executionMode;

	private IImageListener imageListener;
	private int remainingImagesToLoad = 0;

	protected Color onColor = CustomMediaFactory.getInstance().getColor(
			CommonMultiSymbolModel.DEFAULT_ON_COLOR);
	protected Color offColor = CustomMediaFactory.getInstance().getColor(
			CommonMultiSymbolModel.DEFAULT_OFF_COLOR);

	private Color foregroundColor;
	private boolean useForegroundColor = false;

	private boolean animationDisabled = false;

	public CommonMultiSymbolFigure(boolean runMode) {
		this.executionMode = runMode ? ExecutionMode.RUN_MODE : ExecutionMode.EDIT_MODE;
		statesStr = new ArrayList<String>();
		statesDbl = new ArrayList<Double>();
		images = new HashMap<Integer, SymbolImage>();
		statesMap = new HashMap<Integer, String>();
		label = new Label("STATE") {
			@Override
			public boolean containsPoint(int x, int y) {
				return false;
			}
		};
		label.setVisible(showSymbolLabel);
		// Add label to children
		add(label);
	}

	/**
	 * Return the current displayed image. If null, returns an empty image.
	 */
	public SymbolImage getSymbolImage() {
		if (ExecutionMode.RUN_MODE.equals(executionMode)
				&& currentStateIndex >= 0) {
			SymbolImage imageToReturn = images.get(currentStateIndex);
			if (imageToReturn == null) {
				imageToReturn = SymbolImageFactory.createEmptyImage(true);
			}
			return imageToReturn;
		}
		if (currentSymbolImage == null) { // create an empty image
			currentSymbolImage = SymbolImageFactory
					.createEmptyImage(executionMode == ExecutionMode.RUN_MODE);
		}
		return currentSymbolImage;
	}

	/**
	 * Return all mapped images.
	 */
	public Collection<SymbolImage> getAllImages() {
		Collection<SymbolImage> list = new ArrayList<SymbolImage>();
		if (isEditMode() && currentSymbolImage != null) {
			list.add(currentSymbolImage);
		}
		if (!isEditMode() && images != null && !images.isEmpty()) {
			list = images.values();
		}
		return list;
	}

	/**
	 * Dispose all the resources used by this figure
	 */
	public void disposeAll() {
		disposeCurrent();
		for (SymbolImage img : getAllImages()) {
			if (img != null && !img.isDisposed()) {
				img.dispose();
				img = null;
			}
		}
		images.clear();
	}

	/**
	 * Dispose the current resource used by this figure
	 */
	public void disposeCurrent() {
		if (currentSymbolImage != null && !currentSymbolImage.isDisposed()) {
			currentSymbolImage.dispose();
			currentSymbolImage = null;
		}
	}

	public void setExecutionMode(ExecutionMode executionMode) {
		this.executionMode = executionMode;
	}

	public boolean isEditMode() {
		return ExecutionMode.EDIT_MODE.equals(executionMode);
	}

	public void setSymbolProperties(SymbolImageProperties symbolProperties) {
		this.symbolProperties = symbolProperties;
	}

	// ************************************************************
	// States management
	// ************************************************************

	public synchronized void setState(int stateIndex) {
		if (stateIndex >= 0 && stateIndex < statesStr.size()) {
			getSymbolImage().setVisible(false);
			currentStateIndex = stateIndex;
			getSymbolImage().setVisible(true);
			String currentState = statesStr.get(currentStateIndex);
			if (currentState != null)
				label.setText(currentState);
			sizeChanged();
			repaint();
		} else {
			// TODO: display alert ?
		}
	}

	public synchronized void setState(Double state) {
		int index = statesDbl.indexOf(state);
		if (index < 0) { // search if image exists
			statesDbl.add(state);
			String strValue = String.valueOf(state);
			statesStr.add(strValue);
			index = statesDbl.indexOf(state);
			statesMap.put(index, strValue);
			IPath path = findImage(index);
			if(path == null)
				path = symbolImagePath;
			remainingImagesToLoad = 1;
			loadImageFromFile(path, index);
		}
		setState(index);
	}

	public synchronized void setState(String state) {
		int index = statesStr.indexOf(state);
		if (index < 0) { // search if image exists
			try {
				statesDbl.add(Double.valueOf(state));
			} catch (NumberFormatException e) {
				statesDbl.add(null);
			}
			statesStr.add(state);
			index = statesStr.indexOf(state);
			statesMap.put(index, state);
			IPath path = findImage(index);
			if(path == null)
				path = symbolImagePath;
			remainingImagesToLoad = 1;
			loadImageFromFile(path, index);
		}
		setState(index);
	}

	/**
	 * Set all the state string values.
	 * 
	 * @param states the states
	 */
	public void setStates(List<String> states) {
		this.statesStr = states;
		statesMap.clear();
		int stateIndex = 0;
		for (String state : states) {
			statesMap.put(stateIndex++, state);
			try {
				this.statesDbl.add(Double.valueOf(state));
			} catch (NumberFormatException e) {
				this.statesDbl.add(null);
			}
		}
		loadAllImages();
	}

	public String getCurrentState() {
		return statesStr.get(currentStateIndex);
	}

	// ************************************************************
	// Image loading
	// ************************************************************

	public boolean isLoadingImage() {
		return remainingImagesToLoad > 0;
	}

	public synchronized void decrementLoadingCounter() {
		remainingImagesToLoad--;
	}

	public void setImageLoadedListener(IImageListener listener) {
		this.imageListener = listener;
	}

	public void fireImageResized() {
		imageListener.imageResized(this);
	}

	/**
	 * Set user selected image path (edit mode)
	 * 
	 * @param model
	 * @param imagePath
	 */
	public void setSymbolImagePath(CommonMultiSymbolModel model, IPath imagePath) {
		if (imagePath == null || imagePath.isEmpty())
			return;
		if (!SymbolUtils.isExtensionAllowed(imagePath)) {
			Activator.getLogger().log(Level.WARNING,
					"ERROR in loading image, extension not allowed " + imagePath);
			return;
		}
		if (!imagePath.isAbsolute()) {
			imagePath = org.csstudio.opibuilder.util.ResourceUtil
					.buildAbsolutePath(model, imagePath);
		}
		symbolImagePath = imagePath;
		loadAllImages();
	}

	private void loadAllImages() {
		disposeAll();
		if (statesMap == null || statesMap.isEmpty()) {
			remainingImagesToLoad = 1;
			loadImageFromFile(symbolImagePath, null);
			return;
		}
		// Set threads variables
		remainingImagesToLoad = statesMap.size();
		baseImagePath = SymbolUtils.getBaseImagePath(symbolImagePath, statesMap);
		if (baseImagePath != null && !baseImagePath.isEmpty()) {
			// Retrieve & set images paths
			for (int stateIndex = 0; stateIndex < statesMap.size(); stateIndex++) {
				IPath path = findImage(stateIndex);
				if (path == null) loadImageFromFile(symbolImagePath, stateIndex);
				else loadImageFromFile(path, stateIndex);
			}
		} else { // Image do not match any state
			// TODO: alert state image missing
			for (int stateIndex = 0; stateIndex < statesMap.size(); stateIndex++) {
				// Load default image for all states
				loadImageFromFile(symbolImagePath, stateIndex);
			}
		}
	}

	private IPath findImage(int stateIndex) {
		if (symbolImagePath == null || symbolImagePath.isEmpty())
			return null;
		if (statesMap == null || statesMap.isEmpty())
			return null;
		baseImagePath = SymbolUtils.getBaseImagePath(symbolImagePath, statesMap);
		if (baseImagePath == null || baseImagePath.isEmpty())
			return null;
		IPath path = SymbolUtils.searchStateImage(statesMap.get(stateIndex), baseImagePath);
		if (path == null)
			path = SymbolUtils.searchStateImage(stateIndex, baseImagePath);
		return path;
	}

	private void loadImageFromFile(final IPath imagePath,
			final Integer stateIndex) {
		if (imagePath != null && !imagePath.isEmpty()) {
			switch (executionMode) {
			case RUN_MODE:
				if (stateIndex != null) {
					SymbolImage img = SymbolImageFactory.asynCreateSymbolImage(
							imagePath, true, symbolProperties, this);
					if (stateIndex != currentStateIndex)
						img.setVisible(false);
					if (images != null)
						images.put(stateIndex, img);
				} else {
					disposeCurrent();
					currentSymbolImage = SymbolImageFactory.asynCreateSymbolImage(
							imagePath, true, symbolProperties, this);
				}
				break;
			case EDIT_MODE:
				disposeCurrent();
				currentSymbolImage = SymbolImageFactory.asynCreateSymbolImage(
						imagePath, false, symbolProperties, this);
				break;
			}
		}
	}

	// ************************************************************
	// Image color & paint
	// ************************************************************

	public void setOffColor(Color offColor) {
		if (this.offColor != null && this.offColor.equals(offColor))
			return;
		this.offColor = offColor;
		repaint();
	}

	public void setOnColor(Color onColor) {
		if (this.onColor != null && this.onColor.equals(onColor))
			return;
		this.onColor = onColor;
		repaint();
	}

	public void setUseForegroundColor(boolean useForegroundColor) {
		this.useForegroundColor = useForegroundColor;
		repaint();
	}

	@Override
	public void setForegroundColor(Color foregroundColor) {
		this.foregroundColor = foregroundColor;
		if (foregroundColor != null)
			this.label.setForegroundColor(foregroundColor);
		repaint();
	}

	@Override
	public Color getForegroundColor() {
		return foregroundColor;
	}

	@Override
	public void setBackgroundColor(Color backgroundColor) {
		super.setBackgroundColor(backgroundColor);
		if (symbolProperties != null) {
			symbolProperties.setBackgroundColor(backgroundColor);
		}
		for (SymbolImage si : getAllImages())
			si.setBackgroundColor(backgroundColor);
		repaint();
	}

	@Override
	public void paintFigure(final Graphics gfx) {
		if (isLoadingImage())
			return;
		Rectangle bounds = getBounds().getCopy();
		if (!hasDisconnectedBorder())
			ImageUtils.crop(bounds, this.getInsets());
		if (bounds.width <= 0 || bounds.height <= 0)
			return;
		SymbolImage symbolImage = getSymbolImage();
		if (symbolImage.isEmpty() && isEditMode()) {
			return;
		} else if (symbolImage.isEmpty()) {
			gfx.setBackgroundColor(getBackgroundColor());
			gfx.setForegroundColor(getForegroundColor());
			gfx.fillRectangle(bounds);
			gfx.translate(bounds.getLocation());
			TextPainter.drawText(gfx, "??", bounds.width / 2,
					bounds.height / 2, TextPainter.CENTER);
			return;
		}
		symbolImage.setBounds(bounds);
		symbolImage.setAbsoluteScale(gfx.getAbsoluteScale());
		Color currentcolor = null;
		if (useForegroundColor) currentcolor = getForegroundColor();
		else currentcolor = currentStateIndex <= 0 ? offColor : onColor;
		symbolImage.setCurrentColor(currentcolor);
		symbolImage.setBackgroundColor(getBackgroundColor());
		symbolImage.paintFigure(gfx);
	}

	// ************************************************************
	// Label management
	// ************************************************************

	protected Point getLabelLocation(final int x, final int y) {
		return getLabelLocation(new Point(x, y));
	}

	/**
	 * @param defaultLocation The default location.
	 * @return the location of the symbol label
	 */
	protected Point getLabelLocation(Point defaultLocation) {
		if (labelLocation == null)
			calculateLabelLocation(defaultLocation);
		return labelLocation;
	}

	protected void calculateLabelLocation(Point defaultLocation) {
		if (labelPosition == SymbolLabelPosition.DEFAULT) {
			labelLocation = defaultLocation;
			return;
		}
		Rectangle textArea = getClientArea();
		Dimension textSize = Draw2dSingletonUtil.getTextUtilities().getTextExtents(label.getText(), getFont());
		int x = 0;
		if (textArea.width > textSize.width) {
			switch (labelPosition) {
			case CENTER:
			case TOP:
			case BOTTOM:
				x = (textArea.width - textSize.width) / 2;
				break;
			case RIGHT:
			case TOP_RIGHT:
			case BOTTOM_RIGHT:
				x = textArea.width - textSize.width;
				break;
			default:
				break;
			}
		}
		int y = 0;
		if (textArea.height > textSize.height) {
			switch (labelPosition) {
			case CENTER:
			case LEFT:
			case RIGHT:
				y = (textArea.height - textSize.height) / 2;
				break;
			case BOTTOM:
			case BOTTOM_LEFT:
			case BOTTOM_RIGHT:
				y = textArea.height - textSize.height;
				break;
			default:
				break;
			}
		}
		if (useLocalCoordinates())
			labelLocation = new Point(x, y);
		else labelLocation = new Point(x + textArea.x, y + textArea.y);
	}

	public void setSymbolLabelPosition(SymbolLabelPosition labelPosition) {
		this.labelPosition = labelPosition;
		labelPosition = null;
		repaint();
		revalidate();
	}

	/**
	 * @param showSymbolLabel the showSymbolLabel to set
	 */
	public void setShowSymbolLabel(boolean showSymbolLabel) {
		if (this.showSymbolLabel == showSymbolLabel)
			return;
		this.showSymbolLabel = showSymbolLabel;
		label.setVisible(showSymbolLabel);
	}

	/**
	 * @return the showSymbolLabel
	 */
	public boolean isShowSymbolLabel() {
		return showSymbolLabel;
	}

	// ************************************************************
	// Image size calculation delegation
	// ************************************************************

	public void resizeImage() {
		Rectangle bounds = getBounds().getCopy();
		if (!hasDisconnectedBorder())
			ImageUtils.crop(bounds, this.getInsets());
		for (SymbolImage si : getAllImages())
			si.setBounds(bounds);
		repaint();
	}

	public void setAutoSize(final boolean autoSize) {
		if (symbolProperties != null) {
			symbolProperties.setAutoSize(autoSize);
		}
		for (SymbolImage si : getAllImages())
			si.setAutoSize(autoSize);
		repaint();
	}

	public Dimension getAutoSizedDimension() {
		// Widget dimension = Symbol Image + insets
		Dimension dim = getSymbolImage().getAutoSizedDimension();
		if (dim == null) return null;
		if (hasDisconnectedBorder()) return dim;
		return new Dimension(dim.width + getInsets().getWidth(), dim.height
				+ getInsets().getHeight());
	}

	private boolean hasDisconnectedBorder() {
		return getBorder() != null
				&& getBorder().equals(
						AlarmRepresentationScheme.getDisonnectedBorder());
	}

	@Override
	public void setBorder(Border b) {
		super.setBorder(b);
		sizeChanged();
	}

	// ************************************************************
	// Image crop calculation delegation
	// ************************************************************

	public void setLeftCrop(final int newval) {
		if (symbolProperties != null) {
			symbolProperties.setLeftCrop(newval);
		}
		for (SymbolImage si : getAllImages())
			si.setLeftCrop(newval);
		repaint();
	}

	public void setRightCrop(final int newval) {
		if (symbolProperties != null) {
			symbolProperties.setRightCrop(newval);
		}
		for (SymbolImage si : getAllImages())
			si.setRightCrop(newval);
		repaint();
	}

	public void setBottomCrop(final int newval) {
		if (symbolProperties != null) {
			symbolProperties.setBottomCrop(newval);
		}
		for (SymbolImage si : getAllImages())
			si.setBottomCrop(newval);
		repaint();
	}

	public void setTopCrop(final int newval) {
		if (symbolProperties != null) {
			symbolProperties.setTopCrop(newval);
		}
		for (SymbolImage si : getAllImages())
			si.setTopCrop(newval);
		repaint();
	}

	// ************************************************************
	// Image flip & degree & stretch calculation delegation
	// ************************************************************

	public void setStretch(final boolean newval) {
		if (symbolProperties != null) {
			symbolProperties.setStretch(newval);
		}
		for (SymbolImage si : getAllImages())
			si.setStretch(newval);
		repaint();
	}

	public void setPermutationMatrix(PermutationMatrix permutationMatrix) {
		if (symbolProperties != null) {
			symbolProperties.setMatrix(permutationMatrix);
		}
		for (SymbolImage si : getAllImages())
			si.setPermutationMatrix(permutationMatrix);
		repaint();
	}

	public PermutationMatrix getPermutationMatrix() {
		return getSymbolImage().getPermutationMatrix();
	}

	// ************************************************************
	// Override Figure class methods
	// ************************************************************

	/**
	 * We want to have local coordinates here.
	 * 
	 * @return True if here should used local coordinates
	 */
	@Override
	protected boolean useLocalCoordinates() {
		return true;
	}

	@Override
	public void setFont(Font f) {
		super.setFont(f);
		label.setFont(f);
		revalidate();
	}

	@Override
	public void invalidate() {
		labelLocation = null;
		super.invalidate();
	}

	@Override
	protected void layout() {
		Rectangle clientArea = getClientArea().getCopy();
		if (label.isVisible()) {
			Dimension labelSize = label.getPreferredSize();
			label.setBounds(new Rectangle(getLabelLocation(clientArea.x
					+ clientArea.width / 2 - labelSize.width / 2, clientArea.y
					+ clientArea.height / 2 - labelSize.height / 2),
					new Dimension(labelSize.width, labelSize.height)));
		}
		super.layout();
	}

	// ************************************************************
	// Animated images
	// ************************************************************

	/**
	 * @return the animationDisabled
	 */
	public boolean isAnimationDisabled() {
		return animationDisabled;
	}

	public void setAnimationDisabled(final boolean stop) {
		if (animationDisabled == stop)
			return;
		animationDisabled = stop;
		if (symbolProperties != null) {
			symbolProperties.setAnimationDisabled(stop);
		}
		for (SymbolImage asi : getAllImages())
			asi.setAnimationDisabled(stop);
		repaint();
	}

	public void setAlignedToNearestSecond(final boolean aligned) {
		if (symbolProperties != null) {
			symbolProperties.setAlignedToNearestSecond(aligned);
		}
		for (SymbolImage asi : getAllImages())
			asi.setAlignedToNearestSecond(aligned);
		repaint();
	}

	// ************************************************************
	// Symbol Image Listener
	// ************************************************************

	@Override
	public void symbolImageLoaded() {
		decrementLoadingCounter();
		fireImageResized();
		repaint();
		revalidate();
	}

	@Override
	public void repaintRequested() {
		repaint();
	}

	@Override
	public void sizeChanged() {
		imageListener.imageResized(this);
	}
=======
        SymbolImageListener {

    protected String baseImagePath;
    protected Map<Integer, String> statesMap;

    protected SymbolImageProperties symbolProperties;

    // symbol label attributes
    protected Label label;
    protected boolean showSymbolLabel = false;
    protected SymbolLabelPosition labelPosition = SymbolLabelPosition.DEFAULT;
    private Point labelLocation;

    /**
     * The {@link IPath} to the states images.
     */
    protected IPath symbolImagePath;
    protected SymbolImage currentSymbolImage;
    protected Map<Integer, SymbolImage> images;

    protected int currentStateIndex = -1;
    protected int previousStateIndex = -1;
    protected List<String> statesStr;
    protected List<Double> statesDbl;

    private ExecutionMode executionMode;

    private IImageListener imageListener;
    private int remainingImagesToLoad = 0;

    protected Color onColor = CustomMediaFactory.getInstance().getColor(
            CommonMultiSymbolModel.DEFAULT_ON_COLOR);
    protected Color offColor = CustomMediaFactory.getInstance().getColor(
            CommonMultiSymbolModel.DEFAULT_OFF_COLOR);

    private Color foregroundColor;
    private boolean useForegroundColor = false;

    private boolean animationDisabled = false;

    public CommonMultiSymbolFigure(boolean runMode) {
        this.executionMode = runMode ? ExecutionMode.RUN_MODE : ExecutionMode.EDIT_MODE;
        statesStr = new ArrayList<String>();
        statesDbl = new ArrayList<Double>();
        images = new HashMap<Integer, SymbolImage>();
        statesMap = new HashMap<Integer, String>();
        label = new Label("STATE") {
            @Override
            public boolean containsPoint(int x, int y) {
                return false;
            }
        };
        label.setVisible(showSymbolLabel);
        // Add label to children
        add(label);
    }

    /**
     * Return the current displayed image. If null, returns an empty image.
     */
    public SymbolImage getSymbolImage() {
        if (ExecutionMode.RUN_MODE.equals(executionMode)
                && currentStateIndex >= 0) {
            return images.get(currentStateIndex);
        }
        if (currentSymbolImage == null) { // create an empty image
            currentSymbolImage = SymbolImageFactory
                    .createEmptyImage(executionMode == ExecutionMode.RUN_MODE);
        }
        return currentSymbolImage;
    }

    /**
     * Return all mapped images.
     */
    public Collection<SymbolImage> getAllImages() {
        Collection<SymbolImage> list = new ArrayList<SymbolImage>();
        if (isEditMode() && currentSymbolImage != null) {
            list.add(currentSymbolImage);
        }
        if (!isEditMode() && images != null && !images.isEmpty()) {
            list = images.values();
        }
        return list;
    }

    /**
     * Dispose all the resources used by this figure
     */
    public void disposeAll() {
        disposeCurrent();
        for (SymbolImage img : getAllImages()) {
            if (img != null && !img.isDisposed()) {
                img.dispose();
                img = null;
            }
        }
        images.clear();
    }

    /**
     * Dispose the current resource used by this figure
     */
    public void disposeCurrent() {
        if (currentSymbolImage != null && !currentSymbolImage.isDisposed()) {
            currentSymbolImage.dispose();
            currentSymbolImage = null;
        }
    }

    public void setExecutionMode(ExecutionMode executionMode) {
        this.executionMode = executionMode;
    }

    public boolean isEditMode() {
        return ExecutionMode.EDIT_MODE.equals(executionMode);
    }

    public void setSymbolProperties(SymbolImageProperties symbolProperties) {
        this.symbolProperties = symbolProperties;
    }

    // ************************************************************
    // States management
    // ************************************************************

    public synchronized void setState(int stateIndex) {
        if (stateIndex >= 0 && stateIndex < statesStr.size()) {
            getSymbolImage().setVisible(false);
            currentStateIndex = stateIndex;
            getSymbolImage().setVisible(true);
            String currentState = statesStr.get(currentStateIndex);
            if (currentState != null)
                label.setText(currentState);
            sizeChanged();
            repaint();
        } else {
            // TODO: display alert ?
        }
    }

    public synchronized void setState(Double state) {
        int index = statesDbl.indexOf(state);
        if (index < 0) { // search if image exists
            statesDbl.add(state);
            String strValue = String.valueOf(state);
            statesStr.add(strValue);
            index = statesDbl.indexOf(state);
            statesMap.put(index, strValue);
            IPath path = findImage(index);
            if(path == null)
                path = symbolImagePath;
            remainingImagesToLoad = 1;
            loadImageFromFile(path, index);
        }
        setState(index);
    }

    public synchronized void setState(String state) {
        int index = statesStr.indexOf(state);
        if (index < 0) { // search if image exists
            try {
                statesDbl.add(Double.valueOf(state));
            } catch (NumberFormatException e) {
                statesDbl.add(null);
            }
            statesStr.add(state);
            index = statesStr.indexOf(state);
            statesMap.put(index, state);
            IPath path = findImage(index);
            if(path == null)
                path = symbolImagePath;
            remainingImagesToLoad = 1;
            loadImageFromFile(path, index);
        }
        setState(index);
    }

    /**
     * Set all the state string values.
     *
     * @param states the states
     */
    public void setStates(List<String> states) {
        this.statesStr = states;
        statesMap.clear();
        int stateIndex = 0;
        for (String state : states) {
            statesMap.put(stateIndex++, state);
            try {
                this.statesDbl.add(Double.valueOf(state));
            } catch (NumberFormatException e) {
                this.statesDbl.add(null);
            }
        }
        loadAllImages();
    }

    public String getCurrentState() {
        return statesStr.get(currentStateIndex);
    }

    // ************************************************************
    // Image loading
    // ************************************************************

    public boolean isLoadingImage() {
        return remainingImagesToLoad > 0;
    }

    public synchronized void decrementLoadingCounter() {
        remainingImagesToLoad--;
    }

    public void setImageLoadedListener(IImageListener listener) {
        this.imageListener = listener;
    }

    public void fireImageResized() {
        imageListener.imageResized(this);
    }

    /**
     * Set user selected image path (edit mode)
     *
     * @param model
     * @param imagePath
     */
    public void setSymbolImagePath(CommonMultiSymbolModel model, IPath imagePath) {
        if (imagePath == null || imagePath.isEmpty())
            return;
        if (!SymbolUtils.isExtensionAllowed(imagePath)) {
            Activator.getLogger().log(Level.WARNING,
                    "ERROR in loading image, extension not allowed " + imagePath);
            return;
        }
        if (!imagePath.isAbsolute()) {
            imagePath = org.csstudio.opibuilder.util.ResourceUtil
                    .buildAbsolutePath(model, imagePath);
        }
        symbolImagePath = imagePath;
        loadAllImages();
    }

    private void loadAllImages() {
        disposeAll();
        if (statesMap == null || statesMap.isEmpty()) {
            remainingImagesToLoad = 1;
            loadImageFromFile(symbolImagePath, null);
            return;
        }
        // Set threads variables
        remainingImagesToLoad = statesMap.size();
        baseImagePath = SymbolUtils.getBaseImagePath(symbolImagePath, statesMap);
        if (baseImagePath != null && !baseImagePath.isEmpty()) {
            // Retrieve & set images paths
            for (int stateIndex = 0; stateIndex < statesMap.size(); stateIndex++) {
                IPath path = findImage(stateIndex);
                if (path == null) loadImageFromFile(symbolImagePath, stateIndex);
                else loadImageFromFile(path, stateIndex);
            }
        } else { // Image do not match any state
            // TODO: alert state image missing
            for (int stateIndex = 0; stateIndex < statesMap.size(); stateIndex++) {
                // Load default image for all states
                loadImageFromFile(symbolImagePath, stateIndex);
            }
        }
    }

    private IPath findImage(int stateIndex) {
        if (symbolImagePath == null || symbolImagePath.isEmpty())
            return null;
        if (statesMap == null || statesMap.isEmpty())
            return null;
        baseImagePath = SymbolUtils.getBaseImagePath(symbolImagePath, statesMap);
        if (baseImagePath == null || baseImagePath.isEmpty())
            return null;
        IPath path = SymbolUtils.searchStateImage(statesMap.get(stateIndex), baseImagePath);
        if (path == null)
            path = SymbolUtils.searchStateImage(stateIndex, baseImagePath);
        return path;
    }

    private void loadImageFromFile(final IPath imagePath,
            final Integer stateIndex) {
        if (imagePath != null && !imagePath.isEmpty()) {
            switch (executionMode) {
            case RUN_MODE:
                if (stateIndex != null) {
                    SymbolImage img = SymbolImageFactory.asynCreateSymbolImage(
                            imagePath, true, symbolProperties, this);
                    if (stateIndex != currentStateIndex)
                        img.setVisible(false);
                    if (images != null)
                        images.put(stateIndex, img);
                } else {
                    disposeCurrent();
                    currentSymbolImage = SymbolImageFactory.asynCreateSymbolImage(
                            imagePath, true, symbolProperties, this);
                }
                break;
            case EDIT_MODE:
                disposeCurrent();
                currentSymbolImage = SymbolImageFactory.asynCreateSymbolImage(
                        imagePath, false, symbolProperties, this);
                break;
            }
        }
    }

    // ************************************************************
    // Image color & paint
    // ************************************************************

    public void setOffColor(Color offColor) {
        if (this.offColor != null && this.offColor.equals(offColor))
            return;
        this.offColor = offColor;
        repaint();
    }

    public void setOnColor(Color onColor) {
        if (this.onColor != null && this.onColor.equals(onColor))
            return;
        this.onColor = onColor;
        repaint();
    }

    public void setUseForegroundColor(boolean useForegroundColor) {
        this.useForegroundColor = useForegroundColor;
        repaint();
    }

    @Override
    public void setForegroundColor(Color foregroundColor) {
        this.foregroundColor = foregroundColor;
        if (foregroundColor != null)
            this.label.setForegroundColor(foregroundColor);
        repaint();
    }

    @Override
    public Color getForegroundColor() {
        return foregroundColor;
    }

    @Override
    public void setBackgroundColor(Color backgroundColor) {
        super.setBackgroundColor(backgroundColor);
        if (symbolProperties != null) {
            symbolProperties.setBackgroundColor(backgroundColor);
        }
        for (SymbolImage si : getAllImages())
            si.setBackgroundColor(backgroundColor);
        repaint();
    }

    @Override
    public void paintFigure(final Graphics gfx) {
        if (isLoadingImage())
            return;
        Rectangle bounds = getBounds().getCopy();
        if (!hasDisconnectedBorder())
            ImageUtils.crop(bounds, this.getInsets());
        if (bounds.width <= 0 || bounds.height <= 0)
            return;
        SymbolImage symbolImage = getSymbolImage();
        if (symbolImage.isEmpty() && isEditMode()) {
            return;
        } else if (symbolImage.isEmpty()) {
            gfx.setBackgroundColor(getBackgroundColor());
            gfx.setForegroundColor(getForegroundColor());
            gfx.fillRectangle(bounds);
            gfx.translate(bounds.getLocation());
            TextPainter.drawText(gfx, "??", bounds.width / 2,
                    bounds.height / 2, TextPainter.CENTER);
            return;
        }
        symbolImage.setBounds(bounds);
        symbolImage.setAbsoluteScale(gfx.getAbsoluteScale());
        Color currentcolor = null;
        if (useForegroundColor) currentcolor = getForegroundColor();
        else currentcolor = currentStateIndex <= 0 ? offColor : onColor;
        symbolImage.setCurrentColor(currentcolor);
        symbolImage.setBackgroundColor(getBackgroundColor());
        symbolImage.paintFigure(gfx);
    }

    // ************************************************************
    // Label management
    // ************************************************************

    protected Point getLabelLocation(final int x, final int y) {
        return getLabelLocation(new Point(x, y));
    }

    /**
     * @param defaultLocation The default location.
     * @return the location of the symbol label
     */
    protected Point getLabelLocation(Point defaultLocation) {
        if (labelLocation == null)
            calculateLabelLocation(defaultLocation);
        return labelLocation;
    }

    protected void calculateLabelLocation(Point defaultLocation) {
        if (labelPosition == SymbolLabelPosition.DEFAULT) {
            labelLocation = defaultLocation;
            return;
        }
        Rectangle textArea = getClientArea();
        Dimension textSize = Draw2dSingletonUtil.getTextUtilities().getTextExtents(label.getText(), getFont());
        int x = 0;
        if (textArea.width > textSize.width) {
            switch (labelPosition) {
            case CENTER:
            case TOP:
            case BOTTOM:
                x = (textArea.width - textSize.width) / 2;
                break;
            case RIGHT:
            case TOP_RIGHT:
            case BOTTOM_RIGHT:
                x = textArea.width - textSize.width;
                break;
            default:
                break;
            }
        }
        int y = 0;
        if (textArea.height > textSize.height) {
            switch (labelPosition) {
            case CENTER:
            case LEFT:
            case RIGHT:
                y = (textArea.height - textSize.height) / 2;
                break;
            case BOTTOM:
            case BOTTOM_LEFT:
            case BOTTOM_RIGHT:
                y = textArea.height - textSize.height;
                break;
            default:
                break;
            }
        }
        if (useLocalCoordinates())
            labelLocation = new Point(x, y);
        else labelLocation = new Point(x + textArea.x, y + textArea.y);
    }

    public void setSymbolLabelPosition(SymbolLabelPosition labelPosition) {
        this.labelPosition = labelPosition;
        labelPosition = null;
        repaint();
        revalidate();
    }

    /**
     * @param showSymbolLabel the showSymbolLabel to set
     */
    public void setShowSymbolLabel(boolean showSymbolLabel) {
        if (this.showSymbolLabel == showSymbolLabel)
            return;
        this.showSymbolLabel = showSymbolLabel;
        label.setVisible(showSymbolLabel);
    }

    /**
     * @return the showSymbolLabel
     */
    public boolean isShowSymbolLabel() {
        return showSymbolLabel;
    }

    // ************************************************************
    // Image size calculation delegation
    // ************************************************************

    public void resizeImage() {
        Rectangle bounds = getBounds().getCopy();
        if (!hasDisconnectedBorder())
            ImageUtils.crop(bounds, this.getInsets());
        for (SymbolImage si : getAllImages())
            si.setBounds(bounds);
        repaint();
    }

    public void setAutoSize(final boolean autoSize) {
        if (symbolProperties != null) {
            symbolProperties.setAutoSize(autoSize);
        }
        for (SymbolImage si : getAllImages())
            si.setAutoSize(autoSize);
        repaint();
    }

    public Dimension getAutoSizedDimension() {
        // Widget dimension = Symbol Image + insets
        Dimension dim = getSymbolImage().getAutoSizedDimension();
        if (dim == null) return null;
        if (hasDisconnectedBorder()) return dim;
        return new Dimension(dim.width + getInsets().getWidth(), dim.height
                + getInsets().getHeight());
    }

    private boolean hasDisconnectedBorder() {
        return getBorder() != null
                && getBorder().equals(
                        AlarmRepresentationScheme.getDisonnectedBorder());
    }

    @Override
    public void setBorder(Border b) {
        super.setBorder(b);
        sizeChanged();
    }

    // ************************************************************
    // Image crop calculation delegation
    // ************************************************************

    public void setLeftCrop(final int newval) {
        if (symbolProperties != null) {
            symbolProperties.setLeftCrop(newval);
        }
        for (SymbolImage si : getAllImages())
            si.setLeftCrop(newval);
        repaint();
    }

    public void setRightCrop(final int newval) {
        if (symbolProperties != null) {
            symbolProperties.setRightCrop(newval);
        }
        for (SymbolImage si : getAllImages())
            si.setRightCrop(newval);
        repaint();
    }

    public void setBottomCrop(final int newval) {
        if (symbolProperties != null) {
            symbolProperties.setBottomCrop(newval);
        }
        for (SymbolImage si : getAllImages())
            si.setBottomCrop(newval);
        repaint();
    }

    public void setTopCrop(final int newval) {
        if (symbolProperties != null) {
            symbolProperties.setTopCrop(newval);
        }
        for (SymbolImage si : getAllImages())
            si.setTopCrop(newval);
        repaint();
    }

    // ************************************************************
    // Image flip & degree & stretch calculation delegation
    // ************************************************************

    public void setStretch(final boolean newval) {
        if (symbolProperties != null) {
            symbolProperties.setStretch(newval);
        }
        for (SymbolImage si : getAllImages())
            si.setStretch(newval);
        repaint();
    }

    public void setPermutationMatrix(PermutationMatrix permutationMatrix) {
        if (symbolProperties != null) {
            symbolProperties.setMatrix(permutationMatrix);
        }
        for (SymbolImage si : getAllImages())
            si.setPermutationMatrix(permutationMatrix);
        repaint();
    }

    public PermutationMatrix getPermutationMatrix() {
        return getSymbolImage().getPermutationMatrix();
    }

    // ************************************************************
    // Override Figure class methods
    // ************************************************************

    /**
     * We want to have local coordinates here.
     *
     * @return True if here should used local coordinates
     */
    @Override
    protected boolean useLocalCoordinates() {
        return true;
    }

    @Override
    public void setFont(Font f) {
        super.setFont(f);
        label.setFont(f);
        revalidate();
    }

    @Override
    public void invalidate() {
        labelLocation = null;
        super.invalidate();
    }

    @Override
    protected void layout() {
        Rectangle clientArea = getClientArea().getCopy();
        if (label.isVisible()) {
            Dimension labelSize = label.getPreferredSize();
            label.setBounds(new Rectangle(getLabelLocation(clientArea.x
                    + clientArea.width / 2 - labelSize.width / 2, clientArea.y
                    + clientArea.height / 2 - labelSize.height / 2),
                    new Dimension(labelSize.width, labelSize.height)));
        }
        super.layout();
    }

    // ************************************************************
    // Animated images
    // ************************************************************

    /**
     * @return the animationDisabled
     */
    public boolean isAnimationDisabled() {
        return animationDisabled;
    }

    public void setAnimationDisabled(final boolean stop) {
        if (animationDisabled == stop)
            return;
        animationDisabled = stop;
        if (symbolProperties != null) {
            symbolProperties.setAnimationDisabled(stop);
        }
        for (SymbolImage asi : getAllImages())
            asi.setAnimationDisabled(stop);
        repaint();
    }

    public void setAlignedToNearestSecond(final boolean aligned) {
        if (symbolProperties != null) {
            symbolProperties.setAlignedToNearestSecond(aligned);
        }
        for (SymbolImage asi : getAllImages())
            asi.setAlignedToNearestSecond(aligned);
        repaint();
    }

    // ************************************************************
    // Symbol Image Listener
    // ************************************************************

    @Override
    public void symbolImageLoaded() {
        decrementLoadingCounter();
        fireImageResized();
        repaint();
        revalidate();
    }

    @Override
    public void repaintRequested() {
        repaint();
    }

    @Override
    public void sizeChanged() {
        imageListener.imageResized(this);
    }
>>>>>>> bfcd7287

}<|MERGE_RESOLUTION|>--- conflicted
+++ resolved
@@ -43,9 +43,7 @@
 /**
  * @author Fred Arnaud (Sopra Group)
  */
-public abstract class CommonMultiSymbolFigure extends Figure implements
-<<<<<<< HEAD
-		SymbolImageListener {
+public abstract class CommonMultiSymbolFigure extends Figure implements	SymbolImageListener {
 
 	protected String baseImagePath;
 	protected Map<Integer, String> statesMap;
@@ -728,686 +726,4 @@
 	public void sizeChanged() {
 		imageListener.imageResized(this);
 	}
-=======
-        SymbolImageListener {
-
-    protected String baseImagePath;
-    protected Map<Integer, String> statesMap;
-
-    protected SymbolImageProperties symbolProperties;
-
-    // symbol label attributes
-    protected Label label;
-    protected boolean showSymbolLabel = false;
-    protected SymbolLabelPosition labelPosition = SymbolLabelPosition.DEFAULT;
-    private Point labelLocation;
-
-    /**
-     * The {@link IPath} to the states images.
-     */
-    protected IPath symbolImagePath;
-    protected SymbolImage currentSymbolImage;
-    protected Map<Integer, SymbolImage> images;
-
-    protected int currentStateIndex = -1;
-    protected int previousStateIndex = -1;
-    protected List<String> statesStr;
-    protected List<Double> statesDbl;
-
-    private ExecutionMode executionMode;
-
-    private IImageListener imageListener;
-    private int remainingImagesToLoad = 0;
-
-    protected Color onColor = CustomMediaFactory.getInstance().getColor(
-            CommonMultiSymbolModel.DEFAULT_ON_COLOR);
-    protected Color offColor = CustomMediaFactory.getInstance().getColor(
-            CommonMultiSymbolModel.DEFAULT_OFF_COLOR);
-
-    private Color foregroundColor;
-    private boolean useForegroundColor = false;
-
-    private boolean animationDisabled = false;
-
-    public CommonMultiSymbolFigure(boolean runMode) {
-        this.executionMode = runMode ? ExecutionMode.RUN_MODE : ExecutionMode.EDIT_MODE;
-        statesStr = new ArrayList<String>();
-        statesDbl = new ArrayList<Double>();
-        images = new HashMap<Integer, SymbolImage>();
-        statesMap = new HashMap<Integer, String>();
-        label = new Label("STATE") {
-            @Override
-            public boolean containsPoint(int x, int y) {
-                return false;
-            }
-        };
-        label.setVisible(showSymbolLabel);
-        // Add label to children
-        add(label);
-    }
-
-    /**
-     * Return the current displayed image. If null, returns an empty image.
-     */
-    public SymbolImage getSymbolImage() {
-        if (ExecutionMode.RUN_MODE.equals(executionMode)
-                && currentStateIndex >= 0) {
-            return images.get(currentStateIndex);
-        }
-        if (currentSymbolImage == null) { // create an empty image
-            currentSymbolImage = SymbolImageFactory
-                    .createEmptyImage(executionMode == ExecutionMode.RUN_MODE);
-        }
-        return currentSymbolImage;
-    }
-
-    /**
-     * Return all mapped images.
-     */
-    public Collection<SymbolImage> getAllImages() {
-        Collection<SymbolImage> list = new ArrayList<SymbolImage>();
-        if (isEditMode() && currentSymbolImage != null) {
-            list.add(currentSymbolImage);
-        }
-        if (!isEditMode() && images != null && !images.isEmpty()) {
-            list = images.values();
-        }
-        return list;
-    }
-
-    /**
-     * Dispose all the resources used by this figure
-     */
-    public void disposeAll() {
-        disposeCurrent();
-        for (SymbolImage img : getAllImages()) {
-            if (img != null && !img.isDisposed()) {
-                img.dispose();
-                img = null;
-            }
-        }
-        images.clear();
-    }
-
-    /**
-     * Dispose the current resource used by this figure
-     */
-    public void disposeCurrent() {
-        if (currentSymbolImage != null && !currentSymbolImage.isDisposed()) {
-            currentSymbolImage.dispose();
-            currentSymbolImage = null;
-        }
-    }
-
-    public void setExecutionMode(ExecutionMode executionMode) {
-        this.executionMode = executionMode;
-    }
-
-    public boolean isEditMode() {
-        return ExecutionMode.EDIT_MODE.equals(executionMode);
-    }
-
-    public void setSymbolProperties(SymbolImageProperties symbolProperties) {
-        this.symbolProperties = symbolProperties;
-    }
-
-    // ************************************************************
-    // States management
-    // ************************************************************
-
-    public synchronized void setState(int stateIndex) {
-        if (stateIndex >= 0 && stateIndex < statesStr.size()) {
-            getSymbolImage().setVisible(false);
-            currentStateIndex = stateIndex;
-            getSymbolImage().setVisible(true);
-            String currentState = statesStr.get(currentStateIndex);
-            if (currentState != null)
-                label.setText(currentState);
-            sizeChanged();
-            repaint();
-        } else {
-            // TODO: display alert ?
-        }
-    }
-
-    public synchronized void setState(Double state) {
-        int index = statesDbl.indexOf(state);
-        if (index < 0) { // search if image exists
-            statesDbl.add(state);
-            String strValue = String.valueOf(state);
-            statesStr.add(strValue);
-            index = statesDbl.indexOf(state);
-            statesMap.put(index, strValue);
-            IPath path = findImage(index);
-            if(path == null)
-                path = symbolImagePath;
-            remainingImagesToLoad = 1;
-            loadImageFromFile(path, index);
-        }
-        setState(index);
-    }
-
-    public synchronized void setState(String state) {
-        int index = statesStr.indexOf(state);
-        if (index < 0) { // search if image exists
-            try {
-                statesDbl.add(Double.valueOf(state));
-            } catch (NumberFormatException e) {
-                statesDbl.add(null);
-            }
-            statesStr.add(state);
-            index = statesStr.indexOf(state);
-            statesMap.put(index, state);
-            IPath path = findImage(index);
-            if(path == null)
-                path = symbolImagePath;
-            remainingImagesToLoad = 1;
-            loadImageFromFile(path, index);
-        }
-        setState(index);
-    }
-
-    /**
-     * Set all the state string values.
-     *
-     * @param states the states
-     */
-    public void setStates(List<String> states) {
-        this.statesStr = states;
-        statesMap.clear();
-        int stateIndex = 0;
-        for (String state : states) {
-            statesMap.put(stateIndex++, state);
-            try {
-                this.statesDbl.add(Double.valueOf(state));
-            } catch (NumberFormatException e) {
-                this.statesDbl.add(null);
-            }
-        }
-        loadAllImages();
-    }
-
-    public String getCurrentState() {
-        return statesStr.get(currentStateIndex);
-    }
-
-    // ************************************************************
-    // Image loading
-    // ************************************************************
-
-    public boolean isLoadingImage() {
-        return remainingImagesToLoad > 0;
-    }
-
-    public synchronized void decrementLoadingCounter() {
-        remainingImagesToLoad--;
-    }
-
-    public void setImageLoadedListener(IImageListener listener) {
-        this.imageListener = listener;
-    }
-
-    public void fireImageResized() {
-        imageListener.imageResized(this);
-    }
-
-    /**
-     * Set user selected image path (edit mode)
-     *
-     * @param model
-     * @param imagePath
-     */
-    public void setSymbolImagePath(CommonMultiSymbolModel model, IPath imagePath) {
-        if (imagePath == null || imagePath.isEmpty())
-            return;
-        if (!SymbolUtils.isExtensionAllowed(imagePath)) {
-            Activator.getLogger().log(Level.WARNING,
-                    "ERROR in loading image, extension not allowed " + imagePath);
-            return;
-        }
-        if (!imagePath.isAbsolute()) {
-            imagePath = org.csstudio.opibuilder.util.ResourceUtil
-                    .buildAbsolutePath(model, imagePath);
-        }
-        symbolImagePath = imagePath;
-        loadAllImages();
-    }
-
-    private void loadAllImages() {
-        disposeAll();
-        if (statesMap == null || statesMap.isEmpty()) {
-            remainingImagesToLoad = 1;
-            loadImageFromFile(symbolImagePath, null);
-            return;
-        }
-        // Set threads variables
-        remainingImagesToLoad = statesMap.size();
-        baseImagePath = SymbolUtils.getBaseImagePath(symbolImagePath, statesMap);
-        if (baseImagePath != null && !baseImagePath.isEmpty()) {
-            // Retrieve & set images paths
-            for (int stateIndex = 0; stateIndex < statesMap.size(); stateIndex++) {
-                IPath path = findImage(stateIndex);
-                if (path == null) loadImageFromFile(symbolImagePath, stateIndex);
-                else loadImageFromFile(path, stateIndex);
-            }
-        } else { // Image do not match any state
-            // TODO: alert state image missing
-            for (int stateIndex = 0; stateIndex < statesMap.size(); stateIndex++) {
-                // Load default image for all states
-                loadImageFromFile(symbolImagePath, stateIndex);
-            }
-        }
-    }
-
-    private IPath findImage(int stateIndex) {
-        if (symbolImagePath == null || symbolImagePath.isEmpty())
-            return null;
-        if (statesMap == null || statesMap.isEmpty())
-            return null;
-        baseImagePath = SymbolUtils.getBaseImagePath(symbolImagePath, statesMap);
-        if (baseImagePath == null || baseImagePath.isEmpty())
-            return null;
-        IPath path = SymbolUtils.searchStateImage(statesMap.get(stateIndex), baseImagePath);
-        if (path == null)
-            path = SymbolUtils.searchStateImage(stateIndex, baseImagePath);
-        return path;
-    }
-
-    private void loadImageFromFile(final IPath imagePath,
-            final Integer stateIndex) {
-        if (imagePath != null && !imagePath.isEmpty()) {
-            switch (executionMode) {
-            case RUN_MODE:
-                if (stateIndex != null) {
-                    SymbolImage img = SymbolImageFactory.asynCreateSymbolImage(
-                            imagePath, true, symbolProperties, this);
-                    if (stateIndex != currentStateIndex)
-                        img.setVisible(false);
-                    if (images != null)
-                        images.put(stateIndex, img);
-                } else {
-                    disposeCurrent();
-                    currentSymbolImage = SymbolImageFactory.asynCreateSymbolImage(
-                            imagePath, true, symbolProperties, this);
-                }
-                break;
-            case EDIT_MODE:
-                disposeCurrent();
-                currentSymbolImage = SymbolImageFactory.asynCreateSymbolImage(
-                        imagePath, false, symbolProperties, this);
-                break;
-            }
-        }
-    }
-
-    // ************************************************************
-    // Image color & paint
-    // ************************************************************
-
-    public void setOffColor(Color offColor) {
-        if (this.offColor != null && this.offColor.equals(offColor))
-            return;
-        this.offColor = offColor;
-        repaint();
-    }
-
-    public void setOnColor(Color onColor) {
-        if (this.onColor != null && this.onColor.equals(onColor))
-            return;
-        this.onColor = onColor;
-        repaint();
-    }
-
-    public void setUseForegroundColor(boolean useForegroundColor) {
-        this.useForegroundColor = useForegroundColor;
-        repaint();
-    }
-
-    @Override
-    public void setForegroundColor(Color foregroundColor) {
-        this.foregroundColor = foregroundColor;
-        if (foregroundColor != null)
-            this.label.setForegroundColor(foregroundColor);
-        repaint();
-    }
-
-    @Override
-    public Color getForegroundColor() {
-        return foregroundColor;
-    }
-
-    @Override
-    public void setBackgroundColor(Color backgroundColor) {
-        super.setBackgroundColor(backgroundColor);
-        if (symbolProperties != null) {
-            symbolProperties.setBackgroundColor(backgroundColor);
-        }
-        for (SymbolImage si : getAllImages())
-            si.setBackgroundColor(backgroundColor);
-        repaint();
-    }
-
-    @Override
-    public void paintFigure(final Graphics gfx) {
-        if (isLoadingImage())
-            return;
-        Rectangle bounds = getBounds().getCopy();
-        if (!hasDisconnectedBorder())
-            ImageUtils.crop(bounds, this.getInsets());
-        if (bounds.width <= 0 || bounds.height <= 0)
-            return;
-        SymbolImage symbolImage = getSymbolImage();
-        if (symbolImage.isEmpty() && isEditMode()) {
-            return;
-        } else if (symbolImage.isEmpty()) {
-            gfx.setBackgroundColor(getBackgroundColor());
-            gfx.setForegroundColor(getForegroundColor());
-            gfx.fillRectangle(bounds);
-            gfx.translate(bounds.getLocation());
-            TextPainter.drawText(gfx, "??", bounds.width / 2,
-                    bounds.height / 2, TextPainter.CENTER);
-            return;
-        }
-        symbolImage.setBounds(bounds);
-        symbolImage.setAbsoluteScale(gfx.getAbsoluteScale());
-        Color currentcolor = null;
-        if (useForegroundColor) currentcolor = getForegroundColor();
-        else currentcolor = currentStateIndex <= 0 ? offColor : onColor;
-        symbolImage.setCurrentColor(currentcolor);
-        symbolImage.setBackgroundColor(getBackgroundColor());
-        symbolImage.paintFigure(gfx);
-    }
-
-    // ************************************************************
-    // Label management
-    // ************************************************************
-
-    protected Point getLabelLocation(final int x, final int y) {
-        return getLabelLocation(new Point(x, y));
-    }
-
-    /**
-     * @param defaultLocation The default location.
-     * @return the location of the symbol label
-     */
-    protected Point getLabelLocation(Point defaultLocation) {
-        if (labelLocation == null)
-            calculateLabelLocation(defaultLocation);
-        return labelLocation;
-    }
-
-    protected void calculateLabelLocation(Point defaultLocation) {
-        if (labelPosition == SymbolLabelPosition.DEFAULT) {
-            labelLocation = defaultLocation;
-            return;
-        }
-        Rectangle textArea = getClientArea();
-        Dimension textSize = Draw2dSingletonUtil.getTextUtilities().getTextExtents(label.getText(), getFont());
-        int x = 0;
-        if (textArea.width > textSize.width) {
-            switch (labelPosition) {
-            case CENTER:
-            case TOP:
-            case BOTTOM:
-                x = (textArea.width - textSize.width) / 2;
-                break;
-            case RIGHT:
-            case TOP_RIGHT:
-            case BOTTOM_RIGHT:
-                x = textArea.width - textSize.width;
-                break;
-            default:
-                break;
-            }
-        }
-        int y = 0;
-        if (textArea.height > textSize.height) {
-            switch (labelPosition) {
-            case CENTER:
-            case LEFT:
-            case RIGHT:
-                y = (textArea.height - textSize.height) / 2;
-                break;
-            case BOTTOM:
-            case BOTTOM_LEFT:
-            case BOTTOM_RIGHT:
-                y = textArea.height - textSize.height;
-                break;
-            default:
-                break;
-            }
-        }
-        if (useLocalCoordinates())
-            labelLocation = new Point(x, y);
-        else labelLocation = new Point(x + textArea.x, y + textArea.y);
-    }
-
-    public void setSymbolLabelPosition(SymbolLabelPosition labelPosition) {
-        this.labelPosition = labelPosition;
-        labelPosition = null;
-        repaint();
-        revalidate();
-    }
-
-    /**
-     * @param showSymbolLabel the showSymbolLabel to set
-     */
-    public void setShowSymbolLabel(boolean showSymbolLabel) {
-        if (this.showSymbolLabel == showSymbolLabel)
-            return;
-        this.showSymbolLabel = showSymbolLabel;
-        label.setVisible(showSymbolLabel);
-    }
-
-    /**
-     * @return the showSymbolLabel
-     */
-    public boolean isShowSymbolLabel() {
-        return showSymbolLabel;
-    }
-
-    // ************************************************************
-    // Image size calculation delegation
-    // ************************************************************
-
-    public void resizeImage() {
-        Rectangle bounds = getBounds().getCopy();
-        if (!hasDisconnectedBorder())
-            ImageUtils.crop(bounds, this.getInsets());
-        for (SymbolImage si : getAllImages())
-            si.setBounds(bounds);
-        repaint();
-    }
-
-    public void setAutoSize(final boolean autoSize) {
-        if (symbolProperties != null) {
-            symbolProperties.setAutoSize(autoSize);
-        }
-        for (SymbolImage si : getAllImages())
-            si.setAutoSize(autoSize);
-        repaint();
-    }
-
-    public Dimension getAutoSizedDimension() {
-        // Widget dimension = Symbol Image + insets
-        Dimension dim = getSymbolImage().getAutoSizedDimension();
-        if (dim == null) return null;
-        if (hasDisconnectedBorder()) return dim;
-        return new Dimension(dim.width + getInsets().getWidth(), dim.height
-                + getInsets().getHeight());
-    }
-
-    private boolean hasDisconnectedBorder() {
-        return getBorder() != null
-                && getBorder().equals(
-                        AlarmRepresentationScheme.getDisonnectedBorder());
-    }
-
-    @Override
-    public void setBorder(Border b) {
-        super.setBorder(b);
-        sizeChanged();
-    }
-
-    // ************************************************************
-    // Image crop calculation delegation
-    // ************************************************************
-
-    public void setLeftCrop(final int newval) {
-        if (symbolProperties != null) {
-            symbolProperties.setLeftCrop(newval);
-        }
-        for (SymbolImage si : getAllImages())
-            si.setLeftCrop(newval);
-        repaint();
-    }
-
-    public void setRightCrop(final int newval) {
-        if (symbolProperties != null) {
-            symbolProperties.setRightCrop(newval);
-        }
-        for (SymbolImage si : getAllImages())
-            si.setRightCrop(newval);
-        repaint();
-    }
-
-    public void setBottomCrop(final int newval) {
-        if (symbolProperties != null) {
-            symbolProperties.setBottomCrop(newval);
-        }
-        for (SymbolImage si : getAllImages())
-            si.setBottomCrop(newval);
-        repaint();
-    }
-
-    public void setTopCrop(final int newval) {
-        if (symbolProperties != null) {
-            symbolProperties.setTopCrop(newval);
-        }
-        for (SymbolImage si : getAllImages())
-            si.setTopCrop(newval);
-        repaint();
-    }
-
-    // ************************************************************
-    // Image flip & degree & stretch calculation delegation
-    // ************************************************************
-
-    public void setStretch(final boolean newval) {
-        if (symbolProperties != null) {
-            symbolProperties.setStretch(newval);
-        }
-        for (SymbolImage si : getAllImages())
-            si.setStretch(newval);
-        repaint();
-    }
-
-    public void setPermutationMatrix(PermutationMatrix permutationMatrix) {
-        if (symbolProperties != null) {
-            symbolProperties.setMatrix(permutationMatrix);
-        }
-        for (SymbolImage si : getAllImages())
-            si.setPermutationMatrix(permutationMatrix);
-        repaint();
-    }
-
-    public PermutationMatrix getPermutationMatrix() {
-        return getSymbolImage().getPermutationMatrix();
-    }
-
-    // ************************************************************
-    // Override Figure class methods
-    // ************************************************************
-
-    /**
-     * We want to have local coordinates here.
-     *
-     * @return True if here should used local coordinates
-     */
-    @Override
-    protected boolean useLocalCoordinates() {
-        return true;
-    }
-
-    @Override
-    public void setFont(Font f) {
-        super.setFont(f);
-        label.setFont(f);
-        revalidate();
-    }
-
-    @Override
-    public void invalidate() {
-        labelLocation = null;
-        super.invalidate();
-    }
-
-    @Override
-    protected void layout() {
-        Rectangle clientArea = getClientArea().getCopy();
-        if (label.isVisible()) {
-            Dimension labelSize = label.getPreferredSize();
-            label.setBounds(new Rectangle(getLabelLocation(clientArea.x
-                    + clientArea.width / 2 - labelSize.width / 2, clientArea.y
-                    + clientArea.height / 2 - labelSize.height / 2),
-                    new Dimension(labelSize.width, labelSize.height)));
-        }
-        super.layout();
-    }
-
-    // ************************************************************
-    // Animated images
-    // ************************************************************
-
-    /**
-     * @return the animationDisabled
-     */
-    public boolean isAnimationDisabled() {
-        return animationDisabled;
-    }
-
-    public void setAnimationDisabled(final boolean stop) {
-        if (animationDisabled == stop)
-            return;
-        animationDisabled = stop;
-        if (symbolProperties != null) {
-            symbolProperties.setAnimationDisabled(stop);
-        }
-        for (SymbolImage asi : getAllImages())
-            asi.setAnimationDisabled(stop);
-        repaint();
-    }
-
-    public void setAlignedToNearestSecond(final boolean aligned) {
-        if (symbolProperties != null) {
-            symbolProperties.setAlignedToNearestSecond(aligned);
-        }
-        for (SymbolImage asi : getAllImages())
-            asi.setAlignedToNearestSecond(aligned);
-        repaint();
-    }
-
-    // ************************************************************
-    // Symbol Image Listener
-    // ************************************************************
-
-    @Override
-    public void symbolImageLoaded() {
-        decrementLoadingCounter();
-        fireImageResized();
-        repaint();
-        revalidate();
-    }
-
-    @Override
-    public void repaintRequested() {
-        repaint();
-    }
-
-    @Override
-    public void sizeChanged() {
-        imageListener.imageResized(this);
-    }
->>>>>>> bfcd7287
-
 }