/*******************************************************************************
 * Copyright (c) 2010 Oak Ridge National Laboratory.
 * All rights reserved. This program and the accompanying materials
 * are made available under the terms of the Eclipse Public License v1.0
 * which accompanies this distribution, and is available at
 * http://www.eclipse.org/legal/epl-v10.html
 ******************************************************************************/
package org.csstudio.opibuilder.widgets.editparts;

import java.beans.PropertyChangeEvent;
import java.beans.PropertyChangeListener;
import java.util.List;

import org.csstudio.opibuilder.editparts.ExecutionMode;
import org.csstudio.opibuilder.properties.IWidgetPropertyChangeHandler;
import org.csstudio.opibuilder.util.ResourceUtil;
import org.csstudio.opibuilder.widgetActions.AbstractWidgetAction;
import org.csstudio.opibuilder.widgetActions.OpenDisplayAction;
import org.csstudio.opibuilder.widgets.model.ActionButtonModel;
import org.csstudio.swt.widgets.figures.ActionButtonFigure;
import org.csstudio.swt.widgets.figures.ActionButtonFigure.ButtonActionListener;
import org.eclipse.core.runtime.IPath;
import org.eclipse.draw2d.IFigure;
import org.eclipse.swt.SWT;

/**
 * EditPart controller for the ActioButton widget. The controller mediates
 * between {@link ActionButtonModel} and {@link ActionButtonFigure2}.
 * @author Sven Wende (class of same name in SDS)
 * @author Xihui Chen
 *
 */
public class Draw2DButtonEditPartDelegate implements IButtonEditPartDelegate{
<<<<<<< HEAD
	  

	private ActionButtonEditPart editpart;

	public Draw2DButtonEditPartDelegate(ActionButtonEditPart editpart) {
		this.editpart = editpart;
	}
	

	/* (non-Javadoc)
	 * @see org.csstudio.opibuilder.widgets.editparts.IButtonEditPartDelegate#doCreateFigure()
	 */
	@Override
	public IFigure doCreateFigure() {
		ActionButtonModel model = editpart.getWidgetModel();

		final ActionButtonFigure buttonFigure = new ActionButtonFigure(editpart.getExecutionMode() == ExecutionMode.RUN_MODE);
		buttonFigure.setText(model.getText());
		buttonFigure.setToggleStyle(model.isToggleButton());
		buttonFigure.setImagePath(model.getImagePath());
		editpart.updatePropSheet();	
		return buttonFigure;
	}
	
	/* (non-Javadoc)
	 * @see org.csstudio.opibuilder.widgets.editparts.IButtonEditPartDelegate#hookMouseClickAction()
	 */
	@Override
	public void hookMouseClickAction() {
		((ActionButtonFigure)editpart.getFigure()).addActionListener(new ButtonActionListener(){
			public void actionPerformed(int mouseEventState) {					
				List<AbstractWidgetAction> actions = editpart.getHookedActions();
				if(actions!= null){
					for(AbstractWidgetAction action: actions){
                        if (action instanceof OpenDisplayAction)
                            ((OpenDisplayAction) action).runWithModifiers((mouseEventState & SWT.CONTROL) != 0,
                                                                          (mouseEventState & SWT.SHIFT)   != 0);
                        else
                            action.run();
					}
				}
			}
		});
	}


	/* (non-Javadoc)
	 * @see org.csstudio.opibuilder.widgets.editparts.IButtonEditPartDelegate#deactivate()
	 */
	@Override
	public void deactivate() {		
		((ActionButtonFigure)editpart.getFigure()).dispose();
	}
	
	


	/* (non-Javadoc)
	 * @see org.csstudio.opibuilder.widgets.editparts.IButtonEditPartDelegate#registerPropertyChangeHandlers()
	 */
	@Override
	public void registerPropertyChangeHandlers() {

		// text
		IWidgetPropertyChangeHandler textHandler = new IWidgetPropertyChangeHandler() {
			public boolean handleChange(final Object oldValue,
					final Object newValue, final IFigure refreshableFigure) {
				ActionButtonFigure figure = (ActionButtonFigure) refreshableFigure;
				figure.setText(newValue.toString());
				figure.calculateTextPosition();
				return true;
			}
		};
		editpart.setPropertyChangeHandler(ActionButtonModel.PROP_TEXT, textHandler);

		//image
		IWidgetPropertyChangeHandler imageHandler = new IWidgetPropertyChangeHandler() {
			public boolean handleChange(final Object oldValue,
					final Object newValue, final IFigure refreshableFigure) {
				ActionButtonFigure figure = (ActionButtonFigure) refreshableFigure;				
				IPath absolutePath = (IPath)newValue;
				if(absolutePath != null && !absolutePath.isEmpty() && !absolutePath.isAbsolute())
					absolutePath = ResourceUtil.buildAbsolutePath(
							editpart.getWidgetModel(), absolutePath);
				figure.setImagePath(absolutePath);
				return true;
			}
		};
		editpart.setPropertyChangeHandler(ActionButtonModel.PROP_IMAGE, imageHandler);		

		// width
		IWidgetPropertyChangeHandler widthHandler = new IWidgetPropertyChangeHandler() {
			public boolean handleChange(final Object oldValue,
					final Object newValue, final IFigure refreshableFigure) {
				ActionButtonFigure figure = (ActionButtonFigure) refreshableFigure;
				Integer height = (Integer) editpart.getPropertyValue(ActionButtonModel.PROP_HEIGHT);
				figure.calculateTextPosition((Integer) newValue, height);
				return true;
			}
		};
		editpart.setPropertyChangeHandler(ActionButtonModel.PROP_WIDTH, widthHandler);			

		// height
		IWidgetPropertyChangeHandler heightHandler = new IWidgetPropertyChangeHandler() {
			public boolean handleChange(final Object oldValue,
					final Object newValue, final IFigure refreshableFigure) {
				ActionButtonFigure figure = (ActionButtonFigure) refreshableFigure;
				Integer width = (Integer) editpart.getPropertyValue(ActionButtonModel.PROP_WIDTH);
				figure.calculateTextPosition(width, (Integer) newValue);
				return true;
			}
		};
		editpart.setPropertyChangeHandler(ActionButtonModel.PROP_HEIGHT, heightHandler);	
		
		// button style
		final IWidgetPropertyChangeHandler buttonStyleHandler = new IWidgetPropertyChangeHandler() {
			public boolean handleChange(final Object oldValue,
					final Object newValue, final IFigure refreshableFigure) {
				ActionButtonFigure figure = (ActionButtonFigure) refreshableFigure;
				figure.setToggleStyle((Boolean) newValue);				
				editpart.updatePropSheet();
				return true;
			}

			
		};
		editpart.getWidgetModel().getProperty(ActionButtonModel.PROP_TOGGLE_BUTTON).
			addPropertyChangeListener(new PropertyChangeListener(){
				public void propertyChange(PropertyChangeEvent evt) {
					buttonStyleHandler.handleChange(evt.getOldValue(), evt.getNewValue(), editpart.getFigure());
				}
			});		
	}
	

	
	
	/* (non-Javadoc)
	 * @see org.csstudio.opibuilder.widgets.editparts.IButtonEditPartDelegate#setValue(java.lang.Object)
	 */
	@Override
	public void setValue(Object value) {
		((ActionButtonFigure)editpart.getFigure()).setText(value.toString());
	}
	
	/* (non-Javadoc)
	 * @see org.csstudio.opibuilder.widgets.editparts.IButtonEditPartDelegate#getValue()
	 */
	@Override
	public Object getValue() {
		return ((ActionButtonFigure)editpart.getFigure()).getText();
	}


	@Override
	public boolean isSelected() {
		return ((ActionButtonFigure)editpart.getFigure()).isSelected();
	}
=======


    private ActionButtonEditPart editpart;

    public Draw2DButtonEditPartDelegate(ActionButtonEditPart editpart) {
        this.editpart = editpart;
    }


    /* (non-Javadoc)
     * @see org.csstudio.opibuilder.widgets.editparts.IButtonEditPartDelegate#doCreateFigure()
     */
    @Override
    public IFigure doCreateFigure() {
        ActionButtonModel model = editpart.getWidgetModel();

        final ActionButtonFigure buttonFigure = new ActionButtonFigure(editpart.getExecutionMode() == ExecutionMode.RUN_MODE);
        buttonFigure.setText(model.getText());
        buttonFigure.setToggleStyle(model.isToggleButton());
        buttonFigure.setImagePath(model.getImagePath());
        editpart.updatePropSheet();
        return buttonFigure;
    }

    /* (non-Javadoc)
     * @see org.csstudio.opibuilder.widgets.editparts.IButtonEditPartDelegate#hookMouseClickAction()
     */
    @Override
    public void hookMouseClickAction() {

        ((ActionButtonFigure)editpart.getFigure()).addActionListener(new ButtonActionListener(){
            public void actionPerformed(int mouseEventState) {
                List<AbstractWidgetAction> actions = editpart.getHookedActions();
                if(actions!= null){
                    for(AbstractWidgetAction action: actions){
                        if(action instanceof AbstractOpenOPIAction){
                            ((AbstractOpenOPIAction) action).setCtrlPressed(false);
                            ((AbstractOpenOPIAction) action).setShiftPressed(false);
                            if(mouseEventState == SWT.CONTROL){
                                ((AbstractOpenOPIAction) action).setCtrlPressed(true);
                            }else if (mouseEventState == SWT.SHIFT){
                                ((AbstractOpenOPIAction) action).setShiftPressed(true);
                            }
                        }
                        action.run();
                    }
                }
            }
        });
    }







    /* (non-Javadoc)
     * @see org.csstudio.opibuilder.widgets.editparts.IButtonEditPartDelegate#deactivate()
     */
    @Override
    public void deactivate() {
        ((ActionButtonFigure)editpart.getFigure()).dispose();
    }




    /* (non-Javadoc)
     * @see org.csstudio.opibuilder.widgets.editparts.IButtonEditPartDelegate#registerPropertyChangeHandlers()
     */
    @Override
    public void registerPropertyChangeHandlers() {

        // text
        IWidgetPropertyChangeHandler textHandler = new IWidgetPropertyChangeHandler() {
            public boolean handleChange(final Object oldValue,
                    final Object newValue, final IFigure refreshableFigure) {
                ActionButtonFigure figure = (ActionButtonFigure) refreshableFigure;
                figure.setText(newValue.toString());
                figure.calculateTextPosition();
                return true;
            }
        };
        editpart.setPropertyChangeHandler(ActionButtonModel.PROP_TEXT, textHandler);

        //image
        IWidgetPropertyChangeHandler imageHandler = new IWidgetPropertyChangeHandler() {
            public boolean handleChange(final Object oldValue,
                    final Object newValue, final IFigure refreshableFigure) {
                ActionButtonFigure figure = (ActionButtonFigure) refreshableFigure;
                IPath absolutePath = (IPath)newValue;
                if(absolutePath != null && !absolutePath.isEmpty() && !absolutePath.isAbsolute())
                    absolutePath = ResourceUtil.buildAbsolutePath(
                            editpart.getWidgetModel(), absolutePath);
                figure.setImagePath(absolutePath);
                return true;
            }
        };
        editpart.setPropertyChangeHandler(ActionButtonModel.PROP_IMAGE, imageHandler);

        // width
        IWidgetPropertyChangeHandler widthHandler = new IWidgetPropertyChangeHandler() {
            public boolean handleChange(final Object oldValue,
                    final Object newValue, final IFigure refreshableFigure) {
                ActionButtonFigure figure = (ActionButtonFigure) refreshableFigure;
                Integer height = (Integer) editpart.getPropertyValue(ActionButtonModel.PROP_HEIGHT);
                figure.calculateTextPosition((Integer) newValue, height);
                return true;
            }
        };
        editpart.setPropertyChangeHandler(ActionButtonModel.PROP_WIDTH, widthHandler);

        // height
        IWidgetPropertyChangeHandler heightHandler = new IWidgetPropertyChangeHandler() {
            public boolean handleChange(final Object oldValue,
                    final Object newValue, final IFigure refreshableFigure) {
                ActionButtonFigure figure = (ActionButtonFigure) refreshableFigure;
                Integer width = (Integer) editpart.getPropertyValue(ActionButtonModel.PROP_WIDTH);
                figure.calculateTextPosition(width, (Integer) newValue);
                return true;
            }
        };
        editpart.setPropertyChangeHandler(ActionButtonModel.PROP_HEIGHT, heightHandler);

        // button style
        final IWidgetPropertyChangeHandler buttonStyleHandler = new IWidgetPropertyChangeHandler() {
            public boolean handleChange(final Object oldValue,
                    final Object newValue, final IFigure refreshableFigure) {
                ActionButtonFigure figure = (ActionButtonFigure) refreshableFigure;
                figure.setToggleStyle((Boolean) newValue);
                editpart.updatePropSheet();
                return true;
            }


        };
        editpart.getWidgetModel().getProperty(ActionButtonModel.PROP_TOGGLE_BUTTON).
            addPropertyChangeListener(new PropertyChangeListener(){
                public void propertyChange(PropertyChangeEvent evt) {
                    buttonStyleHandler.handleChange(evt.getOldValue(), evt.getNewValue(), editpart.getFigure());
                }
            });
    }




    /* (non-Javadoc)
     * @see org.csstudio.opibuilder.widgets.editparts.IButtonEditPartDelegate#setValue(java.lang.Object)
     */
    @Override
    public void setValue(Object value) {
        ((ActionButtonFigure)editpart.getFigure()).setText(value.toString());
    }

    /* (non-Javadoc)
     * @see org.csstudio.opibuilder.widgets.editparts.IButtonEditPartDelegate#getValue()
     */
    @Override
    public Object getValue() {
        return ((ActionButtonFigure)editpart.getFigure()).getText();
    }


    @Override
    public boolean isSelected() {
        return ((ActionButtonFigure)editpart.getFigure()).isSelected();
    }
>>>>>>> a15962a0


}<|MERGE_RESOLUTION|>--- conflicted
+++ resolved
@@ -31,7 +31,6 @@
  *
  */
 public class Draw2DButtonEditPartDelegate implements IButtonEditPartDelegate{
-<<<<<<< HEAD
 	  
 
 	private ActionButtonEditPart editpart;
@@ -190,177 +189,6 @@
 	public boolean isSelected() {
 		return ((ActionButtonFigure)editpart.getFigure()).isSelected();
 	}
-=======
-
-
-    private ActionButtonEditPart editpart;
-
-    public Draw2DButtonEditPartDelegate(ActionButtonEditPart editpart) {
-        this.editpart = editpart;
-    }
-
-
-    /* (non-Javadoc)
-     * @see org.csstudio.opibuilder.widgets.editparts.IButtonEditPartDelegate#doCreateFigure()
-     */
-    @Override
-    public IFigure doCreateFigure() {
-        ActionButtonModel model = editpart.getWidgetModel();
-
-        final ActionButtonFigure buttonFigure = new ActionButtonFigure(editpart.getExecutionMode() == ExecutionMode.RUN_MODE);
-        buttonFigure.setText(model.getText());
-        buttonFigure.setToggleStyle(model.isToggleButton());
-        buttonFigure.setImagePath(model.getImagePath());
-        editpart.updatePropSheet();
-        return buttonFigure;
-    }
-
-    /* (non-Javadoc)
-     * @see org.csstudio.opibuilder.widgets.editparts.IButtonEditPartDelegate#hookMouseClickAction()
-     */
-    @Override
-    public void hookMouseClickAction() {
-
-        ((ActionButtonFigure)editpart.getFigure()).addActionListener(new ButtonActionListener(){
-            public void actionPerformed(int mouseEventState) {
-                List<AbstractWidgetAction> actions = editpart.getHookedActions();
-                if(actions!= null){
-                    for(AbstractWidgetAction action: actions){
-                        if(action instanceof AbstractOpenOPIAction){
-                            ((AbstractOpenOPIAction) action).setCtrlPressed(false);
-                            ((AbstractOpenOPIAction) action).setShiftPressed(false);
-                            if(mouseEventState == SWT.CONTROL){
-                                ((AbstractOpenOPIAction) action).setCtrlPressed(true);
-                            }else if (mouseEventState == SWT.SHIFT){
-                                ((AbstractOpenOPIAction) action).setShiftPressed(true);
-                            }
-                        }
-                        action.run();
-                    }
-                }
-            }
-        });
-    }
-
-
-
-
-
-
-
-    /* (non-Javadoc)
-     * @see org.csstudio.opibuilder.widgets.editparts.IButtonEditPartDelegate#deactivate()
-     */
-    @Override
-    public void deactivate() {
-        ((ActionButtonFigure)editpart.getFigure()).dispose();
-    }
-
-
-
-
-    /* (non-Javadoc)
-     * @see org.csstudio.opibuilder.widgets.editparts.IButtonEditPartDelegate#registerPropertyChangeHandlers()
-     */
-    @Override
-    public void registerPropertyChangeHandlers() {
-
-        // text
-        IWidgetPropertyChangeHandler textHandler = new IWidgetPropertyChangeHandler() {
-            public boolean handleChange(final Object oldValue,
-                    final Object newValue, final IFigure refreshableFigure) {
-                ActionButtonFigure figure = (ActionButtonFigure) refreshableFigure;
-                figure.setText(newValue.toString());
-                figure.calculateTextPosition();
-                return true;
-            }
-        };
-        editpart.setPropertyChangeHandler(ActionButtonModel.PROP_TEXT, textHandler);
-
-        //image
-        IWidgetPropertyChangeHandler imageHandler = new IWidgetPropertyChangeHandler() {
-            public boolean handleChange(final Object oldValue,
-                    final Object newValue, final IFigure refreshableFigure) {
-                ActionButtonFigure figure = (ActionButtonFigure) refreshableFigure;
-                IPath absolutePath = (IPath)newValue;
-                if(absolutePath != null && !absolutePath.isEmpty() && !absolutePath.isAbsolute())
-                    absolutePath = ResourceUtil.buildAbsolutePath(
-                            editpart.getWidgetModel(), absolutePath);
-                figure.setImagePath(absolutePath);
-                return true;
-            }
-        };
-        editpart.setPropertyChangeHandler(ActionButtonModel.PROP_IMAGE, imageHandler);
-
-        // width
-        IWidgetPropertyChangeHandler widthHandler = new IWidgetPropertyChangeHandler() {
-            public boolean handleChange(final Object oldValue,
-                    final Object newValue, final IFigure refreshableFigure) {
-                ActionButtonFigure figure = (ActionButtonFigure) refreshableFigure;
-                Integer height = (Integer) editpart.getPropertyValue(ActionButtonModel.PROP_HEIGHT);
-                figure.calculateTextPosition((Integer) newValue, height);
-                return true;
-            }
-        };
-        editpart.setPropertyChangeHandler(ActionButtonModel.PROP_WIDTH, widthHandler);
-
-        // height
-        IWidgetPropertyChangeHandler heightHandler = new IWidgetPropertyChangeHandler() {
-            public boolean handleChange(final Object oldValue,
-                    final Object newValue, final IFigure refreshableFigure) {
-                ActionButtonFigure figure = (ActionButtonFigure) refreshableFigure;
-                Integer width = (Integer) editpart.getPropertyValue(ActionButtonModel.PROP_WIDTH);
-                figure.calculateTextPosition(width, (Integer) newValue);
-                return true;
-            }
-        };
-        editpart.setPropertyChangeHandler(ActionButtonModel.PROP_HEIGHT, heightHandler);
-
-        // button style
-        final IWidgetPropertyChangeHandler buttonStyleHandler = new IWidgetPropertyChangeHandler() {
-            public boolean handleChange(final Object oldValue,
-                    final Object newValue, final IFigure refreshableFigure) {
-                ActionButtonFigure figure = (ActionButtonFigure) refreshableFigure;
-                figure.setToggleStyle((Boolean) newValue);
-                editpart.updatePropSheet();
-                return true;
-            }
-
-
-        };
-        editpart.getWidgetModel().getProperty(ActionButtonModel.PROP_TOGGLE_BUTTON).
-            addPropertyChangeListener(new PropertyChangeListener(){
-                public void propertyChange(PropertyChangeEvent evt) {
-                    buttonStyleHandler.handleChange(evt.getOldValue(), evt.getNewValue(), editpart.getFigure());
-                }
-            });
-    }
-
-
-
-
-    /* (non-Javadoc)
-     * @see org.csstudio.opibuilder.widgets.editparts.IButtonEditPartDelegate#setValue(java.lang.Object)
-     */
-    @Override
-    public void setValue(Object value) {
-        ((ActionButtonFigure)editpart.getFigure()).setText(value.toString());
-    }
-
-    /* (non-Javadoc)
-     * @see org.csstudio.opibuilder.widgets.editparts.IButtonEditPartDelegate#getValue()
-     */
-    @Override
-    public Object getValue() {
-        return ((ActionButtonFigure)editpart.getFigure()).getText();
-    }
-
-
-    @Override
-    public boolean isSelected() {
-        return ((ActionButtonFigure)editpart.getFigure()).isSelected();
-    }
->>>>>>> a15962a0
 
 
 }