--- conflicted
+++ resolved
@@ -91,19 +91,17 @@
         @Override
         public void writePermissionChanged(IPV pv) {
             if(isControlPV)
-                updateWritable(editpart.getWidgetModel(), pv);
+                updateWritable(editpart.getWidgetModel(), pvMap.get(pvPropID));
         }
     }
     //invisible border for no_alarm state, this can prevent the widget from resizing
     //when alarm turn back to no_alarm state/
     private static final AbstractBorder BORDER_NO_ALARM = new AbstractBorder() {
 
-        @Override
         public Insets getInsets(IFigure figure) {
             return new Insets(2);
         }
 
-        @Override
         public void paint(IFigure figure, Graphics graphics, Insets insets) {
         }
     };
@@ -146,11 +144,7 @@
     private ScheduledFuture<?> scheduledFuture;
 
     private boolean pvsHaveBeenStarted = false;
-<<<<<<< HEAD
-
-=======
     
->>>>>>> 766b507a
     /**
      * @param editpart the editpart to be delegated.
      * It must implemented {@link IPVWidgetEditpart}
@@ -227,7 +221,6 @@
             stopPulsing();
     }
 
-    @Override
     public IPV getControlPV(){
         if(controlPVPropId != null)
             return pvMap.get(controlPVPropId);
@@ -240,7 +233,6 @@
      * @return the PV corresponding to the <code>PV Name</code> property.
      * null if PV Name is not configured for this widget.
      */
-    @Override
     public IPV getPV(){
         return pvMap.get(IPVWidgetModel.PROP_PVNAME);
     }
@@ -249,7 +241,6 @@
      * @param pvPropId the PV property id.
      * @return the corresponding pv for the pvPropId. null if the pv doesn't exist.
      */
-    @Override
     public IPV getPV(String pvPropId){
         return pvMap.get(pvPropId);
     }
@@ -258,7 +249,6 @@
      * @param pvPropId the property id of the PV. It is "pv_name" for the main PV.
      * @return the {@link IValue} of the PV.
      */
-    @Override
     public VType getPVValue(String pvPropId){
         final IPV pv = pvMap.get(pvPropId);
         if(pv != null){
@@ -304,7 +294,6 @@
             updateSuppressTimer = new OPITimer();
         if(timerTask == null)
             timerTask = new Runnable() {
-                @Override
                 public void run() {
                     AbstractWidgetProperty pvValueProperty =
                             editpart.getWidgetModel().getProperty(controlPVValuePropId);
@@ -330,14 +319,12 @@
         initUpdateSuppressTimer();
     }
 
-    @Override
     public boolean isPVControlWidget(){
         return controlPVPropId!=null;
     }
 
     public void registerBasePropertyChangeHandlers() {
         IWidgetPropertyChangeHandler borderHandler = new IWidgetPropertyChangeHandler(){
-            @Override
             public boolean handleChange(Object oldValue, Object newValue,
                     IFigure figure) {
                 editpart.setFigureBorder(editpart.calculateBorder());
@@ -350,7 +337,6 @@
 
         // value
         IWidgetPropertyChangeHandler valueHandler = new IWidgetPropertyChangeHandler() {
-            @Override
             public boolean handleChange(final Object oldValue,
                     final Object newValue,
                     final IFigure figure) {
@@ -425,7 +411,6 @@
             public PVNamePropertyChangeHandler(String pvNamePropID) {
                 this.pvNamePropID = pvNamePropID;
             }
-            @Override
             public boolean handleChange(Object oldValue, Object newValue,
                     IFigure figure) {
                 IPV oldPV = pvMap.get(pvNamePropID);
@@ -479,7 +464,6 @@
             });
 
         IWidgetPropertyChangeHandler backColorHandler = new IWidgetPropertyChangeHandler(){
-            @Override
             public boolean handleChange(Object oldValue, Object newValue, IFigure figure) {
                 saveBackColor = ((OPIColor)newValue).getSWTColor();
                 return false;
@@ -488,7 +472,6 @@
         editpart.setPropertyChangeHandler(AbstractWidgetModel.PROP_COLOR_BACKGROUND, backColorHandler);
 
         IWidgetPropertyChangeHandler foreColorHandler = new IWidgetPropertyChangeHandler(){
-            @Override
             public boolean handleChange(Object oldValue, Object newValue, IFigure figure) {
                 saveForeColor = ((OPIColor)newValue).getSWTColor();
                 return false;
@@ -498,7 +481,6 @@
 
         IWidgetPropertyChangeHandler backColorAlarmSensitiveHandler = new IWidgetPropertyChangeHandler() {
 
-            @Override
             public boolean handleChange(Object oldValue, Object newValue, IFigure figure) {
                 isBackColorAlarmSensitive = (Boolean)newValue;
                 figure.setBackgroundColor(calculateBackColor());
@@ -509,7 +491,6 @@
 
         IWidgetPropertyChangeHandler foreColorAlarmSensitiveHandler = new IWidgetPropertyChangeHandler() {
 
-            @Override
             public boolean handleChange(Object oldValue, Object newValue, IFigure figure) {
                 isForeColorAlarmSensitive = (Boolean)newValue;
                 figure.setForegroundColor(calculateForeColor());
@@ -521,7 +502,6 @@
 
         IWidgetPropertyChangeHandler alarmPulsingHandler = new IWidgetPropertyChangeHandler() {
 
-            @Override
             public boolean handleChange(Object oldValue, Object newValue, IFigure figure) {
                 isAlarmPulsing = (Boolean)newValue;
                 stopPulsing();
@@ -546,11 +526,9 @@
     public synchronized void startPulsing() {
         stopPulsing();
         Runnable pulsingTask = new Runnable() {
-            @Override
             public void run() {
                 UIBundlingThread.getInstance().addRunnable(new Runnable() {
 
-                    @Override
                     public void run() {
                         synchronized (PVWidgetEditpartDelegate.this) {
                             // Change the colours of all alarm sensitive components
@@ -663,7 +641,6 @@
      * @param pvPropId
      * @param value
      */
-    @Override
     public void setPVValue(String pvPropId, Object value){
         fireSetPVValue(pvPropId, value);
         final IPV pv = pvMap.get(pvPropId);
@@ -683,7 +660,6 @@
                 pv.setValue(value);
             } catch (final Exception e) {
                 UIBundlingThread.getInstance().addRunnable(new Runnable(){
-                    @Override
                     public void run() {
                         String message =
                             "Failed to write PV:" + pv.getName();
@@ -752,7 +728,6 @@
             if(lastWriteAccess.get()){
                 UIBundlingThread.getInstance().addRunnable(
                         editpart.getViewer().getControl().getDisplay(),new Runnable(){
-                    @Override
                     public void run() {
                         IFigure figure = editpart.getFigure();
                         if(figure.getCursor() == Cursors.NO)
@@ -764,7 +739,6 @@
             }else{
                 UIBundlingThread.getInstance().addRunnable(
                         editpart.getViewer().getControl().getDisplay(),new Runnable(){
-                    @Override
                     public void run() {
                         IFigure figure = editpart.getFigure();
                         if(figure.getCursor() != Cursors.NO)
