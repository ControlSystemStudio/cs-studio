/*******************************************************************************
 * Copyright (c) 2010 Oak Ridge National Laboratory.
 * All rights reserved. This program and the accompanying materials
 * are made available under the terms of the Eclipse Public License v1.0
 * which accompanies this distribution, and is available at
 * http://www.eclipse.org/legal/epl-v10.html
 ******************************************************************************/
package org.csstudio.opibuilder.model;

import java.beans.PropertyChangeEvent;
import java.beans.PropertyChangeListener;
import java.util.Arrays;
import java.util.List;

import org.csstudio.opibuilder.datadefinition.LineStyle;
import org.csstudio.opibuilder.properties.AbstractWidgetProperty;
import org.csstudio.opibuilder.properties.BooleanProperty;
import org.csstudio.opibuilder.properties.ColorProperty;
import org.csstudio.opibuilder.properties.ComboProperty;
import org.csstudio.opibuilder.properties.IntegerProperty;
import org.csstudio.opibuilder.properties.PointListProperty;
import org.csstudio.opibuilder.properties.StringProperty;
import org.csstudio.opibuilder.properties.WidgetPropertyCategory;
import org.csstudio.opibuilder.util.OPIColor;
import org.csstudio.ui.util.CustomMediaFactory;
import org.eclipse.draw2d.ScrollPane;
import org.eclipse.draw2d.geometry.PointList;

/**
 * Model for connection.
 *
 * @author Xihui Chen
 *
 */
public class ConnectionModel extends AbstractWidgetModel {

    /**
     * Type of router.
     */
    public enum RouterType {
        MANHATTAN("Manhattan"),
        STRAIGHT_LINE("Direct Connect");

        String description;

        RouterType(String description) {
            this.description = description;
        }

        @Override
        public String toString() {
            return description;
        }

        public static String[] stringValues() {
            String[] sv = new String[values().length];
            int i = 0;
            for (RouterType p : values())
                sv[i++] = p.toString();
            return sv;
        }
    }

    public enum ArrowType {
        None("None"), From("From"), To("To"), Both("Both");

        String description;

        private ArrowType(String desc) {
            this.description = desc;
        }

        public static String[] stringValues() {
            String[] sv = new String[values().length];
            int i = 0;
            for (ArrowType p : values())
                sv[i++] = p.toString();
            return sv;
        }

        @Override
        public String toString() {
            return description;
        }
    }

    public enum LineJumpAdd {
        NONE("none"),
        HORIZONTAL_LINES("horizontal lines"),
        VERTICAL_LINES("vertical lines");

        String description;

        LineJumpAdd(String description) {
            this.description = description;
        }

        @Override
        public String toString() {
            return description;
        }

        public static String[] stringValues() {
            String[] sv = new String[values().length];
            int i = 0;
            for (LineJumpAdd p : values())
                sv[i++] = p.toString();
            return sv;
        }
    }

    public enum LineJumpStyle {
        ARC("arc"),
        GAP("gap"),
        SQUARE("square"),
        SLIDES2("2 slides");

        String description;

        LineJumpStyle(String description) {
            this.description = description;
        }

        @Override
        public String toString() {
            return description;
        }

        public static String[] stringValues() {
            String[] sv = new String[values().length];
            int i = 0;
            for (LineJumpStyle p : values())
                sv[i++] = p.toString();
            return sv;
        }
    }

    public static final double ARROW_ANGLE = Math.PI / 10;

    /**
     * The type ID of this model.
     */
    public static final String ID = "org.csstudio.opibuilder.connection"; //$NON-NLS-1$

    /**
     * Width of the line.
     */
    public static final String PROP_LINE_WIDTH = "line_width";//$NON-NLS-1$

    /**
     * Style of the line.
     */
    public static final String PROP_LINE_STYLE = "line_style";//$NON-NLS-1$

    /**
     * Color of the line.
     */
    public static final String PROP_LINE_COLOR = "line_color";//$NON-NLS-1$

    public static final String PROP_ROUTER = "router";//$NON-NLS-1$

    public static final String PROP_ARROW_TYPE = "arrows";//$NON-NLS-1$

    public static final String PROP_FILL_ARROW = "fill_arrow"; //$NON-NLS-1$

    public static final String PROP_ARROW_LENGTH = "arrow_length"; //$NON-NLS-1$

    /**
     * True if anti alias is enabled for the figure.
     */
    public static final String PROP_ANTIALIAS = "anti_alias"; //$NON-NLS-1$

    /**
     * Source Terminal
     */
    public static final String PROP_SRC_TERM = "src_term";//$NON-NLS-1$

    /**
     * Target Terminal
     */
    public static final String PROP_TGT_TERM = "tgt_term";//$NON-NLS-1$

    /**
     * The source widget UID
     */
    public static final String PROP_SRC_WUID = "src_wuid"; //$NON-NLS-1$

    /**
     * The source widget Path
     */
    public static final String PROP_SRC_PATH = "src_path";

    /**
     * The target widget UID
     */
    public static final String PROP_TGT_WUID = "tgt_wuid"; //$NON-NLS-1$

    /**
     * The target widget Path
     */
    public static final String PROP_TGT_PATH = "tgt_path";

    public static final String PATH_DELIMITER = "_";

    /**
     * All points of this connection except start and end anchor.
     * null if it should be routed by router.
     */
    public static final String PROP_POINTS = "points"; //$NON-NLS-1$

    public static final String PROP_LINE_JUMP_ADD = "line_jump_add"; //$NON-NLS-1$

    public static final String PROP_LINE_JUMP_STYLE = "line_jump_style"; //$NON-NLS-1$

    public static final String PROP_LINE_JUMP_SIZE = "line_jump_size"; //$NON-NLS-1$

    /** True, if the connection is attached to its endpoints. */
    private boolean isConnected;

    /** True, if the connection was loaded from linked opi in LinkingContainer. */
    private boolean loadedFromLinkedOpi;

    /** Connection's source endpoint. */
    private AbstractWidgetModel source;
    /** Connection's target endpoint. */
    private AbstractWidgetModel target;

    private DisplayModel displayModel;

    private PointList originPoints;

<<<<<<< HEAD
=======
    private ScrollPane scrollPane;

>>>>>>> bdbb986a
    /**Construct a connection model which belongs to the displayModel.
     * If this is a temporary connection model which doesn't belong to any display model,
     * displayModel can be null.
     * @param displayModel the display model. Can be null.
     */
    public ConnectionModel(DisplayModel displayModel) {
        this.displayModel = displayModel;
    }

    @Override
    protected void configureProperties() {
        addProperty(new IntegerProperty(PROP_LINE_WIDTH, "Line Width",
                WidgetPropertyCategory.Display, 1, 1, 100));
        addProperty(new ComboProperty(PROP_LINE_STYLE, "Line Style",
                WidgetPropertyCategory.Display, LineStyle.stringValues(), 0));
        addProperty(new ColorProperty(PROP_LINE_COLOR, "Line Color",
                WidgetPropertyCategory.Display, CustomMediaFactory.COLOR_BLACK));
        addProperty(new ComboProperty(PROP_ROUTER, "Router",
                WidgetPropertyCategory.Display, RouterType.stringValues(), 0));
        addProperty(new ComboProperty(PROP_ARROW_TYPE, "Arrows",
                WidgetPropertyCategory.Display, ArrowType.stringValues(), 0));
        addProperty(new BooleanProperty(PROP_FILL_ARROW, "Fill Arrow",
                WidgetPropertyCategory.Display, true));
        addProperty(new IntegerProperty(PROP_ARROW_LENGTH, "Arrow Length",
                WidgetPropertyCategory.Display, 15, 5, 1000));
        addProperty(new BooleanProperty(PROP_ANTIALIAS, "Anti Alias",
                WidgetPropertyCategory.Display, true));
        addProperty(new StringProperty(PROP_SRC_TERM, "Source Terminal",
                WidgetPropertyCategory.Display, ""));
        addProperty(new StringProperty(PROP_TGT_TERM, "Target Terminal",
                WidgetPropertyCategory.Display, ""));
        addProperty(new PointListProperty(PROP_POINTS, "Points",
                WidgetPropertyCategory.Display, new PointList()));
        addProperty(new ComboProperty(PROP_LINE_JUMP_ADD, "Add Line Jump To",
                WidgetPropertyCategory.Display, LineJumpAdd.stringValues(), 1));
        addProperty(new ComboProperty(PROP_LINE_JUMP_STYLE, "Line Jump Style",
                WidgetPropertyCategory.Display, LineJumpStyle.stringValues(), 0));
        addProperty(new IntegerProperty(PROP_LINE_JUMP_SIZE, "Line Jump Size",
                WidgetPropertyCategory.Display, 10, 1, 100));
        setPropertyVisibleAndSavable(PROP_POINTS, false, true);

        AbstractWidgetProperty srcWUIDProp = new StringProperty(PROP_SRC_WUID,
                "Source WUID", WidgetPropertyCategory.Display, "");
        addProperty(srcWUIDProp);
        srcWUIDProp.addPropertyChangeListener(new PropertyChangeListener() {
            @Override
            public void propertyChange(PropertyChangeEvent evt) {
                if(displayModel == null)
                    return;
                String wuid = evt.getNewValue().toString();
                String path = getPropertyValue(PROP_SRC_PATH).toString();

                AbstractWidgetModel w = null;
                if(path == null || path.equals("")){
                    w = getTerminal(displayModel, null, wuid);
                }else {
                    List<String> paths = Arrays.asList(path.split(PATH_DELIMITER));
                    w = getTerminal(displayModel, paths, wuid);
                }
                if(w != null){
                    source = w;
                    reconnect();
                } else
                    throw new IllegalArgumentException("Non exist widget PATH:[" + path + "],\nWUID:[" + wuid + "]");
            }
        });
        AbstractWidgetProperty tgtWUIDProp = new StringProperty(PROP_TGT_WUID,
                "Target WUID", WidgetPropertyCategory.Display, "");
        addProperty(tgtWUIDProp);
        tgtWUIDProp.addPropertyChangeListener(new PropertyChangeListener() {
            @Override
            public void propertyChange(PropertyChangeEvent evt) {
                if(displayModel == null)
                    return;
                String wuid = evt.getNewValue().toString();
                String path = getPropertyValue(PROP_TGT_PATH).toString();
                AbstractWidgetModel w = null;
                if(path == null || path.equals("")){
                    w = getTerminal(displayModel, null, wuid);
                }else {
                    List<String> paths = Arrays.asList(path.split(PATH_DELIMITER));
                    w = getTerminal(displayModel, paths, wuid);
                }
                if(w != null){
                    target = w;
                    reconnect();
                } else
                    throw new IllegalArgumentException("Non exist widget PATH:[" + path + "],\nWUID:[" + wuid + "]");
            }
        });

        AbstractWidgetProperty srcPathProp = new StringProperty(PROP_SRC_PATH,
                "Source Path", WidgetPropertyCategory.Display, "");
        addProperty(srcPathProp);

        AbstractWidgetProperty tgtPathProp = new StringProperty(PROP_TGT_PATH,
                "Target Path", WidgetPropertyCategory.Display, "");
        addProperty(tgtPathProp);

        setPropertyVisibleAndSavable(PROP_SRC_WUID, false, true);
        setPropertyVisibleAndSavable(PROP_TGT_WUID, false, true);
        setPropertyVisibleAndSavable(PROP_SRC_PATH, false, true);
        setPropertyVisibleAndSavable(PROP_TGT_PATH, false, true);
        setPropertyVisibleAndSavable(PROP_SRC_TERM, false, true);
        setPropertyVisibleAndSavable(PROP_TGT_TERM, false, true);

        removeProperty(PROP_BORDER_COLOR);
        removeProperty(PROP_BORDER_STYLE);
        removeProperty(PROP_BORDER_WIDTH);
        removeProperty(PROP_VISIBLE);
        removeProperty(PROP_ENABLED);
        removeProperty(PROP_TOOLTIP);
        removeProperty(PROP_ACTIONS);
        removeProperty(PROP_FONT);
        removeProperty(PROP_XPOS);
        removeProperty(PROP_YPOS);
        removeProperty(PROP_WIDTH);
        removeProperty(PROP_HEIGHT);
        removeProperty(PROP_RULES);
        removeProperty(PROP_ACTIONS);
        removeProperty(PROP_SCRIPTS);
        removeProperty(PROP_COLOR_BACKGROUND);
        removeProperty(PROP_COLOR_FOREGROUND);
        removeProperty(PROP_SCALE_OPTIONS);

    }

    private AbstractWidgetModel getTerminal(AbstractContainerModel root, List<String> paths, String wuid) {
        if(root == null) return null;

        if(paths == null || paths.isEmpty()) {
            return getTerminal(root,wuid);
        }

        AbstractContainerModel widget = root;
        String tempId = paths.get(0);
        for(AbstractWidgetModel w : widget.getChildren()) {
            if(w instanceof AbstractContainerModel && w.getWUID().equals(tempId)) {
                AbstractWidgetModel tempResult =
                        getTerminal((AbstractContainerModel)w, paths.subList(1, paths.size()), wuid);
                if(tempResult != null) return tempResult;
            }
        }

        return null;
    }

    private AbstractWidgetModel getTerminal(AbstractContainerModel model, String wuid) {
        for(AbstractWidgetModel w : model.getChildren()) {
            if(w.getWUID().equals(wuid)) {
                return w;
            }
            if (w instanceof AbstractContainerModel) {
                AbstractWidgetModel m = getTerminal((AbstractContainerModel)w, wuid);
                if (m != null) return m;
            }
        }
        return null;
    }

    @Override
    public String getTypeID() {
        return ID;
    }

    /**
     * Returns the source endpoint of this connection.
     *
     * @return a non-null Shape instance
     */
    public AbstractWidgetModel getSource() {
        return source;
    }

    /**
     * Returns the target endpoint of this connection.
     *
     * @return a non-null Shape instance
     */
    public AbstractWidgetModel getTarget() {
        return target;
    }

    /**
     * Reconnect this connection. The connection will reconnect with the shapes
     * it was previously attached to.
     */
    public void reconnect() {
        if (!isConnected && source != null && target != null) {
            source.addConnection(this);
            target.addConnection(this);
            isConnected = true;
        }
    }

    /**
     * Resync this connection with its source and target.
     */
    public void resync() {
        if (source == null || target == null) {
            return;
        }
        boolean connected = isConnected;
        disconnect();
        String wuid = target.getWUID();
        String path = getPropertyValue(PROP_TGT_PATH).toString();
        AbstractWidgetModel w = null;
        if(path == null || path.equals("")){
            w = getTerminal(displayModel, null, wuid);
        }else {
            List<String> paths = Arrays.asList(path.split(PATH_DELIMITER));
            w = getTerminal(displayModel, paths, wuid);
        }
        setTarget(w);

        wuid = source.getWUID();
        path = getPropertyValue(PROP_SRC_PATH).toString();
        w = null;
        if(path == null || path.equals("")){
            w = getTerminal(displayModel, null, wuid);
        }else {
            List<String> paths = Arrays.asList(path.split(PATH_DELIMITER));
            w = getTerminal(displayModel, paths, wuid);
        }
        setSource(w);
        if (connected) {
            reconnect();
        }
    }

    /**
     * Reconnect to a different source and/or target shape. The connection will
     * disconnect from its current attachments and reconnect to the new source
     * and target.
     *
     * @param newSource
     *            a new source endpoint for this connection (non null)
     * @param newTarget
     *            a new target endpoint for this connection (non null)
     * @throws IllegalArgumentException
     *             if any of the paramers are null or newSource == newTarget
     */
    public void connect(AbstractWidgetModel newSource,
            String newSourceTerminal, AbstractWidgetModel newTarget,
            String newTargetTerminal) {
        if (newSource == null || newTarget == null || newSource == newTarget
                || newSourceTerminal == null || newTargetTerminal == null) {
            throw new IllegalArgumentException();
        }
        disconnect();
        setSource(newSource);
        setTarget(newTarget);
        setSourceTerminal(newSourceTerminal);
        setTargetTerminal(newTargetTerminal);
        reconnect();
    }

    /**
     * Disconnect this connection from the shapes it is attached to.
     */
    public void disconnect() {
        if (isConnected) {
            source.removeConnection(this);
            target.removeConnection(this);
            isConnected = false;
        }
    }

    public String getTargetTerminal() {
        return (String) getPropertyValue(PROP_TGT_TERM);
    }

    public String getSourceTerminal() {
        return (String) getPropertyValue(PROP_SRC_TERM);
    }

    public void setSource(AbstractWidgetModel source) {
        this.source = source;
        setPropertyValue(PROP_SRC_WUID, source.getWUID(), false);
        setPropertyValue(PROP_SRC_PATH, buildTerminalPathFromModel(source), false);
    }

    public void setTarget(AbstractWidgetModel target) {
        this.target = target;
        setPropertyValue(PROP_TGT_WUID, target.getWUID(), false);
        setPropertyValue(PROP_TGT_PATH, buildTerminalPathFromModel(target), false);
    }

    public void setTargetTerminal(String terminal) {
        setPropertyValue(PROP_TGT_TERM, terminal);
    }

    public void setSourceTerminal(String terminal) {
        setPropertyValue(PROP_SRC_TERM, terminal);
    }

    public int getLineWidth() {
        return (Integer) getPropertyValue(PROP_LINE_WIDTH);
    }

    public String[] getTargetPath() {
        return ((String)getPropertyValue(PROP_TGT_PATH)).split(PATH_DELIMITER);
    }

    public String[] getSourcePath() {
        return ((String)getPropertyValue(PROP_SRC_PATH)).split(PATH_DELIMITER);
    }

    /**
     * @return SWT line style
     */
    public int getLineStyle() {
        int i = (Integer) getPropertyValue(PROP_LINE_STYLE);
        return LineStyle.values()[i].getStyle();
    }

    public OPIColor getLineColor() {
        return (OPIColor) getPropertyValue(PROP_LINE_COLOR);
    }

    public RouterType getRouterType() {
        int i = (Integer) getPropertyValue(PROP_ROUTER);
        return RouterType.values()[i];
    }

    public ArrowType getArrowType() {
        return ArrowType.values()[(Integer) getPropertyValue(PROP_ARROW_TYPE)];
    }

    public int getArrowLength() {
        return (Integer) getCastedPropertyValue(PROP_ARROW_LENGTH);
    }

    public boolean isFillArrow() {
        return (Boolean) getPropertyValue(PROP_FILL_ARROW);
    }

    /**
     * @return true if the graphics's antiAlias is on.
     */
    public final boolean isAntiAlias() {
        return (Boolean) getPropertyValue(PROP_ANTIALIAS);
    }

    @Override
    public AbstractContainerModel getParent() {
        return displayModel;
    }

    /**
     * @return the points on this connection except start and end anchors, can be null.
     */
    public PointList getPoints(){
        return (PointList)getPropertyValue(PROP_POINTS);
    }

    public void setPoints(PointList points) {
        setPropertyValue(PROP_POINTS, points);
    }

    /**
     * @return the original points before scaling.
     */
    public PointList getOriginPoints() {
        if(originPoints == null)
            originPoints = getPoints();
        return originPoints;
    }

    /**
     *
     */
    public void setLoadedFromLinkedOpi(boolean loadedFromLinkedOpi) {
        this.loadedFromLinkedOpi = loadedFromLinkedOpi;
    }

    /**
     * @return true if the connection was loaded from linked opi file in LinkingContainer
     */
    public boolean isLoadedFromLinkedOpi() {
        return this.loadedFromLinkedOpi;
    }

    private String buildTerminalPathFromModel(AbstractWidgetModel model) {
        if(model == null) return "";

        AbstractWidgetModel parent = model.getParent();
        String result = "";
        while(parent != null && parent.getWUID() != null && !(parent instanceof DisplayModel)) {
            result = parent.getWUID() + PATH_DELIMITER + result;
            parent = parent.getParent();
        }

        if(result.endsWith(PATH_DELIMITER))
            return result.substring(0, result.length() - 1);
        else
            return result;
    }

<<<<<<< HEAD
    public LineJumpAdd getLineJumpAdd() {
        int i = (Integer) getPropertyValue(PROP_LINE_JUMP_ADD);
        return LineJumpAdd.values()[i];
    }

    public int getLineJumpSize() {
        return (int)getPropertyValue(PROP_LINE_JUMP_SIZE);
    }

    public LineJumpStyle getLineJumpStyle() {
        int i = (Integer) getPropertyValue(PROP_LINE_JUMP_STYLE);
        return LineJumpStyle.values()[i];
    }
=======
    /**
     * @return the scrollPane
     */
    public ScrollPane getScrollPane() {
        return scrollPane;
    }

    /**
     * @param scrollPane the scrollPane to set
     */
    public void setScrollPane(ScrollPane scrollPane) {
        this.scrollPane = scrollPane;
    }

>>>>>>> bdbb986a
}<|MERGE_RESOLUTION|>--- conflicted
+++ resolved
@@ -229,11 +229,8 @@
 
     private PointList originPoints;
 
-<<<<<<< HEAD
-=======
     private ScrollPane scrollPane;
 
->>>>>>> bdbb986a
     /**Construct a connection model which belongs to the displayModel.
      * If this is a temporary connection model which doesn't belong to any display model,
      * displayModel can be null.
@@ -633,7 +630,6 @@
             return result;
     }
 
-<<<<<<< HEAD
     public LineJumpAdd getLineJumpAdd() {
         int i = (Integer) getPropertyValue(PROP_LINE_JUMP_ADD);
         return LineJumpAdd.values()[i];
@@ -647,7 +643,7 @@
         int i = (Integer) getPropertyValue(PROP_LINE_JUMP_STYLE);
         return LineJumpStyle.values()[i];
     }
-=======
+
     /**
      * @return the scrollPane
      */
@@ -662,5 +658,4 @@
         this.scrollPane = scrollPane;
     }
 
->>>>>>> bdbb986a
 }