/*******************************************************************************
 * Copyright (c) 2010 Oak Ridge National Laboratory.
 * All rights reserved. This program and the accompanying materials
 * are made available under the terms of the Eclipse Public License v1.0
 * which accompanies this distribution, and is available at
 * http://www.eclipse.org/legal/epl-v10.html
 ******************************************************************************/
package org.csstudio.opibuilder.editparts;

import java.beans.PropertyChangeListener;

import org.csstudio.opibuilder.commands.ConnectionDeleteCommand;
import org.csstudio.opibuilder.datadefinition.WidgetIgnorableUITask;
import org.csstudio.opibuilder.editpolicies.ManhattanBendpointEditPolicy;
import org.csstudio.opibuilder.model.ConnectionModel;
import org.csstudio.opibuilder.util.GUIRefreshThread;
import org.csstudio.opibuilder.util.OPIColor;
import org.eclipse.draw2d.ConnectionRouter;
import org.eclipse.draw2d.IFigure;
import org.eclipse.draw2d.ManhattanConnectionRouter;
import org.eclipse.draw2d.PolygonDecoration;
import org.eclipse.draw2d.PolylineConnection;
import org.eclipse.draw2d.PolylineDecoration;
import org.eclipse.draw2d.RotatableDecoration;
import org.eclipse.draw2d.Shape;
import org.eclipse.draw2d.geometry.PointList;
import org.eclipse.gef.EditPolicy;
import org.eclipse.gef.commands.Command;
import org.eclipse.gef.editparts.AbstractConnectionEditPart;
import org.eclipse.gef.editpolicies.ConnectionEditPolicy;
import org.eclipse.gef.editpolicies.ConnectionEndpointEditPolicy;
import org.eclipse.gef.requests.GroupRequest;
import org.eclipse.gef.requests.ReconnectRequest;
import org.eclipse.swt.SWT;
import org.eclipse.swt.widgets.Display;
import org.eclipse.ui.IActionFilter;

/**
 * Editpart for connections between widgets.
 *
 * @author Xihui Chen
 *
 */
public class WidgetConnectionEditPart extends AbstractConnectionEditPart {

    private ExecutionMode executionMode;

    private RotatableDecoration targetDecoration, sourceDecoration;

    /**
     * The factor to calculate x from arrow length
     */
    private static double X_FACTOR = 1 / Math.sqrt(1 + Math.pow(Math.tan(ConnectionModel.ARROW_ANGLE), 2));
    private static double Y_FACTOR = Math.tan(ConnectionModel.ARROW_ANGLE) * X_FACTOR;

    private final WidgetClassAdapter widgetClassAdapter;

    public WidgetConnectionEditPart() {
        widgetClassAdapter = new WidgetClassAdapter(this);
    }

    private void registerListener(String property, PropertyChangeListener listener) {
        getWidgetModel().getProperty(property).addPropertyChangeListener(listener);
    }

    @Override
    public void activate() {
        if (!isActive()) {
            super.activate();
            registerListener(ConnectionModel.PROP_LINE_COLOR,
                evt -> getConnectionFigure().setForegroundColor(((OPIColor) evt.getNewValue()).getSWTColor()));
            registerListener(ConnectionModel.PROP_LINE_STYLE,
                evt -> getConnectionFigure().setLineStyle(getWidgetModel().getLineStyle()));
            registerListener(ConnectionModel.PROP_LINE_WIDTH,
                evt -> getConnectionFigure().setLineWidth(getWidgetModel().getLineWidth()));
            registerListener(ConnectionModel.PROP_ROUTER, evt -> updateRouter(getConnectionFigure()));
            registerListener(ConnectionModel.PROP_POINTS, evt -> {
                if (getViewer() == null || getViewer().getControl() == null) {
                    return;
                }
                Runnable runnable = () -> {
                    if (((PointList) evt.getOldValue()).size() != ((PointList) evt.getNewValue()).size())
                        updateRouter(getConnectionFigure());
                    else
                        refreshBendpoints(getConnectionFigure());
                };
                // It should update at the same rate as other widget at run time
                if (getExecutionMode() == ExecutionMode.RUN_MODE) {
                    Display display = getViewer().getControl().getDisplay();
                    WidgetIgnorableUITask task = new WidgetIgnorableUITask(
                        getWidgetModel().getProperty(ConnectionModel.PROP_POINTS), runnable, display);
                    GUIRefreshThread.getInstance(true).addIgnorableTask(task);
                } else
                    runnable.run();
            });

            registerListener(ConnectionModel.PROP_ARROW_LENGTH, evt -> updateArrowLength(getConnectionFigure()));
            registerListener(ConnectionModel.PROP_ARROW_TYPE, evt -> {
                updateDecoration(getConnectionFigure());
                updateArrowLength(getConnectionFigure());
            });
            registerListener(ConnectionModel.PROP_FILL_ARROW, evt -> {
                updateDecoration(getConnectionFigure());
                updateArrowLength(getConnectionFigure());
            });
            registerListener(ConnectionModel.PROP_ANTIALIAS, evt -> {
                getConnectionFigure().setAntialias(getWidgetModel().isAntiAlias() ? SWT.ON : SWT.OFF);
                for (Object obj : getConnectionFigure().getChildren()) {
                    if (obj instanceof Shape)
                        ((Shape) obj).setAntialias(getWidgetModel().isAntiAlias() ? SWT.ON : SWT.OFF);
                }
            });
            widgetClassAdapter.setUp();
        }
    }

    @Override
    public void deactivate() {
        widgetClassAdapter.deactivate();
        super.deactivate();
    }

    @Override
    protected void createEditPolicies() {
        if (getExecutionMode() == ExecutionMode.EDIT_MODE && !getWidgetModel().isLoadedFromLinkedOpi()) {
            // Selection handle edit policy.
            // Makes the connection show a feedback, when selected by the user.
            installEditPolicy(EditPolicy.CONNECTION_ENDPOINTS_ROLE, new ConnectionEndpointEditPolicy() {
                private ConnectionRouter originalRouter = null;
                private Object originalConstraint = null;

                @Override
                protected void showConnectionMoveFeedback(ReconnectRequest request) {
                    EditPolicy connectionHandlesEditpolicy = getEditPolicy(EditPolicy.CONNECTION_BENDPOINTS_ROLE);
                    if (connectionHandlesEditpolicy != null
                        && connectionHandlesEditpolicy instanceof ManhattanBendpointEditPolicy) {
                        ((ManhattanBendpointEditPolicy) connectionHandlesEditpolicy).removeSelectionHandles();
                    }
                    if (getConnection().getConnectionRouter() instanceof FixedPointsConnectionRouter) {
                        originalRouter = getConnection().getConnectionRouter();
                        originalConstraint = originalRouter.getConstraint(getConnection());
                        getConnection().setConnectionRouter(new ManhattanConnectionRouter());
                    }
                    super.showConnectionMoveFeedback(request);
                }

                @Override
                protected void eraseConnectionMoveFeedback(ReconnectRequest request) {
                    if (originalRouter != null) {
                        originalRouter.setConstraint(getConnection(), originalConstraint);
                        getConnection().setConnectionRouter(originalRouter);
                    }
                    super.eraseConnectionMoveFeedback(request);
                }
            });
            // Allows the removal of the connection model element
            installEditPolicy(EditPolicy.CONNECTION_ROLE, new ConnectionEditPolicy() {
                protected Command getDeleteCommand(GroupRequest request) {
                    return new ConnectionDeleteCommand(getWidgetModel());
                }
            });
        }
    }

    @Override
    protected IFigure createFigure() {
        PolylineConnection connection = (PolylineConnection) super.createFigure();
        connection.setLineStyle(getWidgetModel().getLineStyle());
        connection.setLineWidth(getWidgetModel().getLineWidth());
        connection.setForegroundColor(getWidgetModel().getLineColor().getSWTColor());
        updateDecoration(connection);
        updateArrowLength(connection);
        updateRouter(connection);
        connection.setAntialias(getWidgetModel().isAntiAlias() ? SWT.ON : SWT.OFF);
        return connection;
    }

    private void updateDecoration(PolylineConnection connection) {
        switch (getWidgetModel().getArrowType()) {
            case None:
                // if(targetDecoration != null)
                // connection.remove(targetDecoration);
                targetDecoration = null;
                // if(sourceDecoration != null)
                // connection.remove(sourceDecoration);
                sourceDecoration = null;
                break;
            case From:
                // if(targetDecoration != null)
                // connection.remove(targetDecoration);
                targetDecoration = null;
                if (getWidgetModel().isFillArrow())
                    sourceDecoration = new PolygonDecoration();
                else
                    sourceDecoration = new PolylineDecoration();
                break;
            case To:
                // if(sourceDecoration != null)
                // connection.remove(sourceDecoration);
                sourceDecoration = null;
                if (getWidgetModel().isFillArrow())
                    targetDecoration = new PolygonDecoration();
                else
                    targetDecoration = new PolylineDecoration();
                break;
            case Both:
                if (getWidgetModel().isFillArrow()) {
                    sourceDecoration = new PolygonDecoration();
                    targetDecoration = new PolygonDecoration();
                } else {
                    sourceDecoration = new PolylineDecoration();
                    targetDecoration = new PolylineDecoration();
                }
                break;
            default:
                break;
        }
        if (targetDecoration != null)
            ((Shape) targetDecoration).setAntialias(getWidgetModel().isAntiAlias() ? SWT.ON : SWT.OFF);
        if (sourceDecoration != null)
            ((Shape) sourceDecoration).setAntialias(getWidgetModel().isAntiAlias() ? SWT.ON : SWT.OFF);
        connection.setTargetDecoration(targetDecoration);
        connection.setSourceDecoration(sourceDecoration);
    }

    private void updateArrowLength(PolylineConnection connection) {
        int l = getWidgetModel().getArrowLength();
        if (sourceDecoration != null) {
            if (sourceDecoration instanceof PolygonDecoration)
                ((PolygonDecoration) sourceDecoration).setScale(X_FACTOR * l, Y_FACTOR * l);
            else
                ((PolylineDecoration) sourceDecoration).setScale(X_FACTOR * l, Y_FACTOR * l);
            sourceDecoration.repaint();
        }
        if (targetDecoration != null) {
            if (targetDecoration instanceof PolygonDecoration)
                ((PolygonDecoration) targetDecoration).setScale(X_FACTOR * l, Y_FACTOR * l);
            else
                ((PolylineDecoration) targetDecoration).setScale(X_FACTOR * l, Y_FACTOR * l);
            targetDecoration.repaint();
        }
        connection.revalidate();
    }

    private void updateRouter(PolylineConnection connection) {
        ConnectionRouter router = ConnectionRouter.NULL;
        switch (getWidgetModel().getRouterType()) {
            case MANHATTAN:
                // Allow move bendpoint
                if (getExecutionMode() == ExecutionMode.EDIT_MODE)
                    installEditPolicy(EditPolicy.CONNECTION_BENDPOINTS_ROLE, new ManhattanBendpointEditPolicy());
                // no points, use manhattan
                if (getWidgetModel().getPoints().size() == 0) {
                    router = new ManhattanConnectionRouter();
                    break;
                }
                // has points, use points for routing
                router = new FixedPointsConnectionRouter();
                connection.setConnectionRouter(router);
                refreshBendpoints(connection);
                return;
            case STRAIGHT_LINE:
                // no bendpoint
                if (getExecutionMode() == ExecutionMode.EDIT_MODE)
                    installEditPolicy(EditPolicy.CONNECTION_BENDPOINTS_ROLE, null);
                router = ConnectionRouter.NULL;
            default:
                break;
        }
        connection.setConnectionRouter(router);
    }

    /**
     * Updates the bendpoints, based on the model.
     *
     * @param connection
     */
    protected void refreshBendpoints(PolylineConnection connection) {
        // Only work for manhattan router
        if (!(connection.getConnectionRouter() instanceof FixedPointsConnectionRouter))
            return;
        PointList points = getWidgetModel().getPoints().getCopy();
        if (points.size() == 0) {
            points = connection.getPoints().getCopy();
            points.removePoint(0);
            points.removePoint(points.size() - 1);
            getWidgetModel().setPoints(points);
        }
        connection.setRoutingConstraint(points);
    }

    public ConnectionModel getWidgetModel() {
        return (ConnectionModel) getModel();
    }

    @Override
    public PolylineConnection getConnectionFigure() {
        return (PolylineConnection) getFigure();
    }

    /**
     * @return the executionMode
     */
    public ExecutionMode getExecutionMode() {
        return executionMode;
    }

    /**
     * Set execution mode, this should be set before widget is activated.
     *
     * @param executionMode the executionMode to set
     */
    public void setExecutionMode(ExecutionMode executionMode) {
        this.executionMode = executionMode;
        getWidgetModel().setExecutionMode(executionMode);
    }

    @Override
    public Object getAdapter(@SuppressWarnings("rawtypes") Class key) {
<<<<<<< HEAD
        if (key == IActionFilter.class) {
            IActionFilter filter = (target, name, value) -> {
                return  "executionMode".equals(name) && //$NON-NLS-1$
                          (("EDIT_MODE".equals(value) && getExecutionMode() == ExecutionMode.EDIT_MODE) //$NON-NLS-1$
                        || ("RUN_MODE".equals(value) && getExecutionMode() == ExecutionMode.RUN_MODE)); //$NON-NLS-1$
=======
        if (key == IActionFilter.class)
            return new IActionFilter() {
                @Override
                public boolean testAttribute(Object target, String name,
                        String value) {
                    if (name.equals("executionMode") && //$NON-NLS-1$
                            value.equals("EDIT_MODE") && //$NON-NLS-1$
                            getExecutionMode() == ExecutionMode.EDIT_MODE)
                        return true;
                    if (name.equals("executionMode") && //$NON-NLS-1$
                            value.equals("RUN_MODE") && //$NON-NLS-1$
                            getExecutionMode() == ExecutionMode.RUN_MODE)
                        return true;
                    return false;
                }

>>>>>>> 23e25fe5
            };
            return filter;
        }
        return super.getAdapter(key);
    }

    public void setPropertyValue(String propID, Object value) {
        getWidgetModel().setPropertyValue(propID, value);
    }
}<|MERGE_RESOLUTION|>--- conflicted
+++ resolved
@@ -7,6 +7,7 @@
  ******************************************************************************/
 package org.csstudio.opibuilder.editparts;
 
+import java.beans.PropertyChangeEvent;
 import java.beans.PropertyChangeListener;
 
 import org.csstudio.opibuilder.commands.ConnectionDeleteCommand;
@@ -50,74 +51,125 @@
     /**
      * The factor to calculate x from arrow length
      */
-    private static double X_FACTOR = 1 / Math.sqrt(1 + Math.pow(Math.tan(ConnectionModel.ARROW_ANGLE), 2));
-    private static double Y_FACTOR = Math.tan(ConnectionModel.ARROW_ANGLE) * X_FACTOR;
-
-    private final WidgetClassAdapter widgetClassAdapter;
-
-    public WidgetConnectionEditPart() {
-        widgetClassAdapter = new WidgetClassAdapter(this);
-    }
-
-    private void registerListener(String property, PropertyChangeListener listener) {
-        getWidgetModel().getProperty(property).addPropertyChangeListener(listener);
-    }
+    private static double X_FACTOR = 1 / Math.sqrt(1 + Math.pow(
+            Math.tan(ConnectionModel.ARROW_ANGLE), 2));
+    private static double Y_FACTOR = Math.tan(ConnectionModel.ARROW_ANGLE)
+            * X_FACTOR;
 
     @Override
     public void activate() {
         if (!isActive()) {
             super.activate();
-            registerListener(ConnectionModel.PROP_LINE_COLOR,
-                evt -> getConnectionFigure().setForegroundColor(((OPIColor) evt.getNewValue()).getSWTColor()));
-            registerListener(ConnectionModel.PROP_LINE_STYLE,
-                evt -> getConnectionFigure().setLineStyle(getWidgetModel().getLineStyle()));
-            registerListener(ConnectionModel.PROP_LINE_WIDTH,
-                evt -> getConnectionFigure().setLineWidth(getWidgetModel().getLineWidth()));
-            registerListener(ConnectionModel.PROP_ROUTER, evt -> updateRouter(getConnectionFigure()));
-            registerListener(ConnectionModel.PROP_POINTS, evt -> {
-                if (getViewer() == null || getViewer().getControl() == null) {
-                    return;
-                }
-                Runnable runnable = () -> {
-                    if (((PointList) evt.getOldValue()).size() != ((PointList) evt.getNewValue()).size())
-                        updateRouter(getConnectionFigure());
-                    else
-                        refreshBendpoints(getConnectionFigure());
-                };
-                // It should update at the same rate as other widget at run time
-                if (getExecutionMode() == ExecutionMode.RUN_MODE) {
-                    Display display = getViewer().getControl().getDisplay();
-                    WidgetIgnorableUITask task = new WidgetIgnorableUITask(
-                        getWidgetModel().getProperty(ConnectionModel.PROP_POINTS), runnable, display);
-                    GUIRefreshThread.getInstance(true).addIgnorableTask(task);
-                } else
-                    runnable.run();
-            });
-
-            registerListener(ConnectionModel.PROP_ARROW_LENGTH, evt -> updateArrowLength(getConnectionFigure()));
-            registerListener(ConnectionModel.PROP_ARROW_TYPE, evt -> {
-                updateDecoration(getConnectionFigure());
-                updateArrowLength(getConnectionFigure());
-            });
-            registerListener(ConnectionModel.PROP_FILL_ARROW, evt -> {
-                updateDecoration(getConnectionFigure());
-                updateArrowLength(getConnectionFigure());
-            });
-            registerListener(ConnectionModel.PROP_ANTIALIAS, evt -> {
-                getConnectionFigure().setAntialias(getWidgetModel().isAntiAlias() ? SWT.ON : SWT.OFF);
-                for (Object obj : getConnectionFigure().getChildren()) {
-                    if (obj instanceof Shape)
-                        ((Shape) obj).setAntialias(getWidgetModel().isAntiAlias() ? SWT.ON : SWT.OFF);
-                }
-            });
-            widgetClassAdapter.setUp();
-        }
-    }
-
-    @Override
-    public void deactivate() {
-        widgetClassAdapter.deactivate();
-        super.deactivate();
+            getWidgetModel().getProperty(ConnectionModel.PROP_LINE_COLOR)
+                    .addPropertyChangeListener(new PropertyChangeListener() {
+                        @Override
+                        public void propertyChange(PropertyChangeEvent evt) {
+                            getConnectionFigure().setForegroundColor(
+                                    ((OPIColor) evt.getNewValue())
+                                            .getSWTColor());
+                        }
+                    });
+
+            getWidgetModel().getProperty(ConnectionModel.PROP_LINE_STYLE)
+                    .addPropertyChangeListener(new PropertyChangeListener() {
+                        @Override
+                        public void propertyChange(PropertyChangeEvent evt) {
+                            getConnectionFigure().setLineStyle(
+                                    getWidgetModel().getLineStyle());
+                        }
+                    });
+            getWidgetModel().getProperty(ConnectionModel.PROP_LINE_WIDTH)
+                    .addPropertyChangeListener(new PropertyChangeListener() {
+                        @Override
+                        public void propertyChange(PropertyChangeEvent evt) {
+                            getConnectionFigure().setLineWidth(
+                                    getWidgetModel().getLineWidth());
+                        }
+                    });
+            getWidgetModel().getProperty(ConnectionModel.PROP_ROUTER)
+                    .addPropertyChangeListener(new PropertyChangeListener() {
+                        @Override
+                        public void propertyChange(PropertyChangeEvent evt) {
+                            updateRouter(getConnectionFigure());
+                        }
+                    });
+
+            getWidgetModel().getProperty(ConnectionModel.PROP_POINTS)
+                    .addPropertyChangeListener(new PropertyChangeListener() {
+                        @Override
+                        public void propertyChange(final PropertyChangeEvent evt) {
+                            if (getViewer() == null || getViewer().getControl() == null) {
+                                return;
+                            }
+                            Runnable runnable = new Runnable() {
+
+                                @Override
+                                public void run() {
+                                    if(((PointList)evt.getOldValue()).size() !=
+                                            ((PointList)evt.getNewValue()).size())
+                                        updateRouter(getConnectionFigure());
+                                    else
+                                        refreshBendpoints(getConnectionFigure());
+                                }
+                            };
+                            //It should update at the same rate as other widget at run time
+                            if(getExecutionMode() == ExecutionMode.RUN_MODE){
+                                Display display = getViewer().getControl().getDisplay();
+                                WidgetIgnorableUITask task = new WidgetIgnorableUITask(
+                                        getWidgetModel().getProperty(ConnectionModel.PROP_POINTS),
+                                        runnable, display);
+
+                                GUIRefreshThread.getInstance(
+                                        getExecutionMode() == ExecutionMode.RUN_MODE)
+                                        .addIgnorableTask(task);
+                            }else
+                                runnable.run();
+
+
+
+                        }
+                    });
+
+            getWidgetModel().getProperty(ConnectionModel.PROP_ARROW_LENGTH)
+                    .addPropertyChangeListener(new PropertyChangeListener() {
+                        @Override
+                        public void propertyChange(PropertyChangeEvent evt) {
+                            updateArrowLength(getConnectionFigure());
+                        }
+                    });
+
+            getWidgetModel().getProperty(ConnectionModel.PROP_ARROW_TYPE)
+                    .addPropertyChangeListener(new PropertyChangeListener() {
+                        @Override
+                        public void propertyChange(PropertyChangeEvent evt) {
+                            updateDecoration(getConnectionFigure());
+                            updateArrowLength(getConnectionFigure());
+                        }
+                    });
+
+            getWidgetModel().getProperty(ConnectionModel.PROP_FILL_ARROW)
+                    .addPropertyChangeListener(new PropertyChangeListener() {
+                        @Override
+                        public void propertyChange(PropertyChangeEvent evt) {
+                            updateDecoration(getConnectionFigure());
+                            updateArrowLength(getConnectionFigure());
+                        }
+                    });
+            getWidgetModel().getProperty(ConnectionModel.PROP_ANTIALIAS)
+                    .addPropertyChangeListener(new PropertyChangeListener() {
+                        @Override
+                        public void propertyChange(PropertyChangeEvent evt) {
+                            getConnectionFigure().setAntialias(
+                                    getWidgetModel().isAntiAlias()? SWT.ON : SWT.OFF);
+                            for(Object obj : getConnectionFigure().getChildren()){
+                                if(obj instanceof Shape)
+                                    ((Shape)obj).setAntialias(
+                                            getWidgetModel().isAntiAlias()? SWT.ON : SWT.OFF);
+                            }
+                        }
+                    });
+
+        }
     }
 
     @Override
@@ -125,100 +177,111 @@
         if (getExecutionMode() == ExecutionMode.EDIT_MODE && !getWidgetModel().isLoadedFromLinkedOpi()) {
             // Selection handle edit policy.
             // Makes the connection show a feedback, when selected by the user.
-            installEditPolicy(EditPolicy.CONNECTION_ENDPOINTS_ROLE, new ConnectionEndpointEditPolicy() {
-                private ConnectionRouter originalRouter = null;
-                private Object originalConstraint = null;
-
-                @Override
-                protected void showConnectionMoveFeedback(ReconnectRequest request) {
-                    EditPolicy connectionHandlesEditpolicy = getEditPolicy(EditPolicy.CONNECTION_BENDPOINTS_ROLE);
-                    if (connectionHandlesEditpolicy != null
-                        && connectionHandlesEditpolicy instanceof ManhattanBendpointEditPolicy) {
-                        ((ManhattanBendpointEditPolicy) connectionHandlesEditpolicy).removeSelectionHandles();
-                    }
-                    if (getConnection().getConnectionRouter() instanceof FixedPointsConnectionRouter) {
-                        originalRouter = getConnection().getConnectionRouter();
-                        originalConstraint = originalRouter.getConstraint(getConnection());
-                        getConnection().setConnectionRouter(new ManhattanConnectionRouter());
-                    }
-                    super.showConnectionMoveFeedback(request);
-                }
-
-                @Override
-                protected void eraseConnectionMoveFeedback(ReconnectRequest request) {
-                    if (originalRouter != null) {
-                        originalRouter.setConstraint(getConnection(), originalConstraint);
-                        getConnection().setConnectionRouter(originalRouter);
-                    }
-                    super.eraseConnectionMoveFeedback(request);
-                }
-            });
+            installEditPolicy(EditPolicy.CONNECTION_ENDPOINTS_ROLE,
+                    new ConnectionEndpointEditPolicy() {
+                        private ConnectionRouter originalRouter = null;
+                        private Object originalConstraint = null;
+
+                        @Override
+                        protected void showConnectionMoveFeedback(
+                                ReconnectRequest request) {
+                            EditPolicy connectionHandlesEditpolicy = getEditPolicy(EditPolicy.CONNECTION_BENDPOINTS_ROLE);
+                            if(connectionHandlesEditpolicy !=null && connectionHandlesEditpolicy instanceof ManhattanBendpointEditPolicy){
+                                ((ManhattanBendpointEditPolicy)connectionHandlesEditpolicy).removeSelectionHandles();
+                            }
+                            if (getConnection().getConnectionRouter() instanceof FixedPointsConnectionRouter) {
+                                originalRouter = getConnection()
+                                        .getConnectionRouter();
+                                originalConstraint = originalRouter.getConstraint(getConnection());
+
+                                getConnection().setConnectionRouter(
+                                        new ManhattanConnectionRouter());
+                            }
+                            super.showConnectionMoveFeedback(request);
+                        }
+
+                        @Override
+                        protected void eraseConnectionMoveFeedback(
+                                ReconnectRequest request) {
+                            if(originalRouter != null){
+                                originalRouter.setConstraint(getConnection(), originalConstraint);
+                                getConnection().setConnectionRouter(originalRouter);
+                            }
+                            super.eraseConnectionMoveFeedback(request);
+                        }
+                    });
             // Allows the removal of the connection model element
-            installEditPolicy(EditPolicy.CONNECTION_ROLE, new ConnectionEditPolicy() {
-                protected Command getDeleteCommand(GroupRequest request) {
-                    return new ConnectionDeleteCommand(getWidgetModel());
-                }
-            });
+            installEditPolicy(EditPolicy.CONNECTION_ROLE,
+                    new ConnectionEditPolicy() {
+                        protected Command getDeleteCommand(GroupRequest request) {
+                            return new ConnectionDeleteCommand(getWidgetModel());
+                        }
+                    });
         }
     }
 
     @Override
     protected IFigure createFigure() {
-        PolylineConnection connection = (PolylineConnection) super.createFigure();
+        PolylineConnection connection = (PolylineConnection) super
+                .createFigure();
         connection.setLineStyle(getWidgetModel().getLineStyle());
         connection.setLineWidth(getWidgetModel().getLineWidth());
-        connection.setForegroundColor(getWidgetModel().getLineColor().getSWTColor());
+        connection.setForegroundColor(getWidgetModel().getLineColor()
+                .getSWTColor());
         updateDecoration(connection);
         updateArrowLength(connection);
         updateRouter(connection);
-        connection.setAntialias(getWidgetModel().isAntiAlias() ? SWT.ON : SWT.OFF);
+        connection.setAntialias(getWidgetModel().isAntiAlias() ? SWT.ON
+                : SWT.OFF);
         return connection;
     }
 
     private void updateDecoration(PolylineConnection connection) {
         switch (getWidgetModel().getArrowType()) {
-            case None:
-                // if(targetDecoration != null)
-                // connection.remove(targetDecoration);
-                targetDecoration = null;
-                // if(sourceDecoration != null)
-                // connection.remove(sourceDecoration);
-                sourceDecoration = null;
-                break;
-            case From:
-                // if(targetDecoration != null)
-                // connection.remove(targetDecoration);
-                targetDecoration = null;
-                if (getWidgetModel().isFillArrow())
-                    sourceDecoration = new PolygonDecoration();
-                else
-                    sourceDecoration = new PolylineDecoration();
-                break;
-            case To:
-                // if(sourceDecoration != null)
-                // connection.remove(sourceDecoration);
-                sourceDecoration = null;
-                if (getWidgetModel().isFillArrow())
-                    targetDecoration = new PolygonDecoration();
-                else
-                    targetDecoration = new PolylineDecoration();
-                break;
-            case Both:
-                if (getWidgetModel().isFillArrow()) {
-                    sourceDecoration = new PolygonDecoration();
-                    targetDecoration = new PolygonDecoration();
-                } else {
-                    sourceDecoration = new PolylineDecoration();
-                    targetDecoration = new PolylineDecoration();
-                }
-                break;
-            default:
-                break;
-        }
-        if (targetDecoration != null)
-            ((Shape) targetDecoration).setAntialias(getWidgetModel().isAntiAlias() ? SWT.ON : SWT.OFF);
-        if (sourceDecoration != null)
-            ((Shape) sourceDecoration).setAntialias(getWidgetModel().isAntiAlias() ? SWT.ON : SWT.OFF);
+        case None:
+            // if(targetDecoration != null)
+            // connection.remove(targetDecoration);
+            targetDecoration = null;
+            // if(sourceDecoration != null)
+            // connection.remove(sourceDecoration);
+            sourceDecoration = null;
+            break;
+        case From:
+            // if(targetDecoration != null)
+            // connection.remove(targetDecoration);
+            targetDecoration = null;
+            if (getWidgetModel().isFillArrow())
+                sourceDecoration = new PolygonDecoration();
+            else
+                sourceDecoration = new PolylineDecoration();
+            break;
+        case To:
+            // if(sourceDecoration != null)
+            // connection.remove(sourceDecoration);
+            sourceDecoration = null;
+            if (getWidgetModel().isFillArrow())
+                targetDecoration = new PolygonDecoration();
+            else
+                targetDecoration = new PolylineDecoration();
+            break;
+        case Both:
+            if (getWidgetModel().isFillArrow()) {
+                sourceDecoration = new PolygonDecoration();
+                targetDecoration = new PolygonDecoration();
+            } else {
+                sourceDecoration = new PolylineDecoration();
+                targetDecoration = new PolylineDecoration();
+            }
+            break;
+        default:
+            break;
+        }
+        if(targetDecoration != null)
+            ((Shape)targetDecoration).setAntialias(
+                    getWidgetModel().isAntiAlias()? SWT.ON : SWT.OFF);
+        if(sourceDecoration != null)
+            ((Shape)sourceDecoration).setAntialias(
+                    getWidgetModel().isAntiAlias()? SWT.ON : SWT.OFF);
         connection.setTargetDecoration(targetDecoration);
         connection.setSourceDecoration(sourceDecoration);
     }
@@ -227,16 +290,20 @@
         int l = getWidgetModel().getArrowLength();
         if (sourceDecoration != null) {
             if (sourceDecoration instanceof PolygonDecoration)
-                ((PolygonDecoration) sourceDecoration).setScale(X_FACTOR * l, Y_FACTOR * l);
+                ((PolygonDecoration) sourceDecoration).setScale(X_FACTOR * l,
+                        Y_FACTOR * l);
             else
-                ((PolylineDecoration) sourceDecoration).setScale(X_FACTOR * l, Y_FACTOR * l);
+                ((PolylineDecoration) sourceDecoration).setScale(X_FACTOR * l,
+                        Y_FACTOR * l);
             sourceDecoration.repaint();
         }
         if (targetDecoration != null) {
             if (targetDecoration instanceof PolygonDecoration)
-                ((PolygonDecoration) targetDecoration).setScale(X_FACTOR * l, Y_FACTOR * l);
+                ((PolygonDecoration) targetDecoration).setScale(X_FACTOR * l,
+                        Y_FACTOR * l);
             else
-                ((PolylineDecoration) targetDecoration).setScale(X_FACTOR * l, Y_FACTOR * l);
+                ((PolylineDecoration) targetDecoration).setScale(X_FACTOR * l,
+                        Y_FACTOR * l);
             targetDecoration.repaint();
         }
         connection.revalidate();
@@ -245,48 +312,51 @@
     private void updateRouter(PolylineConnection connection) {
         ConnectionRouter router = ConnectionRouter.NULL;
         switch (getWidgetModel().getRouterType()) {
-            case MANHATTAN:
-                // Allow move bendpoint
-                if (getExecutionMode() == ExecutionMode.EDIT_MODE)
-                    installEditPolicy(EditPolicy.CONNECTION_BENDPOINTS_ROLE, new ManhattanBendpointEditPolicy());
-                // no points, use manhattan
-                if (getWidgetModel().getPoints().size() == 0) {
-                    router = new ManhattanConnectionRouter();
-                    break;
-                }
-                // has points, use points for routing
-                router = new FixedPointsConnectionRouter();
-                connection.setConnectionRouter(router);
-                refreshBendpoints(connection);
-                return;
-            case STRAIGHT_LINE:
-                // no bendpoint
-                if (getExecutionMode() == ExecutionMode.EDIT_MODE)
-                    installEditPolicy(EditPolicy.CONNECTION_BENDPOINTS_ROLE, null);
-                router = ConnectionRouter.NULL;
-            default:
+        case MANHATTAN:
+            //Allow move bendpoint
+            if(getExecutionMode()==ExecutionMode.EDIT_MODE)
+                installEditPolicy(EditPolicy.CONNECTION_BENDPOINTS_ROLE,
+                    new ManhattanBendpointEditPolicy());
+            //no points, use manhattan
+            if(getWidgetModel().getPoints().size() == 0){
+                router = new ManhattanConnectionRouter();
                 break;
+            }
+            //has points, use points for routing
+            router = new FixedPointsConnectionRouter();
+            connection.setConnectionRouter(router);
+            refreshBendpoints(connection);
+            return;
+        case STRAIGHT_LINE:
+            //no bendpoint
+            if(getExecutionMode()==ExecutionMode.EDIT_MODE)
+                installEditPolicy(EditPolicy.CONNECTION_BENDPOINTS_ROLE,
+                    null);
+            router = ConnectionRouter.NULL;
+        default:
+            break;
         }
         connection.setConnectionRouter(router);
     }
 
     /**
      * Updates the bendpoints, based on the model.
-     *
      * @param connection
      */
     protected void refreshBendpoints(PolylineConnection connection) {
-        // Only work for manhattan router
-        if (!(connection.getConnectionRouter() instanceof FixedPointsConnectionRouter))
+        //Only work for manhattan router
+        if (!(connection.getConnectionRouter()
+                instanceof FixedPointsConnectionRouter))
             return;
         PointList points = getWidgetModel().getPoints().getCopy();
-        if (points.size() == 0) {
+        if(points.size() ==0){
             points = connection.getPoints().getCopy();
             points.removePoint(0);
-            points.removePoint(points.size() - 1);
+            points.removePoint(points.size()-1);
             getWidgetModel().setPoints(points);
         }
         connection.setRoutingConstraint(points);
+
     }
 
     public ConnectionModel getWidgetModel() {
@@ -308,7 +378,8 @@
     /**
      * Set execution mode, this should be set before widget is activated.
      *
-     * @param executionMode the executionMode to set
+     * @param executionMode
+     *            the executionMode to set
      */
     public void setExecutionMode(ExecutionMode executionMode) {
         this.executionMode = executionMode;
@@ -317,13 +388,6 @@
 
     @Override
     public Object getAdapter(@SuppressWarnings("rawtypes") Class key) {
-<<<<<<< HEAD
-        if (key == IActionFilter.class) {
-            IActionFilter filter = (target, name, value) -> {
-                return  "executionMode".equals(name) && //$NON-NLS-1$
-                          (("EDIT_MODE".equals(value) && getExecutionMode() == ExecutionMode.EDIT_MODE) //$NON-NLS-1$
-                        || ("RUN_MODE".equals(value) && getExecutionMode() == ExecutionMode.RUN_MODE)); //$NON-NLS-1$
-=======
         if (key == IActionFilter.class)
             return new IActionFilter() {
                 @Override
@@ -340,14 +404,12 @@
                     return false;
                 }
 
->>>>>>> 23e25fe5
             };
-            return filter;
-        }
         return super.getAdapter(key);
     }
 
-    public void setPropertyValue(String propID, Object value) {
+    public void setPropertyValue(String propID, Object value){
         getWidgetModel().setPropertyValue(propID, value);
     }
+
 }