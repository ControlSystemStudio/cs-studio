/*
 * Copyright (c) 2006 Stiftung Deutsches Elektronen-Synchroton,
 * Member of the Helmholtz Association, (DESY), HAMBURG, GERMANY.
 *
 * THIS SOFTWARE IS PROVIDED UNDER THIS LICENSE ON AN "../AS IS" BASIS.
 * WITHOUT WARRANTY OF ANY KIND, EXPRESSED OR IMPLIED, INCLUDING BUT NOT LIMITED
 * TO THE WARRANTIES OF MERCHANTABILITY, FITNESS FOR PARTICULAR PURPOSE AND
 * NON-INFRINGEMENT. IN NO EVENT SHALL THE AUTHORS OR COPYRIGHT HOLDERS BE LIABLE
 * FOR ANY CLAIM, DAMAGES OR OTHER LIABILITY, WHETHER IN AN ACTION OF CONTRACT,
 * TORT OR OTHERWISE, ARISING FROM, OUT OF OR IN CONNECTION WITH THE SOFTWARE OR
 * THE USE OR OTHER DEALINGS IN THE SOFTWARE. SHOULD THE SOFTWARE PROVE DEFECTIVE
 * IN ANY RESPECT, THE USER ASSUMES THE COST OF ANY NECESSARY SERVICING, REPAIR OR
 * CORRECTION. THIS DISCLAIMER OF WARRANTY CONSTITUTES AN ESSENTIAL PART OF THIS LICENSE.
 * NO USE OF ANY SOFTWARE IS AUTHORIZED HEREUNDER EXCEPT UNDER THIS DISCLAIMER.
 * DESY HAS NO OBLIGATION TO PROVIDE MAINTENANCE, SUPPORT, UPDATES, ENHANCEMENTS,
 * OR MODIFICATIONS.
 * THE FULL LICENSE SPECIFYING FOR THE SOFTWARE THE REDISTRIBUTION, MODIFICATION,
 * USAGE AND OTHER RIGHTS AND OBLIGATIONS IS INCLUDED WITH THE DISTRIBUTION OF THIS
 * PROJECT IN THE FILE LICENSE.HTML. IF THE LICENSE IS NOT INCLUDED YOU MAY FIND A COPY
 * AT HTTP://WWW.DESY.DE/LEGAL/LICENSE.HTM
 */
package org.csstudio.opibuilder.editparts;

import java.util.ArrayList;
import java.util.HashMap;
import java.util.List;
import java.util.Map;
import java.util.Map.Entry;
import java.util.Set;
import java.util.logging.Level;

import org.csstudio.opibuilder.OPIBuilderPlugin;
import org.csstudio.opibuilder.editparts.FixedPositionAnchor.AnchorPosition;
import org.csstudio.opibuilder.editpolicies.WidgetComponentEditPolicy;
import org.csstudio.opibuilder.editpolicies.WidgetNodeEditPolicy;
import org.csstudio.opibuilder.model.AbstractWidgetModel;
import org.csstudio.opibuilder.model.ConnectionModel;
import org.csstudio.opibuilder.properties.AbstractWidgetProperty;
import org.csstudio.opibuilder.properties.IWidgetPropertyChangeHandler;
import org.csstudio.opibuilder.properties.WidgetPropertyChangeListener;
import org.csstudio.opibuilder.script.PVTuple;
import org.csstudio.opibuilder.script.ScriptData;
import org.csstudio.opibuilder.script.ScriptService;
import org.csstudio.opibuilder.script.ScriptsInput;
import org.csstudio.opibuilder.util.BOYPVFactory;
import org.csstudio.opibuilder.util.ConsoleService;
import org.csstudio.opibuilder.util.OPIBuilderMacroUtil;
import org.csstudio.opibuilder.util.OPIColor;
import org.csstudio.opibuilder.util.OPIFont;
import org.csstudio.opibuilder.util.SingleSourceHelper;
import org.csstudio.opibuilder.visualparts.BorderFactory;
import org.csstudio.opibuilder.visualparts.TooltipLabel;
import org.csstudio.opibuilder.widgetActions.AbstractWidgetAction;
import org.csstudio.opibuilder.widgetActions.ActionsInput;
import org.csstudio.opibuilder.widgetActions.OpenDisplayAction;
import org.csstudio.simplepv.IPV;
import org.csstudio.ui.util.CustomMediaFactory;
import org.csstudio.ui.util.thread.UIBundlingThread;
import org.eclipse.core.runtime.IProgressMonitor;
import org.eclipse.core.runtime.IStatus;
import org.eclipse.core.runtime.Status;
import org.eclipse.draw2d.Border;
import org.eclipse.draw2d.ConnectionAnchor;
import org.eclipse.draw2d.Cursors;
import org.eclipse.draw2d.IFigure;
import org.eclipse.draw2d.LabeledBorder;
import org.eclipse.draw2d.MouseEvent;
import org.eclipse.draw2d.MouseListener;
import org.eclipse.draw2d.geometry.Point;
import org.eclipse.draw2d.geometry.Rectangle;
import org.eclipse.gef.ConnectionEditPart;
import org.eclipse.gef.EditPolicy;
import org.eclipse.gef.GraphicalEditPart;
import org.eclipse.gef.NodeEditPart;
import org.eclipse.gef.Request;
import org.eclipse.gef.editparts.AbstractGraphicalEditPart;
import org.eclipse.gef.requests.DropRequest;
import org.eclipse.osgi.util.NLS;
import org.eclipse.swt.SWT;
import org.eclipse.ui.IActionFilter;
import org.eclipse.ui.progress.UIJob;

/**
 * The editpart for {@link AbstractWidgetModel}
 *
 * @author Sven Wende (similar class in SDS)
 * @author Xihui Chen
 * @author Jaka Bobnar (widget class handling)
 *
 */
public abstract class AbstractBaseEditPart extends AbstractGraphicalEditPart implements NodeEditPart{

    public class BaseEditPartActionFilter implements IActionFilter {
        @Override
        public boolean testAttribute(Object target, String name,
                String value) {
            if (name.equals("executionMode") && //$NON-NLS-1$
                    value.equals("EDIT_MODE") && //$NON-NLS-1$
                    getExecutionMode() == ExecutionMode.EDIT_MODE)
                return true;
            if (name.equals("executionMode") && //$NON-NLS-1$
                    value.equals("RUN_MODE") && //$NON-NLS-1$
                    getExecutionMode() == ExecutionMode.RUN_MODE)
                return true;
            if (name.equals("hasPVs") && //$NON-NLS-1$
                    value.equals("true")) //$NON-NLS-1$
                return (getAllPVs() != null && getAllPVs().size() > 0);
            return false;
        }
    }

    private boolean isSelectable = true;

    protected Map<String, WidgetPropertyChangeListener> propertyListenerMap;

    private ExecutionMode executionMode;

    private TooltipLabel tooltipLabel;

    private Map<String, Object> externalObjectsMap;

    private Runnable displayDisposeListener;

    private Map<String, IPV> pvMap = new HashMap<String, IPV>();

    private ConnectionHandler connectionHandler;

    private List<ScriptData> scriptDataList;

    protected Map<String, ConnectionAnchor> anchorMap;

    private boolean hasStartedPVs = false;

    private final WidgetClassAdapter widgetClassAdapter;

    public AbstractBaseEditPart() {
        propertyListenerMap = new HashMap<String, WidgetPropertyChangeListener>();
        widgetClassAdapter = new WidgetClassAdapter(this);
    }

    @Override
    public void activate() {
        if (!isActive()) {
            super.activate();
            initFigure(getFigure());

            // add listener to all properties.
            for (String id : getWidgetModel().getAllPropertyIDs()) {
                AbstractWidgetProperty property = getWidgetModel().getProperty(id);
                if (property != null) {
                    WidgetPropertyChangeListener listener = new WidgetPropertyChangeListener(this, property);
                    property.addPropertyChangeListener(listener);
                    propertyListenerMap.put(id, listener);
                    property.setExecutionMode(executionMode);
                    property.setWidgetModel(getWidgetModel());
                }
            }
            registerBasePropertyChangeHandlers();
            registerPropertyChangeHandlers();

            if (executionMode == ExecutionMode.RUN_MODE) {
                // hook open display action
                Set<String> allPropIds = getWidgetModel().getAllPropertyIDs();
                if (allPropIds.contains(AbstractWidgetModel.PROP_ACTIONS)
                        && allPropIds.contains(AbstractWidgetModel.PROP_ENABLED)) {
                    hookMouseClickAction();
                }

                // script and rules execution
                ScriptsInput scriptsInput = getWidgetModel().getScriptsInput();
                scriptDataList = new ArrayList<ScriptData>(scriptsInput.getScriptList());
                getWidgetModel().getRulesInput().getRuleDataList().forEach(
                    rd -> scriptDataList.add(rd.convertToScriptData()));
                for (final ScriptData scriptData : scriptDataList) {
                    final IPV[] pvArray = new IPV[scriptData.getPVList().size()];
                    int i = 0;
                    for (PVTuple pvTuple : scriptData.getPVList()) {
                        String pvName = pvTuple.pvName;
                        if (pvMap.containsKey(pvName)) {
                            pvArray[i] = pvMap.get(pvName);
                        } else {
                            try {
                                IPV pv = BOYPVFactory.createPV(pvName, false, 2);
                                pvMap.put(pvName, pv);
                                addToConnectionHandler(pvName, pv);
                                pvArray[i] = pv;
                            } catch (Exception e) {
                                String message = NLS.bind("Unable to connect to PV: {0}! \n"
                                                + "This may cause error when executing the script.", pvName);
                                OPIBuilderPlugin.getLogger().log(Level.WARNING, message, e);
                                ConsoleService.getInstance().writeError(message);
                                pvArray[i] = null;
                            }
                        }
                        i++;
                    }

                    ScriptService.getInstance().registerScript(scriptData, AbstractBaseEditPart.this, pvArray);

<<<<<<< HEAD
                    UIBundlingThread.getInstance().addRunnable(() -> {
                        if (!isActive()) {
                            //already deactivated
                            return;
                        }
                        hasStartedPVs = true;
                        for (IPV pv : pvArray) {
                            if (pv != null && !pv.isStarted())
                                try {
                                    pv.start();
                                } catch (Exception e) {
                                    OPIBuilderPlugin.getLogger().log(Level.WARNING,
                                        "Unable to start PV " + pv.getName(), e); //$NON-NLS-1$
                                }
=======
                    UIBundlingThread.getInstance().addRunnable(new Runnable() {
                        @Override
                        public void run() {
                            if (!isActive()) {
                                //already deactivated
                                return;
                            }
                            hasStartedPVs = true;
                            for (IPV pv : pvArray)
                                if (pv != null && !pv.isStarted())
                                    try {
                                        pv.start();
                                    } catch (Exception e) {
                                        OPIBuilderPlugin
                                                .getLogger()
                                                .log(Level.WARNING,
                                                        "Unable to start PV " + pv.getName(), e); //$NON-NLS-1$
                                    }
>>>>>>> 23e25fe5
                        }
                    });
                }
            }
            doActivate();
        }

        //Rap specified code
<<<<<<< HEAD
        displayDisposeListener = () -> deactivate();
=======
        displayDisposeListener = new Runnable() {

            @Override
            public void run() {
                deactivate();
            }
        };
>>>>>>> 23e25fe5
        SingleSourceHelper.rapActivateBaseEditPart(this);

    }

    /**
     * Subclass should do the activate things in this method.
     * This method is last called from {@link #activate()}.
     * If there is code to be called as the first thing in {@link #activate()}, it
     * can be put in {@link #doCreateFigure()}.
     */
    protected void doActivate() {
    }

    /**
     * Subclass should do the deActivate things in this method.
     * This is the first called in {@link #deactivate()}.
     */
    protected void doDeActivate() {
    }

    protected void addToConnectionHandler(String pvName, IPV pv) {
        if (connectionHandler == null)
            connectionHandler = createConnectionHandler();
        connectionHandler.addPV(pvName, pv);
    }

    /**Calculate the border for the widget with assume that the widget is connected.
     * @return the border.
     */
    public Border calculateBorder(){
        return BorderFactory.createBorder(getWidgetModel().getBorderStyle(),
                getWidgetModel().getBorderWidth(), getWidgetModel().getBorderColor(),
                getWidgetModel().getName());
    }

    protected ConnectionHandler createConnectionHandler() {
        return new ConnectionHandler(this);
    }

    @Override
    protected void createEditPolicies() {
        installEditPolicy(EditPolicy.COMPONENT_ROLE, new WidgetComponentEditPolicy());
        installEditPolicy(EditPolicy.GRAPHICAL_NODE_ROLE, new WidgetNodeEditPolicy());
    }

    @Override
    protected IFigure createFigure() {
        IFigure figure = doCreateFigure();
        return figure;
    }

    @Override
    public void deactivate() {
        if (isActive()) {
            doDeActivate();
            getWidgetModel().getActionsInput().getActionsList().forEach(a -> a.dispose());
            super.deactivate();
            // remove listener from all properties.
            getWidgetModel().getAllPropertyIDs().forEach(
                id -> getWidgetModel().getProperty(id).removeAllPropertyChangeListeners());
            if (executionMode == ExecutionMode.RUN_MODE) {
                // remove script listeners before stopping PV.
                final ScriptService service = ScriptService.getInstance();
                scriptDataList.forEach(sd -> service.unRegisterScript(sd));
                if (hasStartedPVs) {
                    //this is just a guard statement
                    //if the widget was deactivated before it became fully active (and connected its pv),
                    //we should not attempt to stop those pvs; this can happen with linking container
                    pvMap.values().forEach(pv -> pv.stop());
                }
            }
            propertyListenerMap.clear();
            widgetClassAdapter.deactivate();
            // propertyListenerMap = null;
            SingleSourceHelper.rapDeactivateBaseEditPart(this);
        }

    }

    /**
     * Create and initialize the widget figure with the property values in
     * model.
     *
     * @return the widget figure
      */
    protected abstract IFigure doCreateFigure();

    /**
     * Resizes the figure. Use {@link AbstractBaseEditPart} to implement more
     * complex refreshing behavior.
     *
     * @param refreshableFigure
     *            the figure
     */
    protected synchronized void doRefreshVisuals(final IFigure refreshableFigure) {
        super.refreshVisuals();
        AbstractWidgetModel model = getWidgetModel();
        GraphicalEditPart parent = (GraphicalEditPart) getParent();
        if (parent != null) {
            parent.setLayoutConstraint(this, refreshableFigure, new Rectangle(model.getLocation(), model.getSize()));
        }
    }

    /**
     * Run a widget action which is attached to the widget.
     *
     * @param index
     *            the index of the action in the actions list.
     */
    public void executeAction(int index) {
        try {
            AbstractWidgetAction action = getWidgetModel().getActionsInput().getActionsList().get(index);
            if (action != null)
                action.run();
            else
                throw new IndexOutOfBoundsException();
        } catch (IndexOutOfBoundsException e) {
            ConsoleService.getInstance().writeError(
                    NLS.bind("No action at index {0} is configured for {1}", index, getWidgetModel().getName()));
        }
    }

    @Override
    public Object getAdapter(@SuppressWarnings("rawtypes") Class key) {
        if (key == IActionFilter.class)
            return new BaseEditPartActionFilter();
        return super.getAdapter(key);
    }

    /**
     * @return the map with all PVs. PV name is the key.
     * It is not allowed to change the Map by client. null
     *   if no PV on this widget.
     */
    public Map<String, IPV> getAllPVs() {
        if (getConnectionHandler() != null)
            return getConnectionHandler().getAllPVs();
        return null;
    }

    /**Get PV attached to this widget by pv name. It includes the PVs in Rules and Scripts.
     * @param pvName name of the PV.
     * @return the PV. null if no such PV exists.
     */
    public IPV getPVByName(String pvName){
        if (getConnectionHandler() != null)
            return getConnectionHandler().getAllPVs().get(pvName);
        return null;
    }

    protected ConnectionHandler getConnectionHandler() {
        return connectionHandler;
    }

    public Runnable getDisplayDisposeListener() {
        return displayDisposeListener;
    }

    /**
     * @return the executionMode
     */
    public ExecutionMode getExecutionMode() {
        return executionMode;
    }

    /**
     *
     * Get the external object by name.
     *
     * @return the external object. null if no such an object was set before.
     * @deprecated Use {@link #getVar(String)} instead.
     */
    @Deprecated
    public synchronized Object getExternalObject(String name) {
        return getVar(name);
    }

    /**Get the value of a variable which
     * is attached to this widget by {@link #setVar(String, Object)}.
     * @param varName name of the variable
     * @return value of the variable.
     * null if no variable in this name has been attached to this widget.
     * @since 2.0.0
     */
    public synchronized Object getVar(String varName){
        if (externalObjectsMap != null)
            return externalObjectsMap.get(varName);
        return null;
    }

    /**
     * @return the default {@link AbstractWidgetAction} when mouse click this
     *         widget.
     */
    public List<AbstractWidgetAction> getHookedActions() {
        ActionsInput actionsInput = getWidgetModel().getActionsInput();
        if (actionsInput != null
                && !actionsInput.getActionsList().isEmpty()
                && (actionsInput.isFirstActionHookedUpToWidget() || actionsInput.isHookUpAllActionsToWidget())) {
            if (actionsInput.isHookUpAllActionsToWidget())
                return getWidgetModel().getActionsInput().getActionsList();
            else
                return getWidgetModel().getActionsInput().getActionsList().subList(0, 1);

        }
        return null;

    }

    /**
     * Get property value of the widget.
     *
     * @param prop_id
     *            the property id.
     * @return the property value.
     */
    public Object getPropertyValue(String prop_id) {
        return getWidgetModel().getPropertyValue(prop_id);
    }

    /**Get macro value from this widget.
     * @param macroName the name of the macro.
     * @return the value of the macro.
     */
    public String getMacroValue(String macroName){
        return OPIBuilderMacroUtil.getWidgetMacroMap(getWidgetModel()).get(macroName);
    }

    public AbstractWidgetModel getWidgetModel() {
        return (AbstractWidgetModel) getModel();
    }

    /**
     * Hook the default {@link AbstractOpenOPIAction} with mouse click.
     */
    protected void hookMouseClickAction() {
        final List<AbstractWidgetAction> actions = getHookedActions();
        if (getWidgetModel().isEnabled() && actions != null) {
            figure.setCursor(Cursors.HAND);
            figure.addMouseListener(new MouseListener.Stub() {
                @Override
                public void mousePressed(MouseEvent me) {
                    if (me.button != 1)
                        return;
                    for (AbstractWidgetAction action : actions) {
                        if (action instanceof OpenDisplayAction)
                            ((OpenDisplayAction) action).runWithModifiers(
                                (me.getState() & SWT.CONTROL) != 0, (me.getState() & SWT.SHIFT) != 0);
                        else
                            action.run();
                    }
                }
            });
        }
    }

    /**
     * initialize the figure
     *
     * @param figure
     */
    protected void initFigure(final IFigure figure) {
        if (figure == null)
            throw new IllegalArgumentException("Editpart does not provide a figure!"); //$NON-NLS-1$
        Set<String> allPropIds = getWidgetModel().getAllPropertyIDs();
        if (allPropIds.contains(AbstractWidgetModel.PROP_COLOR_BACKGROUND))
            figure.setBackgroundColor(CustomMediaFactory.getInstance().getColor(getWidgetModel().getBackgroundColor()));

        if (allPropIds.contains(AbstractWidgetModel.PROP_COLOR_FOREGROUND))
            figure.setForegroundColor(CustomMediaFactory.getInstance().getColor(getWidgetModel().getForegroundColor()));

        if (allPropIds.contains(AbstractWidgetModel.PROP_FONT))
            figure.setFont(getWidgetModel().getFont().getSWTFont());

        if (allPropIds.contains(AbstractWidgetModel.PROP_VISIBLE))
            figure.setVisible(getExecutionMode() == ExecutionMode.RUN_MODE ? getWidgetModel().isVisible() : true);

        if (allPropIds.contains(AbstractWidgetModel.PROP_ENABLED))
            figure.setEnabled(getWidgetModel().isEnabled());

        if (allPropIds.contains(AbstractWidgetModel.PROP_WIDTH) && allPropIds.contains(AbstractWidgetModel.PROP_HEIGHT))
            figure.setSize(getWidgetModel().getSize());

        if (allPropIds.contains(AbstractWidgetModel.PROP_BORDER_COLOR)
                && allPropIds.contains(AbstractWidgetModel.PROP_BORDER_STYLE)
                && allPropIds.contains(AbstractWidgetModel.PROP_BORDER_WIDTH))
            figure.setBorder(BorderFactory.createBorder(getWidgetModel().getBorderStyle(),
                getWidgetModel().getBorderWidth(), getWidgetModel().getBorderColor(), getWidgetModel().getName()));

        if (allPropIds.contains(AbstractWidgetModel.PROP_TOOLTIP)) {
            if (!getWidgetModel().getTooltip().equals("")) { //$NON-NLS-1$
                tooltipLabel = new TooltipLabel(getWidgetModel());
                figure.setToolTip(tooltipLabel);
            }
        }
    }

    @Override
    public boolean isSelectable() {
        return isSelectable;
    }

    /**
     * {@inheritDoc}
     */
    @Override
    protected final void refreshVisuals() {
        doRefreshVisuals(getFigure());
    }

    protected void registerBasePropertyChangeHandlers() {
<<<<<<< HEAD
        IWidgetPropertyChangeHandler refreshVisualHandler = (oldValue,newValue,figure) -> {
            refreshVisuals();
            return true;
=======
        IWidgetPropertyChangeHandler refreshVisualHandler = new IWidgetPropertyChangeHandler() {

            @Override
            public boolean handleChange(Object oldValue, Object newValue,
                    IFigure figure) {
                refreshVisuals();
                return false;
            }
>>>>>>> 23e25fe5
        };
        setPropertyChangeHandler(AbstractWidgetModel.PROP_XPOS, refreshVisualHandler);
        setPropertyChangeHandler(AbstractWidgetModel.PROP_YPOS, refreshVisualHandler);
        setPropertyChangeHandler(AbstractWidgetModel.PROP_WIDTH, refreshVisualHandler);
        setPropertyChangeHandler(AbstractWidgetModel.PROP_HEIGHT, refreshVisualHandler);

        //add connection should not be ignored by widget listener.
        getWidgetModel().getProperty(AbstractWidgetModel.PROP_SRC_CONNECTIONS).addPropertyChangeListener(
            e -> refreshSourceConnections());

        getWidgetModel().getProperty(AbstractWidgetModel.PROP_TGT_CONNECTIONS).addPropertyChangeListener(
            e -> refreshTargetConnections());

<<<<<<< HEAD
        setPropertyChangeHandler(AbstractWidgetModel.PROP_COLOR_BACKGROUND, (oldValue,newValue,figure) -> {
            figure.setBackgroundColor(CustomMediaFactory.getInstance().getColor(((OPIColor) newValue).getRGBValue()));
            return true;
        });

        setPropertyChangeHandler(AbstractWidgetModel.PROP_COLOR_FOREGROUND, (oldValue,newValue,figure) -> {
            figure.setForegroundColor(CustomMediaFactory.getInstance().getColor(((OPIColor) newValue).getRGBValue()));
            return true;
        });

        setPropertyChangeHandler(AbstractWidgetModel.PROP_FONT, (oldValue,newValue,figure) -> {
            figure.setFont(((OPIFont) newValue).getSWTFont());
            return false;
        });

        IWidgetPropertyChangeHandler borderHandler = (oldValue,newValue,figure) -> {
            setFigureBorder(calculateBorder());
            return true;
=======
        IWidgetPropertyChangeHandler backColorHandler = new IWidgetPropertyChangeHandler() {
            @Override
            public boolean handleChange(Object oldValue, Object newValue,
                    IFigure figure) {
                figure.setBackgroundColor(CustomMediaFactory.getInstance()
                        .getColor(((OPIColor) newValue).getRGBValue()));
                return true;
            }
        };
        setPropertyChangeHandler(AbstractWidgetModel.PROP_COLOR_BACKGROUND,
                backColorHandler);

        IWidgetPropertyChangeHandler foreColorHandler = new IWidgetPropertyChangeHandler() {
            @Override
            public boolean handleChange(Object oldValue, Object newValue,
                    IFigure figure) {
                figure.setForegroundColor(CustomMediaFactory.getInstance()
                        .getColor(((OPIColor) newValue).getRGBValue()));
                return true;
            }
        };
        setPropertyChangeHandler(AbstractWidgetModel.PROP_COLOR_FOREGROUND,
                foreColorHandler);

        IWidgetPropertyChangeHandler fontHandler = new IWidgetPropertyChangeHandler() {
            @Override
            public boolean handleChange(Object oldValue, Object newValue,
                    IFigure figure) {
                figure.setFont(((OPIFont) newValue).getSWTFont());
                return false;
            }
        };
        setPropertyChangeHandler(AbstractWidgetModel.PROP_FONT, fontHandler);

        IWidgetPropertyChangeHandler borderHandler = new IWidgetPropertyChangeHandler() {
            @Override
            public boolean handleChange(Object oldValue, Object newValue,
                    IFigure figure) {
                setFigureBorder(calculateBorder());
                return true;
            }
>>>>>>> 23e25fe5
        };

        setPropertyChangeHandler(AbstractWidgetModel.PROP_BORDER_STYLE, borderHandler);
        setPropertyChangeHandler(AbstractWidgetModel.PROP_BORDER_COLOR, borderHandler);
        setPropertyChangeHandler(AbstractWidgetModel.PROP_BORDER_WIDTH, borderHandler);


<<<<<<< HEAD
        IWidgetPropertyChangeHandler labelBorderHandler = (oldValue,newValue,figure) -> {
            if (figure.getBorder() instanceof LabeledBorder)
                figure.setBorder(BorderFactory.createBorder(
                        getWidgetModel().getBorderStyle(),
                        getWidgetModel().getBorderWidth(),
                        getWidgetModel().getBorderColor(),
                        getWidgetModel().getName()));
            return true;
=======
        IWidgetPropertyChangeHandler labelBorderHandler = new IWidgetPropertyChangeHandler() {
            @Override
            public boolean handleChange(Object oldValue, Object newValue,
                    IFigure figure) {
                if (figure.getBorder() instanceof LabeledBorder)
                    figure.setBorder(BorderFactory.createBorder(
                            getWidgetModel().getBorderStyle(), getWidgetModel()
                                    .getBorderWidth(), getWidgetModel()
                                    .getBorderColor(), getWidgetModel().getName()));
                return true;
            }
>>>>>>> 23e25fe5
        };

        setPropertyChangeHandler(AbstractWidgetModel.PROP_NAME, labelBorderHandler);
        setPropertyChangeHandler(AbstractWidgetModel.PROP_FONT, labelBorderHandler);

<<<<<<< HEAD
        setPropertyChangeHandler(AbstractWidgetModel.PROP_ENABLED, (oldValue,newValue,figure) -> {
            figure.setEnabled((Boolean) newValue);
            figure.repaint();
            return true;
        });

        setPropertyChangeHandler(AbstractWidgetModel.PROP_TOOLTIP, (oldValue,newValue,figure) -> {
            if (newValue.toString().isEmpty())
                figure.setToolTip(null);
            else {
                if (tooltipLabel == null)
                    tooltipLabel = new TooltipLabel(getWidgetModel());
                figure.setToolTip(tooltipLabel);
            }
            return false;
        });

        setPropertyChangeHandler(AbstractWidgetModel.PROP_VISIBLE, (oldValue,newValue,f) -> {
            boolean visible = (Boolean) newValue;
            final IFigure figure = getFigure();
            if (getExecutionMode() == ExecutionMode.RUN_MODE) {
                figure.setVisible(visible);
            } else if (!visible) {
                figure.setVisible(false);
                UIJob job = new UIJob("reset") {
                    @Override
                    public IStatus runInUIThread(final IProgressMonitor monitor) {
                        figure.setVisible(true);
                        return Status.OK_STATUS;
=======
        IWidgetPropertyChangeHandler enableHandler = new IWidgetPropertyChangeHandler() {
            @Override
            public boolean handleChange(Object oldValue, Object newValue,
                    IFigure figure) {
                figure.setEnabled((Boolean) newValue);
                figure.repaint();
                return true;
            }
        };
        setPropertyChangeHandler(AbstractWidgetModel.PROP_ENABLED,
                enableHandler);

        IWidgetPropertyChangeHandler tooltipHandler = new IWidgetPropertyChangeHandler() {
            @Override
            public boolean handleChange(Object oldValue, Object newValue,
                    IFigure figure) {
                if (newValue.toString().equals("")) //$NON-NLS-1$
                    figure.setToolTip(null);
                else {
                    if (tooltipLabel == null)
                        tooltipLabel = new TooltipLabel(getWidgetModel());
                    figure.setToolTip(tooltipLabel);
                }
                return false;
            }
        };
        setPropertyChangeHandler(AbstractWidgetModel.PROP_TOOLTIP,
                tooltipHandler);

        IWidgetPropertyChangeHandler visibilityHandler = new IWidgetPropertyChangeHandler() {
            @Override
            public boolean handleChange(final Object oldValue,
                    final Object newValue, final IFigure refreshableFigure) {
                boolean visible = (Boolean) newValue;
                final IFigure figure = getFigure();
                if (getExecutionMode() == ExecutionMode.RUN_MODE) {
                    figure.setVisible(visible);
                } else {
                    if (!visible) {
                        figure.setVisible(false);

                        UIJob job = new UIJob("reset") {
                            @Override
                            public IStatus runInUIThread(
                                    final IProgressMonitor monitor) {
                                figure.setVisible(true);
                                return Status.OK_STATUS;
                            }
                        };
                        job.schedule(2000);
>>>>>>> 23e25fe5
                    }
                };
                job.schedule(2000);
            }
            return true;
        });

        widgetClassAdapter.setUp();
    }

    /**
     * Register the property change handlers. Subclass should register its
     * property change handlers in this method.
     */
    protected abstract void registerPropertyChangeHandlers();

    /**
     * Remove all the property change handlers on the specified property.
     *
     * @param propID
     *            the property id
     */
    public final void removeAllPropertyChangeHandlers(final String propID) {
        WidgetPropertyChangeListener listener = propertyListenerMap.get(propID);
        if (listener != null) {
            listener.removeAllHandlers();
        }
    }

    protected void removeFromConnectionHandler(String pvName) {
        if (connectionHandler != null)
            connectionHandler.removePV(pvName);
    }

    /**
     * @param executionMode
     *            the executionMode to set
     */
    public void setExecutionMode(ExecutionMode executionMode) {
        this.executionMode = executionMode;
        getWidgetModel().setExecutionMode(executionMode);
        /*
         * for(String id : getWidgetModel().getAllPropertyIDs()){
         * AbstractWidgetProperty property = getWidgetModel().getProperty(id);
         * if(property != null){ property.setExecutionMode(executionMode);
         * property.setWidgetModel(getWidgetModel()); }
         *
         * }
         */
    }

    /**
     * Add/modify an external object from javascript.
     *
     * @param name
     *            the name of the object.
     * @param var
     *            the object.
     *
     * @deprecated use {@link #setVar(String, Object)} instead.
     *
     */
    @Deprecated
    public synchronized void setExternalObject(String name, Object var) {
        setVar(name, var);
    }

    /**Set variable value. If the variable does not exist, it will be added to this widget first.     *
     * @param varName name of the variable.
     * @param varValue value of the variable, which can be any type.
     * @since 2.0.0
     */
    public synchronized void setVar(String varName, Object varValue) {
        if (externalObjectsMap == null)
            externalObjectsMap = new HashMap<String, Object>();
        externalObjectsMap.put(varName, varValue);
    }


    /**Set border of the figure. If the border has been set for connection or null
     * value indication, the figure's border will not change.
     * @param border
     */
    protected void setFigureBorder(Border border){
        if(getConnectionHandler() != null
            && (!getConnectionHandler().isConnected() || getConnectionHandler().isHasNullValue())) {
            return;
        }
        getFigure().setBorder(border);
    }

    /**
     * Registers a property change handler for the specified property id.
     *
     * @param propertyId
     *            the property id
     * @param handler
     *            the property change handler
     */
    public final void setPropertyChangeHandler(final String propertyId, final IWidgetPropertyChangeHandler handler) {
        WidgetPropertyChangeListener listener = propertyListenerMap.get(propertyId);
        if (listener != null) {
            listener.addHandler(handler);
        }
    }

    /**
     * Set the property value of the widget. If the new value is same as the old
     * value, it will be ignored.
     *
     * @param prop_id
     *            the property id.
     * @param value
     *            the value.
     */
    public void setPropertyValue(String prop_id, Object value) {
        getWidgetModel().setPropertyValue(prop_id, value);
    }

    /**
     * Set the property value of the widget.
     *
     * @param prop_id
     *            the property id.
     * @param value
     *            the value.
     * @param forceFire
     *            If true, the property will be set again even if the new value
     *            is same as old value. If false, only property value will be set
     *            and no listener will be fired.
     */
    public void setPropertyValue(String prop_id, Object value, boolean forceFire) {
        getWidgetModel().setPropertyValue(prop_id, value, forceFire);
    }

    public void setSelectable(boolean isSelectable) {
        this.isSelectable = isSelectable;
    }

    /**Set this widget to be enabled.
     * @param enable true if the widget should be enabled.
     */
    public void setEnabled(boolean enable){
        getWidgetModel().setEnabled(enable);
    }

    /**Set this widget's visibility.
     * @param enable true if the widget should be visible.
     */
    public void setVisible(boolean visible){
        getWidgetModel().setPropertyValue(AbstractWidgetModel.PROP_VISIBLE, visible);
    }

    /**Set X position of the widget
     * @param x x position in pixel which is relative to its parent.
     * @since 2.0.0
     */
    public void setX(Number x){
        getWidgetModel().setPropertyValue(AbstractWidgetModel.PROP_XPOS, x);
    }

    /**Set Y position of the widget
     * @param y y position in pixel which is relative to its parent.
     * @since 2.0.0
     */
    public void setY(Number y){
        getWidgetModel().setPropertyValue(AbstractWidgetModel.PROP_YPOS, y);
    }

    /**Set widget's width
     * @param width width in pixel.
     * @since 2.0.0
     */
    public void setWidth(Number width){
        getWidgetModel().setPropertyValue(AbstractWidgetModel.PROP_WIDTH, width);
    }

    /**Set widget's height
     * @param height height in pixel.
     * @since 2.0.0
     */
    public void setHeight(Number height){
        getWidgetModel().setPropertyValue(AbstractWidgetModel.PROP_HEIGHT, height);
    }

    @Override
    protected List<ConnectionModel> getModelSourceConnections() {
      return getWidgetModel().getSourceConnections();
    }

    @Override
    protected List<ConnectionModel> getModelTargetConnections() {
        return getWidgetModel().getTargetConnections();
    }

    @Override
    public ConnectionAnchor getSourceConnectionAnchor(
            ConnectionEditPart connection) {
        if(anchorMap == null)
            fillAnchorMap();
        ConnectionModel conn = (ConnectionModel) connection.getModel();
        return anchorMap.get(conn.getSourceTerminal());
    }

    @Override
    public ConnectionAnchor getSourceConnectionAnchor(Request request) {
        Point p = new Point(((DropRequest) request).getLocation());
        return getClosestAnchorAt(p);
    }

    @Override
    public ConnectionAnchor getTargetConnectionAnchor(
            ConnectionEditPart connection) {
        if(anchorMap == null)
            fillAnchorMap();
        ConnectionModel conn = (ConnectionModel) connection.getModel();
        return anchorMap.get(conn.getTargetTerminal());
    }

    @Override
    public ConnectionAnchor getTargetConnectionAnchor(Request request) {
        Point p = new Point(((DropRequest) request).getLocation());
        return getClosestAnchorAt(p);
    }

    /**Get name of the terminal by anchor
     * @param anchor the anchor
     * @return terminal name of the anchor. null if no name was found.
     */
    public String getTerminalNameFromAnchor(ConnectionAnchor anchor){
        if(anchorMap == null)
            fillAnchorMap();
        for(Entry<String, ConnectionAnchor> entry : anchorMap.entrySet()){
            if(entry.getValue().equals(anchor)){
                return entry.getKey();
            }
        }
        return null;
    }

    /**
     * Fill the anchor map with all predefined anchors.
     */
    protected void fillAnchorMap() {
        anchorMap = new HashMap<String, ConnectionAnchor>(AnchorPosition.values().length);
        for(AnchorPosition pos: AnchorPosition.values()){
            anchorMap.put(pos.name(), new FixedPositionAnchor(getFigure(), pos));
        }
    }

    /**Get the anchor map on this widget. Caller should not change the map.
     * @return all the anchors on this widget as in a anchor map. key is
     * the connection terminal name.
     */
    public Map<String, ConnectionAnchor> getAnchorMap() {
        if(anchorMap == null)
            fillAnchorMap();
        return anchorMap;
    }

    /**Get the closest anchor to point p.
     * @param p the reference point
     * @return the closest anchor to point p
     */
    protected ConnectionAnchor getClosestAnchorAt(Point p) {
        if(anchorMap == null)
            fillAnchorMap();
        ConnectionAnchor closest = null;
        double min = Long.MAX_VALUE;
        for(ConnectionAnchor anchor : anchorMap.values()){
            Point p2 = anchor.getLocation(null);
            double d=p.getDistance(p2);
            if(d<min){
                min=d;
                closest=anchor;
            }
        }
        return closest;
    }

    @Override
    public String toString() {
        return getWidgetModel().getName();
    }

    /**The value of the widget that is in representing.
     * It is not the value of the attached PV even though they are equals in most cases.
     * The value type is specified by the widget, for example, boolean for boolean widget,
     * double for meter and gauge.
     * @return     The value of the widget.
     */
    public Object getValue(){
        return null;
    }


    /**Set the value of the widget. This only takes effect on the visual presentation of the widget and
     * will not write the value to the PV attached to this widget. Since setting value to
     * a widget usually results in figure repaint, this method should be called in UI thread. To call
     * it in non-UI thread, see {@link #setValueInUIThread(Object)}.
     * @param value the value to be set. It must be the compatible type for the widget.
     *  For example, a boolean widget only accept boolean or number.
     * @throws RuntimeException if the value is not an acceptable type.
     */
    public void setValue(Object value){
        throw new RuntimeException("widget.setValue() does not accept " + value.getClass().getSimpleName());
    }

    /**Call {@link #setValue(Object)} in UI Thread.
     *  This method can be called in non-UI thread.
     * @param value
     * @since 3.1.3
     */
    public final void setValueInUIThread(final Object value){
        UIBundlingThread.getInstance().addRunnable(getViewer().getControl().getDisplay(), () -> setValue(value));
    }
}<|MERGE_RESOLUTION|>--- conflicted
+++ resolved
@@ -21,6 +21,8 @@
  */
 package org.csstudio.opibuilder.editparts;
 
+import java.beans.PropertyChangeEvent;
+import java.beans.PropertyChangeListener;
 import java.util.ArrayList;
 import java.util.HashMap;
 import java.util.List;
@@ -39,6 +41,7 @@
 import org.csstudio.opibuilder.properties.IWidgetPropertyChangeHandler;
 import org.csstudio.opibuilder.properties.WidgetPropertyChangeListener;
 import org.csstudio.opibuilder.script.PVTuple;
+import org.csstudio.opibuilder.script.RuleData;
 import org.csstudio.opibuilder.script.ScriptData;
 import org.csstudio.opibuilder.script.ScriptService;
 import org.csstudio.opibuilder.script.ScriptsInput;
@@ -85,7 +88,6 @@
  *
  * @author Sven Wende (similar class in SDS)
  * @author Xihui Chen
- * @author Jaka Bobnar (widget class handling)
  *
  */
 public abstract class AbstractBaseEditPart extends AbstractGraphicalEditPart implements NodeEditPart{
@@ -131,11 +133,9 @@
 
     private boolean hasStartedPVs = false;
 
-    private final WidgetClassAdapter widgetClassAdapter;
-
     public AbstractBaseEditPart() {
         propertyListenerMap = new HashMap<String, WidgetPropertyChangeListener>();
-        widgetClassAdapter = new WidgetClassAdapter(this);
+
     }
 
     @Override
@@ -146,14 +146,19 @@
 
             // add listener to all properties.
             for (String id : getWidgetModel().getAllPropertyIDs()) {
-                AbstractWidgetProperty property = getWidgetModel().getProperty(id);
+
+                AbstractWidgetProperty property = getWidgetModel().getProperty(
+                        id);
                 if (property != null) {
-                    WidgetPropertyChangeListener listener = new WidgetPropertyChangeListener(this, property);
+                    WidgetPropertyChangeListener listener = new WidgetPropertyChangeListener(
+                            this, property);
                     property.addPropertyChangeListener(listener);
                     propertyListenerMap.put(id, listener);
+
                     property.setExecutionMode(executionMode);
                     property.setWidgetModel(getWidgetModel());
                 }
+
             }
             registerBasePropertyChangeHandlers();
             registerPropertyChangeHandlers();
@@ -162,15 +167,19 @@
                 // hook open display action
                 Set<String> allPropIds = getWidgetModel().getAllPropertyIDs();
                 if (allPropIds.contains(AbstractWidgetModel.PROP_ACTIONS)
-                        && allPropIds.contains(AbstractWidgetModel.PROP_ENABLED)) {
+                        && allPropIds
+                                .contains(AbstractWidgetModel.PROP_ENABLED)) {
                     hookMouseClickAction();
                 }
 
                 // script and rules execution
                 ScriptsInput scriptsInput = getWidgetModel().getScriptsInput();
-                scriptDataList = new ArrayList<ScriptData>(scriptsInput.getScriptList());
-                getWidgetModel().getRulesInput().getRuleDataList().forEach(
-                    rd -> scriptDataList.add(rd.convertToScriptData()));
+                scriptDataList = new ArrayList<ScriptData>(
+                        scriptsInput.getScriptList());
+                for (RuleData rd : getWidgetModel().getRulesInput()
+                        .getRuleDataList()) {
+                    scriptDataList.add(rd.convertToScriptData());
+                }
                 for (final ScriptData scriptData : scriptDataList) {
                     final IPV[] pvArray = new IPV[scriptData.getPVList().size()];
                     int i = 0;
@@ -185,34 +194,23 @@
                                 addToConnectionHandler(pvName, pv);
                                 pvArray[i] = pv;
                             } catch (Exception e) {
-                                String message = NLS.bind("Unable to connect to PV: {0}! \n"
-                                                + "This may cause error when executing the script.", pvName);
-                                OPIBuilderPlugin.getLogger().log(Level.WARNING, message, e);
-                                ConsoleService.getInstance().writeError(message);
+                                String message = NLS
+                                        .bind("Unable to connect to PV: {0}! \n"
+                                                + "This may cause error when executing the script.",
+                                                pvName);
+                                OPIBuilderPlugin.getLogger().log(Level.WARNING,
+                                        message, e);
+                                ConsoleService.getInstance()
+                                        .writeError(message);
                                 pvArray[i] = null;
                             }
                         }
                         i++;
                     }
 
-                    ScriptService.getInstance().registerScript(scriptData, AbstractBaseEditPart.this, pvArray);
-
-<<<<<<< HEAD
-                    UIBundlingThread.getInstance().addRunnable(() -> {
-                        if (!isActive()) {
-                            //already deactivated
-                            return;
-                        }
-                        hasStartedPVs = true;
-                        for (IPV pv : pvArray) {
-                            if (pv != null && !pv.isStarted())
-                                try {
-                                    pv.start();
-                                } catch (Exception e) {
-                                    OPIBuilderPlugin.getLogger().log(Level.WARNING,
-                                        "Unable to start PV " + pv.getName(), e); //$NON-NLS-1$
-                                }
-=======
+                    ScriptService.getInstance().registerScript(scriptData,
+                            AbstractBaseEditPart.this, pvArray);
+
                     UIBundlingThread.getInstance().addRunnable(new Runnable() {
                         @Override
                         public void run() {
@@ -231,7 +229,6 @@
                                                 .log(Level.WARNING,
                                                         "Unable to start PV " + pv.getName(), e); //$NON-NLS-1$
                                     }
->>>>>>> 23e25fe5
                         }
                     });
                 }
@@ -240,9 +237,6 @@
         }
 
         //Rap specified code
-<<<<<<< HEAD
-        displayDisposeListener = () -> deactivate();
-=======
         displayDisposeListener = new Runnable() {
 
             @Override
@@ -250,7 +244,6 @@
                 deactivate();
             }
         };
->>>>>>> 23e25fe5
         SingleSourceHelper.rapActivateBaseEditPart(this);
 
     }
@@ -292,7 +285,8 @@
 
     @Override
     protected void createEditPolicies() {
-        installEditPolicy(EditPolicy.COMPONENT_ROLE, new WidgetComponentEditPolicy());
+        installEditPolicy(EditPolicy.COMPONENT_ROLE,
+                new WidgetComponentEditPolicy());
         installEditPolicy(EditPolicy.GRAPHICAL_NODE_ROLE, new WidgetNodeEditPolicy());
     }
 
@@ -306,24 +300,31 @@
     public void deactivate() {
         if (isActive()) {
             doDeActivate();
-            getWidgetModel().getActionsInput().getActionsList().forEach(a -> a.dispose());
+            ActionsInput input = getWidgetModel().getActionsInput();
+            for (AbstractWidgetAction a : input.getActionsList()) {
+                a.dispose();
+            }
             super.deactivate();
             // remove listener from all properties.
-            getWidgetModel().getAllPropertyIDs().forEach(
-                id -> getWidgetModel().getProperty(id).removeAllPropertyChangeListeners());
+            for (String id : getWidgetModel().getAllPropertyIDs()) {
+                getWidgetModel().getProperty(id)
+                        .removeAllPropertyChangeListeners();// removePropertyChangeListener(propertyListenerMap.get(id));
+            }
             if (executionMode == ExecutionMode.RUN_MODE) {
                 // remove script listeners before stopping PV.
-                final ScriptService service = ScriptService.getInstance();
-                scriptDataList.forEach(sd -> service.unRegisterScript(sd));
+                for (ScriptData scriptData : scriptDataList) {
+                    ScriptService.getInstance().unRegisterScript(scriptData);
+                }
                 if (hasStartedPVs) {
                     //this is just a guard statement
                     //if the widget was deactivated before it became fully active (and connected its pv),
                     //we should not attempt to stop those pvs; this can happen with linking container
-                    pvMap.values().forEach(pv -> pv.stop());
+                    for (Object pv : pvMap.values().toArray()){
+                        ((IPV) pv).stop();
+                    }
                 }
             }
             propertyListenerMap.clear();
-            widgetClassAdapter.deactivate();
             // propertyListenerMap = null;
             SingleSourceHelper.rapDeactivateBaseEditPart(this);
         }
@@ -350,7 +351,8 @@
         AbstractWidgetModel model = getWidgetModel();
         GraphicalEditPart parent = (GraphicalEditPart) getParent();
         if (parent != null) {
-            parent.setLayoutConstraint(this, refreshableFigure, new Rectangle(model.getLocation(), model.getSize()));
+            parent.setLayoutConstraint(this, refreshableFigure, new Rectangle(
+                    model.getLocation(), model.getSize()));
         }
     }
 
@@ -361,15 +363,18 @@
      *            the index of the action in the actions list.
      */
     public void executeAction(int index) {
+        AbstractWidgetAction action;
         try {
-            AbstractWidgetAction action = getWidgetModel().getActionsInput().getActionsList().get(index);
+            action = getWidgetModel().getActionsInput().getActionsList()
+                    .get(index);
             if (action != null)
                 action.run();
             else
                 throw new IndexOutOfBoundsException();
         } catch (IndexOutOfBoundsException e) {
             ConsoleService.getInstance().writeError(
-                    NLS.bind("No action at index {0} is configured for {1}", index, getWidgetModel().getName()));
+                    NLS.bind("No action at index {0} is configured for {1}",
+                            index, getWidgetModel().getName()));
         }
     }
 
@@ -448,12 +453,14 @@
     public List<AbstractWidgetAction> getHookedActions() {
         ActionsInput actionsInput = getWidgetModel().getActionsInput();
         if (actionsInput != null
-                && !actionsInput.getActionsList().isEmpty()
-                && (actionsInput.isFirstActionHookedUpToWidget() || actionsInput.isHookUpAllActionsToWidget())) {
+                && actionsInput.getActionsList().size() > 0
+                && (actionsInput.isFirstActionHookedUpToWidget() || actionsInput
+                        .isHookUpAllActionsToWidget())) {
             if (actionsInput.isHookUpAllActionsToWidget())
                 return getWidgetModel().getActionsInput().getActionsList();
             else
-                return getWidgetModel().getActionsInput().getActionsList().subList(0, 1);
+                return getWidgetModel().getActionsInput().getActionsList()
+                        .subList(0, 1);
 
         }
         return null;
@@ -497,8 +504,8 @@
                         return;
                     for (AbstractWidgetAction action : actions) {
                         if (action instanceof OpenDisplayAction)
-                            ((OpenDisplayAction) action).runWithModifiers(
-                                (me.getState() & SWT.CONTROL) != 0, (me.getState() & SWT.SHIFT) != 0);
+                            ((OpenDisplayAction) action).runWithModifiers((me.getState() & SWT.CONTROL) != 0,
+                                                                          (me.getState() & SWT.SHIFT) != 0);
                         else
                             action.run();
                     }
@@ -514,31 +521,38 @@
      */
     protected void initFigure(final IFigure figure) {
         if (figure == null)
-            throw new IllegalArgumentException("Editpart does not provide a figure!"); //$NON-NLS-1$
+            throw new IllegalArgumentException(
+                    "Editpart does not provide a figure!"); //$NON-NLS-1$
         Set<String> allPropIds = getWidgetModel().getAllPropertyIDs();
         if (allPropIds.contains(AbstractWidgetModel.PROP_COLOR_BACKGROUND))
-            figure.setBackgroundColor(CustomMediaFactory.getInstance().getColor(getWidgetModel().getBackgroundColor()));
+            figure.setBackgroundColor(CustomMediaFactory.getInstance()
+                    .getColor(getWidgetModel().getBackgroundColor()));
 
         if (allPropIds.contains(AbstractWidgetModel.PROP_COLOR_FOREGROUND))
-            figure.setForegroundColor(CustomMediaFactory.getInstance().getColor(getWidgetModel().getForegroundColor()));
+            figure.setForegroundColor(CustomMediaFactory.getInstance()
+                    .getColor(getWidgetModel().getForegroundColor()));
 
         if (allPropIds.contains(AbstractWidgetModel.PROP_FONT))
             figure.setFont(getWidgetModel().getFont().getSWTFont());
 
         if (allPropIds.contains(AbstractWidgetModel.PROP_VISIBLE))
-            figure.setVisible(getExecutionMode() == ExecutionMode.RUN_MODE ? getWidgetModel().isVisible() : true);
+            figure.setVisible(getExecutionMode() == ExecutionMode.RUN_MODE ? getWidgetModel()
+                    .isVisible() : true);
 
         if (allPropIds.contains(AbstractWidgetModel.PROP_ENABLED))
             figure.setEnabled(getWidgetModel().isEnabled());
 
-        if (allPropIds.contains(AbstractWidgetModel.PROP_WIDTH) && allPropIds.contains(AbstractWidgetModel.PROP_HEIGHT))
+        if (allPropIds.contains(AbstractWidgetModel.PROP_WIDTH)
+                && allPropIds.contains(AbstractWidgetModel.PROP_HEIGHT))
             figure.setSize(getWidgetModel().getSize());
 
         if (allPropIds.contains(AbstractWidgetModel.PROP_BORDER_COLOR)
                 && allPropIds.contains(AbstractWidgetModel.PROP_BORDER_STYLE)
                 && allPropIds.contains(AbstractWidgetModel.PROP_BORDER_WIDTH))
-            figure.setBorder(BorderFactory.createBorder(getWidgetModel().getBorderStyle(),
-                getWidgetModel().getBorderWidth(), getWidgetModel().getBorderColor(), getWidgetModel().getName()));
+            figure.setBorder(BorderFactory.createBorder(getWidgetModel()
+                    .getBorderStyle(), getWidgetModel().getBorderWidth(),
+                    getWidgetModel().getBorderColor(), getWidgetModel()
+                            .getName()));
 
         if (allPropIds.contains(AbstractWidgetModel.PROP_TOOLTIP)) {
             if (!getWidgetModel().getTooltip().equals("")) { //$NON-NLS-1$
@@ -562,11 +576,6 @@
     }
 
     protected void registerBasePropertyChangeHandlers() {
-<<<<<<< HEAD
-        IWidgetPropertyChangeHandler refreshVisualHandler = (oldValue,newValue,figure) -> {
-            refreshVisuals();
-            return true;
-=======
         IWidgetPropertyChangeHandler refreshVisualHandler = new IWidgetPropertyChangeHandler() {
 
             @Override
@@ -575,40 +584,33 @@
                 refreshVisuals();
                 return false;
             }
->>>>>>> 23e25fe5
         };
-        setPropertyChangeHandler(AbstractWidgetModel.PROP_XPOS, refreshVisualHandler);
-        setPropertyChangeHandler(AbstractWidgetModel.PROP_YPOS, refreshVisualHandler);
-        setPropertyChangeHandler(AbstractWidgetModel.PROP_WIDTH, refreshVisualHandler);
-        setPropertyChangeHandler(AbstractWidgetModel.PROP_HEIGHT, refreshVisualHandler);
+        setPropertyChangeHandler(AbstractWidgetModel.PROP_XPOS,
+                refreshVisualHandler);
+        setPropertyChangeHandler(AbstractWidgetModel.PROP_YPOS,
+                refreshVisualHandler);
+        setPropertyChangeHandler(AbstractWidgetModel.PROP_WIDTH,
+                refreshVisualHandler);
+        setPropertyChangeHandler(AbstractWidgetModel.PROP_HEIGHT,
+                refreshVisualHandler);
 
         //add connection should not be ignored by widget listener.
-        getWidgetModel().getProperty(AbstractWidgetModel.PROP_SRC_CONNECTIONS).addPropertyChangeListener(
-            e -> refreshSourceConnections());
-
-        getWidgetModel().getProperty(AbstractWidgetModel.PROP_TGT_CONNECTIONS).addPropertyChangeListener(
-            e -> refreshTargetConnections());
-
-<<<<<<< HEAD
-        setPropertyChangeHandler(AbstractWidgetModel.PROP_COLOR_BACKGROUND, (oldValue,newValue,figure) -> {
-            figure.setBackgroundColor(CustomMediaFactory.getInstance().getColor(((OPIColor) newValue).getRGBValue()));
-            return true;
-        });
-
-        setPropertyChangeHandler(AbstractWidgetModel.PROP_COLOR_FOREGROUND, (oldValue,newValue,figure) -> {
-            figure.setForegroundColor(CustomMediaFactory.getInstance().getColor(((OPIColor) newValue).getRGBValue()));
-            return true;
-        });
-
-        setPropertyChangeHandler(AbstractWidgetModel.PROP_FONT, (oldValue,newValue,figure) -> {
-            figure.setFont(((OPIFont) newValue).getSWTFont());
-            return false;
-        });
-
-        IWidgetPropertyChangeHandler borderHandler = (oldValue,newValue,figure) -> {
-            setFigureBorder(calculateBorder());
-            return true;
-=======
+        getWidgetModel().getProperty(AbstractWidgetModel.PROP_SRC_CONNECTIONS)
+            .addPropertyChangeListener(new PropertyChangeListener() {
+                @Override
+                public void propertyChange(PropertyChangeEvent evt) {
+                    refreshSourceConnections();
+                }
+            });
+
+        getWidgetModel().getProperty(AbstractWidgetModel.PROP_TGT_CONNECTIONS)
+            .addPropertyChangeListener(new PropertyChangeListener() {
+                @Override
+                public void propertyChange(PropertyChangeEvent evt) {
+                    refreshTargetConnections();
+                }
+            });
+
         IWidgetPropertyChangeHandler backColorHandler = new IWidgetPropertyChangeHandler() {
             @Override
             public boolean handleChange(Object oldValue, Object newValue,
@@ -650,24 +652,13 @@
                 setFigureBorder(calculateBorder());
                 return true;
             }
->>>>>>> 23e25fe5
         };
 
-        setPropertyChangeHandler(AbstractWidgetModel.PROP_BORDER_STYLE, borderHandler);
-        setPropertyChangeHandler(AbstractWidgetModel.PROP_BORDER_COLOR, borderHandler);
-        setPropertyChangeHandler(AbstractWidgetModel.PROP_BORDER_WIDTH, borderHandler);
-
-
-<<<<<<< HEAD
-        IWidgetPropertyChangeHandler labelBorderHandler = (oldValue,newValue,figure) -> {
-            if (figure.getBorder() instanceof LabeledBorder)
-                figure.setBorder(BorderFactory.createBorder(
-                        getWidgetModel().getBorderStyle(),
-                        getWidgetModel().getBorderWidth(),
-                        getWidgetModel().getBorderColor(),
-                        getWidgetModel().getName()));
-            return true;
-=======
+        setPropertyChangeHandler(AbstractWidgetModel.PROP_BORDER_STYLE,    borderHandler);
+        setPropertyChangeHandler(AbstractWidgetModel.PROP_BORDER_COLOR,    borderHandler);
+        setPropertyChangeHandler(AbstractWidgetModel.PROP_BORDER_WIDTH,    borderHandler);
+
+
         IWidgetPropertyChangeHandler labelBorderHandler = new IWidgetPropertyChangeHandler() {
             @Override
             public boolean handleChange(Object oldValue, Object newValue,
@@ -679,43 +670,11 @@
                                     .getBorderColor(), getWidgetModel().getName()));
                 return true;
             }
->>>>>>> 23e25fe5
         };
 
         setPropertyChangeHandler(AbstractWidgetModel.PROP_NAME, labelBorderHandler);
         setPropertyChangeHandler(AbstractWidgetModel.PROP_FONT, labelBorderHandler);
 
-<<<<<<< HEAD
-        setPropertyChangeHandler(AbstractWidgetModel.PROP_ENABLED, (oldValue,newValue,figure) -> {
-            figure.setEnabled((Boolean) newValue);
-            figure.repaint();
-            return true;
-        });
-
-        setPropertyChangeHandler(AbstractWidgetModel.PROP_TOOLTIP, (oldValue,newValue,figure) -> {
-            if (newValue.toString().isEmpty())
-                figure.setToolTip(null);
-            else {
-                if (tooltipLabel == null)
-                    tooltipLabel = new TooltipLabel(getWidgetModel());
-                figure.setToolTip(tooltipLabel);
-            }
-            return false;
-        });
-
-        setPropertyChangeHandler(AbstractWidgetModel.PROP_VISIBLE, (oldValue,newValue,f) -> {
-            boolean visible = (Boolean) newValue;
-            final IFigure figure = getFigure();
-            if (getExecutionMode() == ExecutionMode.RUN_MODE) {
-                figure.setVisible(visible);
-            } else if (!visible) {
-                figure.setVisible(false);
-                UIJob job = new UIJob("reset") {
-                    @Override
-                    public IStatus runInUIThread(final IProgressMonitor monitor) {
-                        figure.setVisible(true);
-                        return Status.OK_STATUS;
-=======
         IWidgetPropertyChangeHandler enableHandler = new IWidgetPropertyChangeHandler() {
             @Override
             public boolean handleChange(Object oldValue, Object newValue,
@@ -766,15 +725,14 @@
                             }
                         };
                         job.schedule(2000);
->>>>>>> 23e25fe5
                     }
-                };
-                job.schedule(2000);
-            }
-            return true;
-        });
-
-        widgetClassAdapter.setUp();
+                }
+                return true;
+            }
+        };
+        setPropertyChangeHandler(AbstractWidgetModel.PROP_VISIBLE,
+                visibilityHandler);
+
     }
 
     /**
@@ -851,8 +809,8 @@
      * @param border
      */
     protected void setFigureBorder(Border border){
-        if(getConnectionHandler() != null
-            && (!getConnectionHandler().isConnected() || getConnectionHandler().isHasNullValue())) {
+        if(getConnectionHandler() != null && (!getConnectionHandler().isConnected() ||
+                getConnectionHandler().isHasNullValue())){
             return;
         }
         getFigure().setBorder(border);
@@ -866,8 +824,10 @@
      * @param handler
      *            the property change handler
      */
-    public final void setPropertyChangeHandler(final String propertyId, final IWidgetPropertyChangeHandler handler) {
-        WidgetPropertyChangeListener listener = propertyListenerMap.get(propertyId);
+    public final void setPropertyChangeHandler(final String propertyId,
+            final IWidgetPropertyChangeHandler handler) {
+        WidgetPropertyChangeListener listener = propertyListenerMap
+                .get(propertyId);
         if (listener != null) {
             listener.addHandler(handler);
         }
@@ -1081,6 +1041,13 @@
      * @since 3.1.3
      */
     public final void setValueInUIThread(final Object value){
-        UIBundlingThread.getInstance().addRunnable(getViewer().getControl().getDisplay(), () -> setValue(value));
+        UIBundlingThread.getInstance().addRunnable(
+                getViewer().getControl().getDisplay(), new Runnable() {
+
+                    @Override
+                    public void run() {
+                        setValue(value);
+                    }
+                });
     }
 }