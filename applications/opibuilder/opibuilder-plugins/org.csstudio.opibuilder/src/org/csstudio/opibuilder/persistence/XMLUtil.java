--- conflicted
+++ resolved
@@ -491,12 +491,8 @@
 
             IPath path = container.getOPIFilePath();
             if(path != null && !path.isEmpty()) {
-<<<<<<< HEAD
-                final Map<String,String> macroMap = buildMacroMap(container);
-=======
                 final Map<String,String> macroMap = PreferencesHelper.getMacros();
                 macroMap.putAll(buildMacroMap(container));
->>>>>>> d25f94fb
                 String resolvedPath = MacroUtil.replaceMacros(path.toString(), s -> macroMap.get(s));
                 path = ResourceUtil.getPathFromString(resolvedPath);
 
