--- conflicted
+++ resolved
@@ -43,7 +43,6 @@
  *
  */
 public final class OPIRunnerContextMenuProvider extends ContextMenuProvider {
-<<<<<<< HEAD
 	
 	private IOPIRuntime opiRuntime;
 
@@ -155,118 +154,4 @@
 			}
 		}
 	}
-=======
-
-    private IOPIRuntime opiRuntime;
-
-    /**
-     * Constructor.
-     *
-     * @param viewer
-     *            the graphical viewer
-     */
-    public OPIRunnerContextMenuProvider(final EditPartViewer viewer, final IOPIRuntime opiRuntime) {
-        super(viewer);
-        this.opiRuntime = opiRuntime;
-    }
-
-    /**
-     * {@inheritDoc}
-     */
-    @Override
-    public void buildContextMenu(final IMenuManager menu) {
-        if(!SWT.getPlatform().startsWith("rap")) //$NON-NLS-1$
-            addSettingPropertiesAction(menu);
-        addWidgetActionToMenu(menu);
-        GEFActionConstants.addStandardActionGroups(menu);
-
-        ActionRegistry actionRegistry =
-                (ActionRegistry) opiRuntime.getAdapter(ActionRegistry.class);
-        IAction action = actionRegistry.getAction(ActionFactory.REFRESH.getId());
-        if (action != null)
-            menu.appendToGroup(GEFActionConstants.GROUP_PRINT, action);
-
-        IWorkbenchWindow activeWindow = PlatformUI.getWorkbench().getActiveWorkbenchWindow();
-
-        if(!OPIBuilderPlugin.isRAP()){ //$NON-NLS-1$
-            menu.appendToGroup(GEFActionConstants.GROUP_EDIT,
-                WorkbenchWindowService.getInstance().getFullScreenAction(activeWindow));
-            menu.appendToGroup(GEFActionConstants.GROUP_EDIT,
-                WorkbenchWindowService.getInstance().getCompactModeAction(activeWindow));
-        }
-
-
-
-        //actionRegistry.getAction(CompactModeAction.ID));
-
-        // ELog and EMail actions may not be available
-        SingleSourceHelper.appendRCPRuntimeActionsToMenu(actionRegistry, menu);
-
-        if(OPIBuilderPlugin.isRAP()){
-            menu.add(new Separator("additions")); //$NON-NLS-1$
-            menu.add(new AboutWebOPIAction());
-        }
-
-
-//        MenuManager cssMenu = new MenuManager("CSS", "css");
-//        cssMenu.add(new Separator("additions")); //$NON-NLS-1$
-//        menu.add(cssMenu);
-    }
-
-    /**
-     * Adds the defined {@link AbstractWidgetAction}s to the given {@link IMenuManager}.
-     * @param menu The {@link IMenuManager}
-     */
-    private void addWidgetActionToMenu(final IMenuManager menu) {
-        List<?> selectedEditParts = ((IStructuredSelection)getViewer().getSelection()).toList();
-        if (selectedEditParts.size()==1) {
-            if (selectedEditParts.get(0) instanceof AbstractBaseEditPart) {
-                AbstractBaseEditPart editPart = (AbstractBaseEditPart) selectedEditParts.get(0);
-                AbstractWidgetModel widget = editPart.getWidgetModel();
-
-                //add menu Open, Open in New Tab and Open in New Window
-                List<AbstractWidgetAction> hookedActions = editPart.getHookedActions();
-
-                if(hookedActions != null && hookedActions.size() == 1){
-                    AbstractWidgetAction hookedAction = hookedActions.get(0);
-                    if(hookedAction != null && hookedAction instanceof AbstractOpenOPIAction){
-                        menu.add(new OpenRelatedDisplayAction(
-                                (AbstractOpenOPIAction) hookedAction, OPEN_DISPLAY_TARGET.DEFAULT));
-                        menu.add(new OpenRelatedDisplayAction(
-                                (AbstractOpenOPIAction) hookedAction, OPEN_DISPLAY_TARGET.TAB));
-                        menu.add(new OpenRelatedDisplayAction(
-                                (AbstractOpenOPIAction) hookedAction, OPEN_DISPLAY_TARGET.NEW_WINDOW));
-                    }
-                }
-
-
-                ActionsInput ai = widget.getActionsInput();
-                if(ai != null){
-                    List<AbstractWidgetAction> widgetActions = ai.getActionsList();
-                    if (!widgetActions.isEmpty()) {
-                        MenuManager actionMenu = new MenuManager("Actions", "actions");
-                        for (AbstractWidgetAction action : widgetActions) {
-                            actionMenu.add(new WidgetActionMenuAction(action));
-                        }
-                        menu.add(actionMenu);
-                    }
-                }
-            }
-        }
-    }
-
-    private void addSettingPropertiesAction(final IMenuManager menu){
-        List<?> selectedEditParts = ((IStructuredSelection)getViewer().getSelection()).toList();
-        if (selectedEditParts.size()==1) {
-            if (selectedEditParts.get(0) instanceof AbstractBaseEditPart) {
-                AbstractBaseEditPart editPart = (AbstractBaseEditPart) selectedEditParts.get(0);
-                AbstractWidgetModel widget = editPart.getWidgetModel();
-                if(widget.getRuntimePropertyList() != null){
-                    menu.add(new ConfigureRuntimePropertiesAction(
-                            getViewer().getControl().getShell(), widget));
-                }
-            }
-        }
-    }
->>>>>>> a15962a0
 }