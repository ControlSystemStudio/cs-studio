--- conflicted
+++ resolved
@@ -36,7 +36,6 @@
  */
 public class DisplayModel extends AbstractContainerModel {
 
-<<<<<<< HEAD
 	/**
 	 * The type ID of this model.
 	 */
@@ -280,249 +279,6 @@
 	 * such broken connections, by resetting the connectors sources and targets.
 	 */
 	public void syncConnections() {
-=======
-    /**
-     * The type ID of this model.
-     */
-    public static final String ID = "org.csstudio.opibuilder.Display"; //$NON-NLS-1$
-
-    /**
-     * Space of grid in pixels.
-     */
-    public static final String PROP_GRID_SPACE = "grid_space"; //$NON-NLS-1$
-    /**
-     * If the grid should be visible.
-     */
-    public static final String PROP_SHOW_GRID = "show_grid"; //$NON-NLS-1$
-    /**
-     * If the ruler should be visible.
-     */
-    public static final String PROP_SHOW_RULER = "show_ruler"; //$NON-NLS-1$
-    /**
-     * If the moving widgets will be snapped to the geometry of other widgets.
-     */
-    public static final String PROP_SNAP_GEOMETRY = "snap_to_geometry"; //$NON-NLS-1$
-    /**
-     * If the dash boundary line of the display should be visible.
-     */
-    public static final String PROP_SHOW_EDIT_RANGE = "show_edit_range"; //$NON-NLS-1$
-
-    /**
-     * If the tab close button should be hidden.
-     */
-    public static final String PROP_SHOW_CLOSE_BUTTON = "show_close_button"; //$NON-NLS-1$
-
-    public static final String PROP_BOY_VERSION = "boy_version"; //$NON-NLS-1$
-
-    /**
-     * Auto scale all the widgets as the window resizes. If this is set to true,
-     * zoom operation will not work.
-     */
-    public static final String PROP_AUTO_ZOOM_TO_FIT_ALL = "auto_zoom_to_fit_all"; //$NON-NLS-1$
-
-    /**
-     * Automatically scale all widgets when window resizes.
-     */
-    public static final String PROP_AUTO_SCALE_WIDGETS = "auto_scale_widgets"; //$NON-NLS-1$
-
-    /**
-     * Frame rate in Hz.
-     * This is the hidden property which can be referred only from scripts.
-     * The value is valid only when running mode. In edit mode, it is always -1.
-     */
-    public static final String PROP_FRAME_RATE = "frame_rate"; //$NON-NLS-1$
-
-    private GraphicalViewer viewer;
-
-    private IOPIRuntime opiRuntime;
-
-    private IPath opiFilePath;
-
-    private int displayID;
-
-    private boolean FreshRateEnabled= false;
-
-    /**
-     * Create a Display Model which is the root model for an OPI.
-     * Only use this constructor if this model doesn't relate to
-     * any real opi file. Otherwise, please use {@link #DisplayModel(IPath)}.
-     */
-    public DisplayModel(){
-        this(null);
-    }
-
-    /**Create a Display Model which is the root model for an OPI.
-     * @param opiFilePath path of the OPI. It can only be null if this model doesn't relate to
-     * any real opi file.
-     */
-    public DisplayModel(IPath opiFilePath) {
-        super();
-        setLocation(-1, -1);
-        setSize(800, 600);
-        setOpiFilePath(opiFilePath);
-    }
-
-    @Override
-    protected void configureProperties() {
-        addProperty(new IntegerProperty(PROP_GRID_SPACE, "Grid Space",
-                WidgetPropertyCategory.Display, 6, 1, 1000));
-        addProperty(new BooleanProperty(PROP_SHOW_GRID, "Show Grid",
-                WidgetPropertyCategory.Display, true));
-        addProperty(new BooleanProperty(PROP_SHOW_RULER, "Show Ruler",
-                WidgetPropertyCategory.Display, true));
-        addProperty(new BooleanProperty(PROP_SNAP_GEOMETRY, "Snap to Geometry",
-                WidgetPropertyCategory.Display, true));
-        addProperty(new BooleanProperty(PROP_SHOW_EDIT_RANGE,
-                "Show Edit Range", WidgetPropertyCategory.Display, true));
-        addProperty(new BooleanProperty(PROP_AUTO_ZOOM_TO_FIT_ALL,
-                "Auto Zoom to Fit All", WidgetPropertyCategory.Behavior, false));
-        addProperty(new ComplexDataProperty(
-                PROP_AUTO_SCALE_WIDGETS, "Auto Scale Widgets (at Runtime)",
-                WidgetPropertyCategory.Behavior, new DisplayScaleData(this), "Scale Widgets as windows resizes"));
-
-        addProperty(new BooleanProperty(PROP_SHOW_CLOSE_BUTTON,
-                "Show Close Button", WidgetPropertyCategory.Display, true));
-        Version version = new Version(0, 0, 0);
-        addProperty(new VersionProperty(PROP_BOY_VERSION, "BOY Version",
-                WidgetPropertyCategory.Basic, version.toString()));
-
-        addProperty(new DoubleProperty(PROP_FRAME_RATE, "Frame Rate",
-                WidgetPropertyCategory.Display, -1.0));
-
-        setPropertyVisible(PROP_BORDER_COLOR, false);
-        setPropertyVisible(PROP_BORDER_STYLE, false);
-        setPropertyVisible(PROP_BORDER_WIDTH, false);
-        setPropertyVisible(PROP_VISIBLE, false);
-        setPropertyVisible(PROP_ENABLED, false);
-        setPropertyVisible(PROP_TOOLTIP, false);
-        setPropertyVisible(PROP_ACTIONS, false);
-        setPropertyVisible(PROP_FONT, false);
-        setPropertyVisibleAndSavable(PROP_FRAME_RATE, false, false);
-        setPropertyVisibleAndSavable(PROP_BOY_VERSION, false, true);
-        addProperty(new ActionsProperty(PROP_ACTIONS, "Actions",
-                WidgetPropertyCategory.Behavior, false));
-        setPropertyDescription(PROP_COLOR_FOREGROUND, "Grid Color");
-        setPropertyValue(PROP_NAME, ""); //$NON-NLS-1$
-        removeProperty(PROP_SCALE_OPTIONS);
-
-    }
-
-    /**
-     * @return true if Children should be auto scaled when this container is resized.
-     */
-    public DisplayScaleData getDisplayScaleData(){
-        return (DisplayScaleData)getPropertyValue(PROP_AUTO_SCALE_WIDGETS);
-    }
-
-    public boolean isShowGrid() {
-        return (Boolean) getCastedPropertyValue(PROP_SHOW_GRID);
-    }
-
-    public boolean isShowRuler() {
-        return (Boolean) getCastedPropertyValue(PROP_SHOW_RULER);
-    }
-
-    public boolean isSnapToGeometry() {
-        return (Boolean) getCastedPropertyValue(PROP_SNAP_GEOMETRY);
-    }
-
-    public boolean isShowEditRange() {
-        return (Boolean) getCastedPropertyValue(PROP_SHOW_EDIT_RANGE);
-    }
-
-    public boolean isShowCloseButton() {
-        return (Boolean) getPropertyValue(PROP_SHOW_CLOSE_BUTTON);
-    }
-
-    public boolean isAutoZoomToFitAll() {
-        return (Boolean) getPropertyValue(PROP_AUTO_ZOOM_TO_FIT_ALL);
-    }
-
-    @Override
-    public String getTypeID() {
-        return ID;
-    }
-
-    /**
-     * @param opiFilePath
-     *            the opiFilePath to set
-     */
-    public void setOpiFilePath(IPath opiFilePath) {
-        this.opiFilePath = opiFilePath;
-    }
-
-    /**Set the {@link IOPIRuntime} on this display if it is in run mode.
-     * @param opiRuntime
-     */
-    public void setOpiRuntime(IOPIRuntime opiRuntime) {
-        this.opiRuntime = opiRuntime;
-    }
-
-    /**
-     * @return the {@link IOPIRuntime} if it is in run mode.
-     */
-    public IOPIRuntime getOpiRuntime() {
-        return opiRuntime;
-    }
-
-    /**
-     * @return the opiFilePath
-     */
-    public IPath getOpiFilePath() {
-        return opiFilePath;
-    }
-
-    /**
-     * Set the viewer of the display model if this model belongs to a viewer.
-     *
-     * @param viewer
-     *            the viewer to set
-     */
-    public void setViewer(GraphicalViewer viewer) {
-        this.viewer = viewer;
-    }
-
-    /**
-     * @return the viewer, null if it has no viewer.
-     */
-    public GraphicalViewer getViewer() {
-        return viewer;
-    }
-
-    /**
-     * @param displayID
-     *            the unique displayID to set
-     */
-    public void setDisplayID(int displayID) {
-        this.displayID = displayID;
-    }
-
-    /**
-     * @return the displayID
-     */
-    public int getDisplayID() {
-        return displayID;
-    }
-
-    public Version getBOYVersion() {
-        return new Version((String) getPropertyValue(PROP_BOY_VERSION));
-    }
-
-    /**
-     * @return the list of connections belongs to this display model.
-     */
-    public List<ConnectionModel> getConnectionList() {
-        return getConnectionList(this);
-    }
-
-    /**
-     * In connections are spanning over multiple display models (e.g. via linking containers),
-     * and if one of those sub display models is reloaded, all the links will become invalid -
-     * the previously existing widgets will no longer exist. This methods intends to reconnect
-     * such broken connections, by resetting the connectors sources and targets.
-     */
-    public void syncConnections() {
->>>>>>> a15962a0
         List<AbstractWidgetModel> allDescendants = getAllDescendants();
         for(AbstractWidgetModel widget : allDescendants){
             if(!widget.getSourceConnections().isEmpty()){
@@ -541,7 +297,6 @@
                 }
             }
         }
-<<<<<<< HEAD
 	}
 
 	private List<ConnectionModel> getConnectionList(AbstractContainerModel container){
@@ -556,29 +311,12 @@
 				}
 			}
 			if(!widget.getTargetConnections().isEmpty()){
-=======
-    }
-
-    private List<ConnectionModel> getConnectionList(AbstractContainerModel container){
-        Set<ConnectionModel> connectionModels = new HashSet<ConnectionModel>();
-        List<AbstractWidgetModel> allDescendants = getAllDescendants();
-        for(AbstractWidgetModel widget : allDescendants){
-            if(!widget.getSourceConnections().isEmpty()){
-                for(ConnectionModel connectionModel: widget.getSourceConnections()){
-                    if(allDescendants.contains(connectionModel.getTarget())){
-                        connectionModels.add(connectionModel);
-                    }
-                }
-            }
-            if(!widget.getTargetConnections().isEmpty()){
->>>>>>> a15962a0
                 for(ConnectionModel connectionModel: widget.getTargetConnections()){
                     if(allDescendants.contains(connectionModel.getSource())){
                         connectionModels.add(connectionModel);
                     }
                 }
             }
-<<<<<<< HEAD
 		}
 		return new ArrayList<>(connectionModels);
 	}
@@ -637,64 +375,4 @@
 		setPropertyValue(PROP_FRAME_RATE, rate);
 	}
 	
-=======
-        }
-        return new ArrayList<>(connectionModels);
-    }
-
-    public AbstractWidgetModel getWidgetFromWUID(String wuid) {
-        return getWidgetFromWUID(this, wuid);
-    }
-
-    private static AbstractWidgetModel getWidgetFromWUID(
-            AbstractContainerModel container, String wuid) {
-        for (AbstractWidgetModel widget : container.getChildren()) {
-            if (widget.getWUID().equals(wuid))
-                return widget;
-            else if (widget instanceof AbstractContainerModel) {
-                AbstractWidgetModel w = getWidgetFromWUID(
-                        (AbstractContainerModel) widget, wuid);
-                if (w != null)
-                    return w;
-            }
-        }
-        return null;
-    }
-
-
-    @Override
-    public void scale(double widthRatio, double heightRatio) {
-        int minWidth = getDisplayScaleData().getMinimumWidth();
-        if(minWidth < 0){
-            minWidth = getWidth();
-        }
-        int minHeight = getDisplayScaleData().getMinimumHeight();
-        if(minHeight < 0){
-            minHeight = getHeight();
-        }
-        if(getWidth() *widthRatio < minWidth)
-            widthRatio = minWidth/(double)getWidth();
-        if(getHeight()*heightRatio < minHeight)
-            heightRatio = minHeight/(double)getHeight();
-        for(AbstractWidgetModel child : getChildren())
-            child.scale(widthRatio, heightRatio);
-    }
-
-    /**!!! This is function only for test purpose. It might be removed in future!
-     * @return true if calculating fresh rate is enabled.
-     */
-    public boolean isFreshRateEnabled() {
-        return FreshRateEnabled;
-    }
-
-    /**
-     * When a new frame rate is notified by GUI toolkit side, this method
-     * shall be called to set the up-to-date frame rate.
-     * @param rate Frame rate in Hz
-     */
-    public void setFrameRate(double rate) {
-        setPropertyValue(PROP_FRAME_RATE, rate);
-    }
-
->>>>>>> a15962a0
 }