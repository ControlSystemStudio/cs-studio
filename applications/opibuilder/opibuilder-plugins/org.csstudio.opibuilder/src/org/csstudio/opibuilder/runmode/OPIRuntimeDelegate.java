--- conflicted
+++ resolved
@@ -74,12 +74,7 @@
     private ActionRegistry actionRegistry;
 
     private IEditorInput editorInput;
-<<<<<<< HEAD
     
-=======
-
-    private static AtomicInteger displayID = new AtomicInteger(0);
->>>>>>> a15962a0
 
     /**
      * The workbench part where the OPI is running on.
