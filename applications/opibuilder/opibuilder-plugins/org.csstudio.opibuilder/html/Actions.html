--- conflicted
+++ resolved
@@ -3,165 +3,11 @@
 <meta http-equiv="Content-Type" content="text/html; charset=Cp1252" />
 <link rel="stylesheet" href="default.css" type="text/css" />
 <link rel="stylesheet" href="../../PRODUCT_PLUGIN/book.css"
-<<<<<<< HEAD
-	type="text/css"></link>
-=======
     type="text/css"></link>
->>>>>>> 8e6b6646
 <title>Action</title>
 </head>
 <body>
 
-<<<<<<< HEAD
-	<h2>Action</h2>
-	<p>
-		Actions can be attached to any widget so that actions can be executed
-		from that widget. They are configured from the
-		<code>Actions</code>
-		Property. There are several types of actions that can be associated
-		with any type of widget. You may also add customzied action through
-		Eclipse plugin mechanism.
-	</p>
-	<ul>
-		<li><b>Open OPI</b>
-			<dl>
-				<dd>
-					Open a related OPI. If
-					<code>Repalce</code>
-					is selected, it will replace the current OPI. You can send macros
-					to the OPI to be opened by setting the
-					<code>Macros</code>
-					property. If a widget has this action hooked to its mouse click
-					event, user will also be able to open the related OPI from its
-					context menu:
-					<code>Open</code>
-					,
-					<code>Open in New Tab</code>
-					or
-					<code>Open in New Window</code>
-					. Or user can hold the
-					<code>Ctrl</code>
-					/
-					<code>Shift</code>
-					key while clicking on the widget to open the related OPI in new
-					Tab/Window.
-				</dd>
-			</dl></li>
-		<li><b>Open OPI in View</b>
-		<dl>
-				<dd>
-					Open an OPI in view. The view can be place in five possible
-					positions: Left, Right, Top, Bottom or Detached. An undetached View
-					can also be detached as standalone window floating on top by right
-					clicking the view tab and click
-					<code>Detached</code>
-					. By clicking
-					<code>Detached</code>
-					again, you can put it back to the workbench window.
-				</dd>
-			</dl></li>
-
-		<li><b>Write PV</b>
-			<dl>
-				<dd>
-					Write a PV. If the widget is a button, it is recommended to set the
-					PV name in the "PV Name" property of the widget, and use $(pv_name)
-					as PV Name of the action. This will allow the PV getting connected
-					on OPI startup instead of connecting to it on each write. If
-					<code>Confirm Message</code>
-					is not empty, a confirm dialog will pop up before writing the new
-					value to PV.
-
-				</dd>
-			</dl></li>
-		<li><b>Execute Command</b>
-			<dl>
-				<dd>
-					Execute system command just as executing command from shell or
-					command line on Windows. The command should be searchable from
-					system PATH, otherwise, it should be a full path to the command.
-					The output will be displayed in the console if there is. The
-					property "Command Directory" is where the command will be executed.
-					In most cases, you can just use the default directory which is
-					user's home directory. The macro is a system property. It also has
-					a special macro
-					<code>$(opi.dir)</code>
-					which points to the directory of the OPI file on the OS file
-					system.
-				</dd>
-			</dl></li>
-		<li><b>Execute JavaScript</b>
-		<dl>
-				<dd>
-					Execute a Javascript file, in which there are two accessible
-					objects:
-					<code>widget</code>
-					and
-					<code>display</code>
-					so that you can access the widget or the display. See <a
-						href="script/AccessWidget.html">Access Widget</a>
-				</dd>
-			</dl></li>
-		<li><b>Execute Python Script</b>
-		<dl>
-				<dd>
-					Execute a Python script file, in which there are two accessible
-					objects:
-					<code>widget</code>
-					and
-					<code>display</code>
-					so that you can access the widget or the display. See <a
-						href="script/AccessWidget.html">Access Widget</a>
-				</dd>
-			</dl></li>
-		<li><b>Play WAV file</b>
-			<dl>
-				<dd>Play a sound file in WAV format.</dd>
-			</dl></li>
-		<li><b>Open File</b>
-			<dl>
-				<dd>Open a file with the default editor. For example, you can
-					open a databrowser file in databrowser.</dd>
-			</dl></li>
-
-		<li><b>Open Webpage</b>
-			<dl>
-				<dd>Open a webpage in system default web browser.</dd>
-			</dl></li>
-	</ul>
-
-	<h3>Configure Actions</h3>
-	<p>
-		Actions are configured from the
-		<code>Actions</code>
-		property of widget. The first action can be hooked with the mouse
-		click event, which means clicking on the widget at Runtime will
-		execute the first action.
-	</p>
-	<p>
-		<img src="img/ActionsDialog.gif"/>
-	</p>
-
-	<h3>Invoke Action at Runtime</h3>
-	<p>
-		At Runtime, you can execute an action by right clicking on the widget
-		and selecting the action from
-		<code>Actions</code>
-		submenu. If you selected the option
-		<code> Hook the first action to the mouse click event on widget</code>
-		in the actions config dialog, you can simply execute the first action
-		by clicking on the widget.
-	</p>
-	<p>
-		<img src="img/Actions.png"/>
-	</p>
-
-	<p>
-		Actions may also be invoked from script by calling the method <a
-			href="script/AccessWidget.html#executeAction(int)">executeAction</a>.
-		For example:</p>
-	<pre class="example_code">widget.executeAction(0); //execute the first attached action</pre>
-=======
     <h2>Action</h2>
     <p>
         Actions can be attached to any widget so that actions can be executed
@@ -310,7 +156,6 @@
             href="script/AccessWidget.html#executeAction(int)">executeAction</a>.
         For example:</p>
     <pre class="example_code">widget.executeAction(0); //execute the first attached action</pre>
->>>>>>> 8e6b6646
 
 
 </body>
