<html>
<head>
<meta http-equiv="Content-Type" content="text/html; charset=Cp1252" />
<link rel="stylesheet" href="default.css" type="text/css" />
<link rel="stylesheet" href="../../PRODUCT_PLUGIN/book.css"
<<<<<<< HEAD
	type="text/css"></link>
=======
    type="text/css"></link>
>>>>>>> 8e6b6646
<title>Widget Properties</title>
</head>
<body>

<<<<<<< HEAD
	<h2>Widget Properties</h2>
	<p>
		<img src="img/Properties.png" alt="Properties Sheet View"
			align="right"/> The outlooking, behavior, location and size of
		widgets are called properties. Properties can be set in property sheet
		in editing mode, and could also be changed in attached rules or
		scripts in Runtime. The value of the any property can be accessed with
		Property Macro via property_id.
	</p>
	<p>In most cases, the property_id is following this convention
		corresponding to the property name:</p>
	<ol>
		<li>lower case of all characters</li>
		<li>replace space with underscore.</li>
	</ol>
	<p>For Example: The property_id of "Foreground Color" is
		"foreground_color".</p>
	<h3>Properties Common to All Widgets</h3>
	<p>
		Few properties may be hidden for some particular widgets on purpose.
		Property id is shown in braces, which can be used to access the
		property in <a href="Rules.html">Rules</a> or <a href="Script.html">
			Scripts</a>.
	</p>
	<ul>
		<li><b> Basic </b>
			<ul>
				<li>Name(name). The name of the widget.</li>
				<li>Widget Type(widget_type). The type of the widget. This
					property that is not editable. The name and type of the selected
					widget will also be displayed on the status bar.</li>
			</ul></li>
		<li><b> Behavior </b>
			<ul>
				<li>Actions(actions). The actions assocaited with the widget.</li>
				<li>Enabled(enabled). A disabled control widget is not
					operatable.</li>
				<li>Rules(rules). The <a href="Rules.html"> rules </a> attached
					to the widget.
				</li>
				<li>Scripts(scripts). The <a href="Script.html"> scripts </a>
					attached to the widget.
				</li>
				<li>Visible(visible). Visibility of the widget.</li>
			</ul></li>
		<li><b> Border </b>
			<ul>
				<li>Border Color(border_color). The color of the border.</li>
				<li>Border Style(border_style). The style of the border.</li>
				<li>Border width(border_width). The width of the border. Only
					meaningful for line or dot line styles.</li>
			</ul></li>
		<li><b> Display </b>
			<ul>
				<li>Background Color(background_color). Color of Background.</li>
				<li>Foreground Color(foreground_color). Color of foreground. In
					most cases, it is the font color too.</li>
				<li>Tooltip(tooltip). Tooltip of the widget. Macros are allowed
					and can be updated when tooltip is shown again. The property macro
					$(pv_value) could be used to show the PV value which has timestamp,
					value, severity and status.</li>

			</ul></li>
		<li><b> Position </b>
			<ul>
				<li>Height(height). The height of the widget in pixels.</li>
				<li>Width(width). The width of the widget in pixels.</li>
				<li>X(x). X location coordinate in pixels. The zero point of
					the coordinate system is on the left-top cornor. Negative
					coordinate is allowed, but is not recommended.</li>
				<li>Y(y). Y location coordinate in pixels</li>
				<li>Scale Options (scale_options). The options to control the
					scale behavior of the widget.</li>
			</ul></li>
	</ul>

	<br>
=======
    <h2>Widget Properties</h2>
    <p>
        <img src="img/Properties.png" alt="Properties Sheet View"
            align="right"/> The outlooking, behavior, location and size of
        widgets are called properties. Properties can be set in property sheet
        in editing mode, and could also be changed in attached rules or
        scripts in Runtime. The value of the any property can be accessed with
        Property Macro via property_id.
    </p>
    <p>In most cases, the property_id is following this convention
        corresponding to the property name:</p>
    <ol>
        <li>lower case of all characters</li>
        <li>replace space with underscore.</li>
    </ol>
    <p>For Example: The property_id of "Foreground Color" is
        "foreground_color".</p>
    <h3>Properties Common to All Widgets</h3>
    <p>
        Few properties may be hidden for some particular widgets on purpose.
        Property id is shown in braces, which can be used to access the
        property in <a href="Rules.html">Rules</a> or <a href="Script.html">
            Scripts</a>.
    </p>
    <ul>
        <li><b> Basic </b>
            <ul>
                <li>Name(name). The name of the widget.</li>
                <li>Widget Type(widget_type). The type of the widget. This
                    property that is not editable. The name and type of the selected
                    widget will also be displayed on the status bar.</li>
            </ul></li>
        <li><b> Behavior </b>
            <ul>
                <li>Actions(actions). The actions assocaited with the widget.</li>
                <li>Enabled(enabled). A disabled control widget is not
                    operatable.</li>
                <li>Rules(rules). The <a href="Rules.html"> rules </a> attached
                    to the widget.
                </li>
                <li>Scripts(scripts). The <a href="Script.html"> scripts </a>
                    attached to the widget.
                </li>
                <li>Visible(visible). Visibility of the widget.</li>
            </ul></li>
        <li><b> Border </b>
            <ul>
                <li>Border Color(border_color). The color of the border.</li>
                <li>Border Style(border_style). The style of the border.</li>
                <li>Border width(border_width). The width of the border. Only
                    meaningful for line or dot line styles.</li>
            </ul></li>
        <li><b> Display </b>
            <ul>
                <li>Background Color(background_color). Color of Background.</li>
                <li>Foreground Color(foreground_color). Color of foreground. In
                    most cases, it is the font color too.</li>
                <li>Tooltip(tooltip). Tooltip of the widget. Macros are allowed
                    and can be updated when tooltip is shown again. The property macro
                    $(pv_value) could be used to show the PV value which has timestamp,
                    value, severity and status.</li>

            </ul></li>
        <li><b> Position </b>
            <ul>
                <li>Height(height). The height of the widget in pixels.</li>
                <li>Width(width). The width of the widget in pixels.</li>
                <li>X(x). X location coordinate in pixels. The zero point of
                    the coordinate system is on the left-top cornor. Negative
                    coordinate is allowed, but is not recommended.</li>
                <li>Y(y). Y location coordinate in pixels</li>
                <li>Scale Options (scale_options). The options to control the
                    scale behavior of the widget.</li>
            </ul></li>
    </ul>

    <br>
>>>>>>> 8e6b6646

</body>
</html><|MERGE_RESOLUTION|>--- conflicted
+++ resolved
@@ -3,94 +3,11 @@
 <meta http-equiv="Content-Type" content="text/html; charset=Cp1252" />
 <link rel="stylesheet" href="default.css" type="text/css" />
 <link rel="stylesheet" href="../../PRODUCT_PLUGIN/book.css"
-<<<<<<< HEAD
-	type="text/css"></link>
-=======
     type="text/css"></link>
->>>>>>> 8e6b6646
 <title>Widget Properties</title>
 </head>
 <body>
 
-<<<<<<< HEAD
-	<h2>Widget Properties</h2>
-	<p>
-		<img src="img/Properties.png" alt="Properties Sheet View"
-			align="right"/> The outlooking, behavior, location and size of
-		widgets are called properties. Properties can be set in property sheet
-		in editing mode, and could also be changed in attached rules or
-		scripts in Runtime. The value of the any property can be accessed with
-		Property Macro via property_id.
-	</p>
-	<p>In most cases, the property_id is following this convention
-		corresponding to the property name:</p>
-	<ol>
-		<li>lower case of all characters</li>
-		<li>replace space with underscore.</li>
-	</ol>
-	<p>For Example: The property_id of "Foreground Color" is
-		"foreground_color".</p>
-	<h3>Properties Common to All Widgets</h3>
-	<p>
-		Few properties may be hidden for some particular widgets on purpose.
-		Property id is shown in braces, which can be used to access the
-		property in <a href="Rules.html">Rules</a> or <a href="Script.html">
-			Scripts</a>.
-	</p>
-	<ul>
-		<li><b> Basic </b>
-			<ul>
-				<li>Name(name). The name of the widget.</li>
-				<li>Widget Type(widget_type). The type of the widget. This
-					property that is not editable. The name and type of the selected
-					widget will also be displayed on the status bar.</li>
-			</ul></li>
-		<li><b> Behavior </b>
-			<ul>
-				<li>Actions(actions). The actions assocaited with the widget.</li>
-				<li>Enabled(enabled). A disabled control widget is not
-					operatable.</li>
-				<li>Rules(rules). The <a href="Rules.html"> rules </a> attached
-					to the widget.
-				</li>
-				<li>Scripts(scripts). The <a href="Script.html"> scripts </a>
-					attached to the widget.
-				</li>
-				<li>Visible(visible). Visibility of the widget.</li>
-			</ul></li>
-		<li><b> Border </b>
-			<ul>
-				<li>Border Color(border_color). The color of the border.</li>
-				<li>Border Style(border_style). The style of the border.</li>
-				<li>Border width(border_width). The width of the border. Only
-					meaningful for line or dot line styles.</li>
-			</ul></li>
-		<li><b> Display </b>
-			<ul>
-				<li>Background Color(background_color). Color of Background.</li>
-				<li>Foreground Color(foreground_color). Color of foreground. In
-					most cases, it is the font color too.</li>
-				<li>Tooltip(tooltip). Tooltip of the widget. Macros are allowed
-					and can be updated when tooltip is shown again. The property macro
-					$(pv_value) could be used to show the PV value which has timestamp,
-					value, severity and status.</li>
-
-			</ul></li>
-		<li><b> Position </b>
-			<ul>
-				<li>Height(height). The height of the widget in pixels.</li>
-				<li>Width(width). The width of the widget in pixels.</li>
-				<li>X(x). X location coordinate in pixels. The zero point of
-					the coordinate system is on the left-top cornor. Negative
-					coordinate is allowed, but is not recommended.</li>
-				<li>Y(y). Y location coordinate in pixels</li>
-				<li>Scale Options (scale_options). The options to control the
-					scale behavior of the widget.</li>
-			</ul></li>
-	</ul>
-
-	<br>
-=======
     <h2>Widget Properties</h2>
     <p>
         <img src="img/Properties.png" alt="Properties Sheet View"
@@ -168,7 +85,6 @@
     </ul>
 
     <br>
->>>>>>> 8e6b6646
 
 </body>
 </html>