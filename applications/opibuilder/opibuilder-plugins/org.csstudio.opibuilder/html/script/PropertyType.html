<html>
<head>
<meta http-equiv="Content-Type" content="text/html; charset=Cp1252" />
<link rel="stylesheet" href="../default.css" type="text/css" />
<link rel="stylesheet" href="../../../PRODUCT_PLUGIN/book.css"
<<<<<<< HEAD
	type="text/css"></link>
=======
    type="text/css"></link>
>>>>>>> 8e6b6646
<title>Property Type</title>
</head>
<body>

<<<<<<< HEAD
	<h2>Property Type</h2>


	<p>
		There are several different type of widget properties, such as
		Boolean, Double, Color, Font and so on. The method
		<code>widget.setPropertyValue(prop_id, value)</code>
		only accepts certain value types corresponding to the property type.
		Here is the list of the acceptable value types for each type of
		property. <b>Property Value Type</b> is the type of the object
		returned from
		<code>widget.getPropertyValue(prop_id)</code>
		.
	</p>

	<table BORDER="1" WIDTH="80%" CELLPADDING="3" CELLSPACING="0">
		<TR BGCOLOR="#CCCCFF">
			<TD ALIGN="left"><B>Property Type</B></TD>
			<TD ALIGN="left"><B>Example Properties</B></TD>
		</TR>
		<tr>
			<td><a href="#BooleanProperty">Boolean Property</a></td>
			<td>Enabled, Visible</td>
		</tr>
		<tr>
			<td><a href="#IntegerProperty">Integer Property</a></td>
			<td>Height, Width, X, Y</td>
		</tr>
		<tr>
			<td><a href="#DoubleProperty">Double Property</a></td>
			<td>Meter.Level HIHI, Meter.Maximum</td>
		</tr>
		<tr>
			<td><a href="#ComboProperty">Combo Property</a></td>
			<td>Border Style</td>
		</tr>
		<tr>
			<td><a href="#StringProperty">String Property</a></td>
			<td>Name, PV Name, Text</td>
		</tr>
		<tr>
			<td><a href="#ColorProperty">Color Property</a></td>
			<td>Background Color, Foreground Color</td>
		</tr>

		<tr>
			<td><a href="#FontProperty">Font Property</a></td>
			<td>Font</td>
		</tr>
		<tr>
			<td><a href="#FilePathProperty">File Path Property</a></td>
			<td>Image.Image File, Linking Container.OPI File</td>
		</tr>
		<tr>
			<td><a href="#PointListProperty">PointList Property</a></td>
			<td>Polyline.Points, Polygon.Points</td>
		</tr>
		<tr>
			<td><a href="#MacrosProperty">Macros Property</a></td>
			<td>Macros</td>
		</tr>
		<tr>
			<td><a href="#ColorMapProperty">ColorMap Property</a></td>
			<td>IntensityGraph.Color Map</td>
		</tr>
	</table>


	<HR>
	<A NAME="BooleanProperty"> <!-- -->
	</A>
	<H3>Boolean Property</H3>
	<DL>
		<DT>
			<B>Acceptable Value Type</B>
		</DT>
		<DD>boolean</DD>
		<dt>
			<B>Property Value Type</B>
		</dt>
		<DD>Boolean</DD>
		<DD>
			<B>Examples:</B>
			<pre class="example_code">
	widget.setPropertyValue("enable", false); 
	widget.setPropertyValue("visible", true); 	</pre>
		</DD>
	</DL>
	<HR>

	<A NAME="IntegerProperty"> <!-- -->
	</A>
	<H3>Integer Property</H3>
	<DL>
		<DT>
			<B>Acceptable Value Type</B>
		</DT>
		<DD>int, double</DD>
		<dt>
			<B>Property Value Type</B>
		</dt>
		<DD>Integer</DD>
		<DD>
			<B>Examples:</B>
			<pre class="example_code">
	widget.setPropertyValue("x", 10); </pre>
		</DD>
	</DL>
	<HR>
=======
    <h2>Property Type</h2>


    <p>
        There are several different type of widget properties, such as
        Boolean, Double, Color, Font and so on. The method
        <code>widget.setPropertyValue(prop_id, value)</code>
        only accepts certain value types corresponding to the property type.
        Here is the list of the acceptable value types for each type of
        property. <b>Property Value Type</b> is the type of the object
        returned from
        <code>widget.getPropertyValue(prop_id)</code>
        .
    </p>

    <table BORDER="1" WIDTH="80%" CELLPADDING="3" CELLSPACING="0">
        <TR BGCOLOR="#CCCCFF">
            <TD ALIGN="left"><B>Property Type</B></TD>
            <TD ALIGN="left"><B>Example Properties</B></TD>
        </TR>
        <tr>
            <td><a href="#BooleanProperty">Boolean Property</a></td>
            <td>Enabled, Visible</td>
        </tr>
        <tr>
            <td><a href="#IntegerProperty">Integer Property</a></td>
            <td>Height, Width, X, Y</td>
        </tr>
        <tr>
            <td><a href="#DoubleProperty">Double Property</a></td>
            <td>Meter.Level HIHI, Meter.Maximum</td>
        </tr>
        <tr>
            <td><a href="#ComboProperty">Combo Property</a></td>
            <td>Border Style</td>
        </tr>
        <tr>
            <td><a href="#StringProperty">String Property</a></td>
            <td>Name, PV Name, Text</td>
        </tr>
        <tr>
            <td><a href="#ColorProperty">Color Property</a></td>
            <td>Background Color, Foreground Color</td>
        </tr>
>>>>>>> 8e6b6646

        <tr>
            <td><a href="#FontProperty">Font Property</a></td>
            <td>Font</td>
        </tr>
        <tr>
            <td><a href="#FilePathProperty">File Path Property</a></td>
            <td>Image.Image File, Linking Container.OPI File</td>
        </tr>
        <tr>
            <td><a href="#PointListProperty">PointList Property</a></td>
            <td>Polyline.Points, Polygon.Points</td>
        </tr>
        <tr>
            <td><a href="#MacrosProperty">Macros Property</a></td>
            <td>Macros</td>
        </tr>
        <tr>
            <td><a href="#ColorMapProperty">ColorMap Property</a></td>
            <td>IntensityGraph.Color Map</td>
        </tr>
    </table>

<<<<<<< HEAD
	<A NAME="DoubleProperty"> <!-- -->
	</A>
	<H3>Double Property</H3>
	<DL>
		<DT>
			<B>Acceptable Value Type</B>
		</DT>
		<DD>double, int</DD>
		<dt>
			<B>Property Value Type</B>
		</dt>
		<DD>Double</DD>
		<DD>
			<B>Examples:</B>
			<pre class="example_code">
	widget.setPropertyValue("fill_level", 35.6);</pre>
		</DD>
	</DL>
	<HR>

	<A NAME="ComboProperty"> <!-- -->
	</A>
	<H3>Combo Property</H3>
	<DL>
		<DT>
			<B>Acceptable Value Type</B>
		</DT>
		<DD>int - it is the index of the item in the combo box of the
			property</DD>
		<dt>
			<B>Property Value Type</B>
		</dt>
		<DD>Integer</DD>
		<DD>
			<B>Examples:</B>
			<pre class="example_code">
	//set border style to line style
	widget.setPropertyValue("border_style", 1); </pre>
		</DD>
	</DL>
=======

    <HR>
    <A NAME="BooleanProperty"> <!-- -->
    </A>
    <H3>Boolean Property</H3>
    <DL>
        <DT>
            <B>Acceptable Value Type</B>
        </DT>
        <DD>boolean</DD>
        <dt>
            <B>Property Value Type</B>
        </dt>
        <DD>Boolean</DD>
        <DD>
            <B>Examples:</B>
            <pre class="example_code">
    widget.setPropertyValue("enable", false);
    widget.setPropertyValue("visible", true);</pre>
        </DD>
    </DL>
    <HR>

    <A NAME="IntegerProperty"> <!-- -->
    </A>
    <H3>Integer Property</H3>
    <DL>
        <DT>
            <B>Acceptable Value Type</B>
        </DT>
        <DD>int, double</DD>
        <dt>
            <B>Property Value Type</B>
        </dt>
        <DD>Integer</DD>
        <DD>
            <B>Examples:</B>
            <pre class="example_code">
    widget.setPropertyValue("x", 10); </pre>
        </DD>
    </DL>
    <HR>

>>>>>>> 8e6b6646

    <A NAME="DoubleProperty"> <!-- -->
    </A>
    <H3>Double Property</H3>
    <DL>
        <DT>
            <B>Acceptable Value Type</B>
        </DT>
        <DD>double, int</DD>
        <dt>
            <B>Property Value Type</B>
        </dt>
        <DD>Double</DD>
        <DD>
            <B>Examples:</B>
            <pre class="example_code">
    widget.setPropertyValue("fill_level", 35.6);</pre>
        </DD>
    </DL>
    <HR>

    <A NAME="ComboProperty"> <!-- -->
    </A>
    <H3>Combo Property</H3>
    <DL>
        <DT>
            <B>Acceptable Value Type</B>
        </DT>
        <DD>int - it is the index of the item in the combo box of the
            property</DD>
        <dt>
            <B>Property Value Type</B>
        </dt>
        <DD>Integer</DD>
        <DD>
            <B>Examples:</B>
            <pre class="example_code">
    //set border style to line style
    widget.setPropertyValue("border_style", 1); </pre>
        </DD>
    </DL>

<<<<<<< HEAD
	<HR>
	<A NAME="StringProperty"> <!-- -->
	</A>
	<H3>String Property</H3>
	<DL>
		<DT>
			<B>Acceptable Value Type</B>
		</DT>
		<DD>String - allow macros in string</DD>
		<DD>
			any object(the method
			<code>toString()</code>
			will be automatically called)
		</DD>
		<DT>
			<B>Property Value Type</B>
		</DT>
		<DD>String</DD>
		<DD>
			<B>Examples:</B>
			<pre class="example_code">
	widget.setPropertyValue("text", "Hello, World!");</pre>
		</DD>
	</DL>
	<HR>


	<A NAME="ColorProperty"> <!-- -->
	</A>
	<H3>Color Property</H3>
	<DL>
		<DT>
			<B>Acceptable Value Type</B>
		</DT>
		<DD>RGB</DD>
		<DD>String(must be predefined in Color Macro file)</DD>
		<dt>
			<B>Property Value Type</B>
		</dt>
		<DD>
			<a href="OPIColor.html">OPIColor</a>
		</DD>
		<DD>
			<B>Examples:</B>
			<pre class="example_code">
	importPackage(Packages.org.csstudio.opibuilder.scriptUtil);
	
	var ORANGE = ColorFontUtil.getColorFromRGB(255,255,0);
	widget.setPropertyValue("foreground_color",ORANGE);
	widget.setPropertyValue("background_color", "Major"); //"Major" is a color macro	
</pre>
		</DD>
	</DL>
	<HR>

	<A NAME="FontProperty"> <!-- -->
	</A>
	<H3>Font Property</H3>
	<DL>
		<DT>
			<B>Acceptable Value Type</B>
		</DT>
		<DD>FontData</DD>
		<DD>String(must be predefined in Font Macro file)</DD>
		<dt>
			<B>Property Value Type</B>
		</dt>
		<DD>
			<a href="OPIFont.html">OPIFont</a>
		</DD>
		<DD>
			<B>Examples:</B>
			<pre class="example_code">
	importPackage(Packages.org.csstudio.opibuilder.scriptUtil);
		
	var bigFont = ColorFontUtil.getFont("Times New Roman", 20, 1);
	widget.setPropertyValue("font", bigFont);	
</pre>
		</DD>
	</DL>
	<HR>

	<A NAME="MacrosProperty"> <!-- -->
	</A>
	<H3>Macros Property</H3>
	<DL>
		<DT>
			<B>Acceptable Value Type</B>
		</DT>
		<DD>MacrosInput</DD>
		<dt>
			<B>Property Value Type</B>
		</dt>
		<DD>MacrosInput</DD>
		<DD>
			<B>Examples:</B>
			<pre class="example_code">
	importPackage(Packages.org.csstudio.opibuilder.scriptUtil);
	var macroInput = DataUtil.createMacrosInput(true);
	macroInput.put("pv", PVUtil.getString(pvs[0]));
	widget.setPropertyValue("macros", macroInput);
</pre>
		</DD>
	</DL>
	<HR>


	<A NAME="FilePathProperty"> <!-- -->
	</A>
	<H3>File Path Property</H3>
	<DL>
		<DT>
			<B>Acceptable Value Type</B>
		</DT>
		<DD>
			String - allow url start with
			<code>http://</code>
			or
			<code>ftp://</code>
		</DD>
		<DD>org.eclipse.core.runtime.IPath</DD>
		<dt>
			<B>Property Value Type</B>
		</dt>
		<DD>org.eclipse.core.runtime.IPath</DD>
		<DD>
			<B>Examples:</B>
			<pre class="example_code">
	//load image from relative path
	widget.getWidgetModel().setPropertyValue("image_file", "../pictures/fish.gif");
	//load image from url
	widget.getWidgetModel().setPropertyValue("image_file", "http://neutrons.ornl.gov/images/sns_aerial.jpg");
	//load image from absolute workspace path
	widget.getWidgetModel().setPropertyValue("image_file", "/BOY Examples/widgets/DynamicSymbols/Scared.jpg");
	//load image from local file system
	widget.getWidgetModel().setPropertyValue("image_file", "C:\\Users\\5hz\\Pictures\\me.gif");	
</pre>
		</DD>
	</DL>
	<HR>

	<A NAME="PointListProperty"> <!-- -->
	</A>
	<H3>PointList Property</H3>
	<DL>
		<DT>
			<B>Acceptable Value Type</B>
		</DT>
		<DD>int[]</DD>
		<DD>org.eclipse.draw2d.geometry.PointList</DD>
		<dt>
			<B>Property Value Type</B>
		</dt>
		<DD>org.eclipse.draw2d.geometry.PointList</DD>
		<DD>
			<B>Examples:</B>
			<pre class="example_code">
	importPackage(Packages.org.csstudio.opibuilder.scriptUtil);
	
	var jsArray = new Array(20,260,34,56,320,230);
	//set the points for a polygon/polyline widget
	widget.setPropertyValue("points", DataUtil.toJavaIntArray(jsArray));	</pre>
		</DD>
	</DL>
	<HR>


	<A NAME="ColorMapProperty"> <!-- -->
	</A>
	<H3>ColorMap Property</H3>
	<DL>
		<DT>
			<B>Acceptable Value Type</B>
		</DT>
		<DD>String, which must be one of "JET", "GrayScale",
			"ColorSpectrum", "Hot", "Cool" and "Shaded".</DD>
		<dt>
			<B>Property Value Type</B>
		</dt>
		<DD>org.csstudio.swt.widgets.datadefinition.ColorMap</DD>
		<DD>
			<B>Examples:</B>
			<pre class="example_code">
	importPackage(Packages.org.csstudio.opibuilder.scriptUtil);	
	var value = PVUtil.getString(pvs[0]);			
	widget.setPropertyValue("color_map", value);	</pre>
		</DD>
	</DL>
	<HR>

	<p>
		<b>Actions Property</b> and <b>Script Property</b> are not changeable
		from script becaues they are only loaded once during the
		initialization of widget.
	</p>
	<HR>
=======


    <HR>
    <A NAME="StringProperty"> <!-- -->
    </A>
    <H3>String Property</H3>
    <DL>
        <DT>
            <B>Acceptable Value Type</B>
        </DT>
        <DD>String - allow macros in string</DD>
        <DD>
            any object(the method
            <code>toString()</code>
            will be automatically called)
        </DD>
        <DT>
            <B>Property Value Type</B>
        </DT>
        <DD>String</DD>
        <DD>
            <B>Examples:</B>
            <pre class="example_code">
    widget.setPropertyValue("text", "Hello, World!");</pre>
        </DD>
    </DL>
    <HR>


    <A NAME="ColorProperty"> <!-- -->
    </A>
    <H3>Color Property</H3>
    <DL>
        <DT>
            <B>Acceptable Value Type</B>
        </DT>
        <DD>RGB</DD>
        <DD>String(must be predefined in Color Macro file)</DD>
        <dt>
            <B>Property Value Type</B>
        </dt>
        <DD>
            <a href="OPIColor.html">OPIColor</a>
        </DD>
        <DD>
            <B>Examples:</B>
            <pre class="example_code">
    importPackage(Packages.org.csstudio.opibuilder.scriptUtil);

    var ORANGE = ColorFontUtil.getColorFromRGB(255,255,0);
    widget.setPropertyValue("foreground_color",ORANGE);
    widget.setPropertyValue("background_color", "Major"); //"Major" is a color macro</pre>
        </DD>
    </DL>
    <HR>

    <A NAME="FontProperty"> <!-- -->
    </A>
    <H3>Font Property</H3>
    <DL>
        <DT>
            <B>Acceptable Value Type</B>
        </DT>
        <DD>FontData</DD>
        <DD>String(must be predefined in Font Macro file)</DD>
        <dt>
            <B>Property Value Type</B>
        </dt>
        <DD>
            <a href="OPIFont.html">OPIFont</a>
        </DD>
        <DD>
            <B>Examples:</B>
            <pre class="example_code">
    importPackage(Packages.org.csstudio.opibuilder.scriptUtil);

    var bigFont = ColorFontUtil.getFont("Times New Roman", 20, 1);
    widget.setPropertyValue("font", bigFont);
</pre>
        </DD>
    </DL>
    <HR>

    <A NAME="MacrosProperty"> <!-- -->
    </A>
    <H3>Macros Property</H3>
    <DL>
        <DT>
            <B>Acceptable Value Type</B>
        </DT>
        <DD>MacrosInput</DD>
        <dt>
            <B>Property Value Type</B>
        </dt>
        <DD>MacrosInput</DD>
        <DD>
            <B>Examples:</B>
            <pre class="example_code">
    importPackage(Packages.org.csstudio.opibuilder.scriptUtil);
    var macroInput = DataUtil.createMacrosInput(true);
    macroInput.put("pv", PVUtil.getString(pvs[0]));
    widget.setPropertyValue("macros", macroInput);
</pre>
        </DD>
    </DL>
    <HR>


    <A NAME="FilePathProperty"> <!-- -->
    </A>
    <H3>File Path Property</H3>
    <DL>
        <DT>
            <B>Acceptable Value Type</B>
        </DT>
        <DD>
            String - allow url start with
            <code>http://</code>
            or
            <code>ftp://</code>
        </DD>
        <DD>org.eclipse.core.runtime.IPath</DD>
        <dt>
            <B>Property Value Type</B>
        </dt>
        <DD>org.eclipse.core.runtime.IPath</DD>
        <DD>
            <B>Examples:</B>
            <pre class="example_code">
    //load image from relative path
    widget.getWidgetModel().setPropertyValue("image_file", "../pictures/fish.gif");
    //load image from url
    widget.getWidgetModel().setPropertyValue("image_file", "http://neutrons.ornl.gov/images/sns_aerial.jpg");
    //load image from absolute workspace path
    widget.getWidgetModel().setPropertyValue("image_file", "/BOY Examples/widgets/DynamicSymbols/Scared.jpg");
    //load image from local file system
    widget.getWidgetModel().setPropertyValue("image_file", "C:\\Users\\5hz\\Pictures\\me.gif");
</pre>
        </DD>
    </DL>
    <HR>

    <A NAME="PointListProperty"> <!-- -->
    </A>
    <H3>PointList Property</H3>
    <DL>
        <DT>
            <B>Acceptable Value Type</B>
        </DT>
        <DD>int[]</DD>
        <DD>org.eclipse.draw2d.geometry.PointList</DD>
        <dt>
            <B>Property Value Type</B>
        </dt>
        <DD>org.eclipse.draw2d.geometry.PointList</DD>
        <DD>
            <B>Examples:</B>
            <pre class="example_code">
    importPackage(Packages.org.csstudio.opibuilder.scriptUtil);

    var jsArray = new Array(20,260,34,56,320,230);
    //set the points for a polygon/polyline widget
    widget.setPropertyValue("points", DataUtil.toJavaIntArray(jsArray));</pre>
        </DD>
    </DL>
    <HR>


    <A NAME="ColorMapProperty"> <!-- -->
    </A>
    <H3>ColorMap Property</H3>
    <DL>
        <DT>
            <B>Acceptable Value Type</B>
        </DT>
        <DD>String, which must be one of "JET", "GrayScale",
            "ColorSpectrum", "Hot", "Cool" and "Shaded".</DD>
        <dt>
            <B>Property Value Type</B>
        </dt>
        <DD>org.csstudio.swt.widgets.datadefinition.ColorMap</DD>
        <DD>
            <B>Examples:</B>
            <pre class="example_code">
    importPackage(Packages.org.csstudio.opibuilder.scriptUtil);
    var value = PVUtil.getString(pvs[0]);
    widget.setPropertyValue("color_map", value);</pre>
        </DD>
    </DL>
    <HR>

    <p>
        <b>Actions Property</b> and <b>Script Property</b> are not changeable
        from script becaues they are only loaded once during the
        initialization of widget.
    </p>
    <HR>
>>>>>>> 8e6b6646
</body>
</html><|MERGE_RESOLUTION|>--- conflicted
+++ resolved
@@ -3,126 +3,11 @@
 <meta http-equiv="Content-Type" content="text/html; charset=Cp1252" />
 <link rel="stylesheet" href="../default.css" type="text/css" />
 <link rel="stylesheet" href="../../../PRODUCT_PLUGIN/book.css"
-<<<<<<< HEAD
-	type="text/css"></link>
-=======
     type="text/css"></link>
->>>>>>> 8e6b6646
 <title>Property Type</title>
 </head>
 <body>
 
-<<<<<<< HEAD
-	<h2>Property Type</h2>
-
-
-	<p>
-		There are several different type of widget properties, such as
-		Boolean, Double, Color, Font and so on. The method
-		<code>widget.setPropertyValue(prop_id, value)</code>
-		only accepts certain value types corresponding to the property type.
-		Here is the list of the acceptable value types for each type of
-		property. <b>Property Value Type</b> is the type of the object
-		returned from
-		<code>widget.getPropertyValue(prop_id)</code>
-		.
-	</p>
-
-	<table BORDER="1" WIDTH="80%" CELLPADDING="3" CELLSPACING="0">
-		<TR BGCOLOR="#CCCCFF">
-			<TD ALIGN="left"><B>Property Type</B></TD>
-			<TD ALIGN="left"><B>Example Properties</B></TD>
-		</TR>
-		<tr>
-			<td><a href="#BooleanProperty">Boolean Property</a></td>
-			<td>Enabled, Visible</td>
-		</tr>
-		<tr>
-			<td><a href="#IntegerProperty">Integer Property</a></td>
-			<td>Height, Width, X, Y</td>
-		</tr>
-		<tr>
-			<td><a href="#DoubleProperty">Double Property</a></td>
-			<td>Meter.Level HIHI, Meter.Maximum</td>
-		</tr>
-		<tr>
-			<td><a href="#ComboProperty">Combo Property</a></td>
-			<td>Border Style</td>
-		</tr>
-		<tr>
-			<td><a href="#StringProperty">String Property</a></td>
-			<td>Name, PV Name, Text</td>
-		</tr>
-		<tr>
-			<td><a href="#ColorProperty">Color Property</a></td>
-			<td>Background Color, Foreground Color</td>
-		</tr>
-
-		<tr>
-			<td><a href="#FontProperty">Font Property</a></td>
-			<td>Font</td>
-		</tr>
-		<tr>
-			<td><a href="#FilePathProperty">File Path Property</a></td>
-			<td>Image.Image File, Linking Container.OPI File</td>
-		</tr>
-		<tr>
-			<td><a href="#PointListProperty">PointList Property</a></td>
-			<td>Polyline.Points, Polygon.Points</td>
-		</tr>
-		<tr>
-			<td><a href="#MacrosProperty">Macros Property</a></td>
-			<td>Macros</td>
-		</tr>
-		<tr>
-			<td><a href="#ColorMapProperty">ColorMap Property</a></td>
-			<td>IntensityGraph.Color Map</td>
-		</tr>
-	</table>
-
-
-	<HR>
-	<A NAME="BooleanProperty"> <!-- -->
-	</A>
-	<H3>Boolean Property</H3>
-	<DL>
-		<DT>
-			<B>Acceptable Value Type</B>
-		</DT>
-		<DD>boolean</DD>
-		<dt>
-			<B>Property Value Type</B>
-		</dt>
-		<DD>Boolean</DD>
-		<DD>
-			<B>Examples:</B>
-			<pre class="example_code">
-	widget.setPropertyValue("enable", false); 
-	widget.setPropertyValue("visible", true); 	</pre>
-		</DD>
-	</DL>
-	<HR>
-
-	<A NAME="IntegerProperty"> <!-- -->
-	</A>
-	<H3>Integer Property</H3>
-	<DL>
-		<DT>
-			<B>Acceptable Value Type</B>
-		</DT>
-		<DD>int, double</DD>
-		<dt>
-			<B>Property Value Type</B>
-		</dt>
-		<DD>Integer</DD>
-		<DD>
-			<B>Examples:</B>
-			<pre class="example_code">
-	widget.setPropertyValue("x", 10); </pre>
-		</DD>
-	</DL>
-	<HR>
-=======
     <h2>Property Type</h2>
 
 
@@ -167,7 +52,6 @@
             <td><a href="#ColorProperty">Color Property</a></td>
             <td>Background Color, Foreground Color</td>
         </tr>
->>>>>>> 8e6b6646
 
         <tr>
             <td><a href="#FontProperty">Font Property</a></td>
@@ -191,48 +75,6 @@
         </tr>
     </table>
 
-<<<<<<< HEAD
-	<A NAME="DoubleProperty"> <!-- -->
-	</A>
-	<H3>Double Property</H3>
-	<DL>
-		<DT>
-			<B>Acceptable Value Type</B>
-		</DT>
-		<DD>double, int</DD>
-		<dt>
-			<B>Property Value Type</B>
-		</dt>
-		<DD>Double</DD>
-		<DD>
-			<B>Examples:</B>
-			<pre class="example_code">
-	widget.setPropertyValue("fill_level", 35.6);</pre>
-		</DD>
-	</DL>
-	<HR>
-
-	<A NAME="ComboProperty"> <!-- -->
-	</A>
-	<H3>Combo Property</H3>
-	<DL>
-		<DT>
-			<B>Acceptable Value Type</B>
-		</DT>
-		<DD>int - it is the index of the item in the combo box of the
-			property</DD>
-		<dt>
-			<B>Property Value Type</B>
-		</dt>
-		<DD>Integer</DD>
-		<DD>
-			<B>Examples:</B>
-			<pre class="example_code">
-	//set border style to line style
-	widget.setPropertyValue("border_style", 1); </pre>
-		</DD>
-	</DL>
-=======
 
     <HR>
     <A NAME="BooleanProperty"> <!-- -->
@@ -276,7 +118,6 @@
     </DL>
     <HR>
 
->>>>>>> 8e6b6646
 
     <A NAME="DoubleProperty"> <!-- -->
     </A>
@@ -319,204 +160,6 @@
         </DD>
     </DL>
 
-<<<<<<< HEAD
-	<HR>
-	<A NAME="StringProperty"> <!-- -->
-	</A>
-	<H3>String Property</H3>
-	<DL>
-		<DT>
-			<B>Acceptable Value Type</B>
-		</DT>
-		<DD>String - allow macros in string</DD>
-		<DD>
-			any object(the method
-			<code>toString()</code>
-			will be automatically called)
-		</DD>
-		<DT>
-			<B>Property Value Type</B>
-		</DT>
-		<DD>String</DD>
-		<DD>
-			<B>Examples:</B>
-			<pre class="example_code">
-	widget.setPropertyValue("text", "Hello, World!");</pre>
-		</DD>
-	</DL>
-	<HR>
-
-
-	<A NAME="ColorProperty"> <!-- -->
-	</A>
-	<H3>Color Property</H3>
-	<DL>
-		<DT>
-			<B>Acceptable Value Type</B>
-		</DT>
-		<DD>RGB</DD>
-		<DD>String(must be predefined in Color Macro file)</DD>
-		<dt>
-			<B>Property Value Type</B>
-		</dt>
-		<DD>
-			<a href="OPIColor.html">OPIColor</a>
-		</DD>
-		<DD>
-			<B>Examples:</B>
-			<pre class="example_code">
-	importPackage(Packages.org.csstudio.opibuilder.scriptUtil);
-	
-	var ORANGE = ColorFontUtil.getColorFromRGB(255,255,0);
-	widget.setPropertyValue("foreground_color",ORANGE);
-	widget.setPropertyValue("background_color", "Major"); //"Major" is a color macro	
-</pre>
-		</DD>
-	</DL>
-	<HR>
-
-	<A NAME="FontProperty"> <!-- -->
-	</A>
-	<H3>Font Property</H3>
-	<DL>
-		<DT>
-			<B>Acceptable Value Type</B>
-		</DT>
-		<DD>FontData</DD>
-		<DD>String(must be predefined in Font Macro file)</DD>
-		<dt>
-			<B>Property Value Type</B>
-		</dt>
-		<DD>
-			<a href="OPIFont.html">OPIFont</a>
-		</DD>
-		<DD>
-			<B>Examples:</B>
-			<pre class="example_code">
-	importPackage(Packages.org.csstudio.opibuilder.scriptUtil);
-		
-	var bigFont = ColorFontUtil.getFont("Times New Roman", 20, 1);
-	widget.setPropertyValue("font", bigFont);	
-</pre>
-		</DD>
-	</DL>
-	<HR>
-
-	<A NAME="MacrosProperty"> <!-- -->
-	</A>
-	<H3>Macros Property</H3>
-	<DL>
-		<DT>
-			<B>Acceptable Value Type</B>
-		</DT>
-		<DD>MacrosInput</DD>
-		<dt>
-			<B>Property Value Type</B>
-		</dt>
-		<DD>MacrosInput</DD>
-		<DD>
-			<B>Examples:</B>
-			<pre class="example_code">
-	importPackage(Packages.org.csstudio.opibuilder.scriptUtil);
-	var macroInput = DataUtil.createMacrosInput(true);
-	macroInput.put("pv", PVUtil.getString(pvs[0]));
-	widget.setPropertyValue("macros", macroInput);
-</pre>
-		</DD>
-	</DL>
-	<HR>
-
-
-	<A NAME="FilePathProperty"> <!-- -->
-	</A>
-	<H3>File Path Property</H3>
-	<DL>
-		<DT>
-			<B>Acceptable Value Type</B>
-		</DT>
-		<DD>
-			String - allow url start with
-			<code>http://</code>
-			or
-			<code>ftp://</code>
-		</DD>
-		<DD>org.eclipse.core.runtime.IPath</DD>
-		<dt>
-			<B>Property Value Type</B>
-		</dt>
-		<DD>org.eclipse.core.runtime.IPath</DD>
-		<DD>
-			<B>Examples:</B>
-			<pre class="example_code">
-	//load image from relative path
-	widget.getWidgetModel().setPropertyValue("image_file", "../pictures/fish.gif");
-	//load image from url
-	widget.getWidgetModel().setPropertyValue("image_file", "http://neutrons.ornl.gov/images/sns_aerial.jpg");
-	//load image from absolute workspace path
-	widget.getWidgetModel().setPropertyValue("image_file", "/BOY Examples/widgets/DynamicSymbols/Scared.jpg");
-	//load image from local file system
-	widget.getWidgetModel().setPropertyValue("image_file", "C:\\Users\\5hz\\Pictures\\me.gif");	
-</pre>
-		</DD>
-	</DL>
-	<HR>
-
-	<A NAME="PointListProperty"> <!-- -->
-	</A>
-	<H3>PointList Property</H3>
-	<DL>
-		<DT>
-			<B>Acceptable Value Type</B>
-		</DT>
-		<DD>int[]</DD>
-		<DD>org.eclipse.draw2d.geometry.PointList</DD>
-		<dt>
-			<B>Property Value Type</B>
-		</dt>
-		<DD>org.eclipse.draw2d.geometry.PointList</DD>
-		<DD>
-			<B>Examples:</B>
-			<pre class="example_code">
-	importPackage(Packages.org.csstudio.opibuilder.scriptUtil);
-	
-	var jsArray = new Array(20,260,34,56,320,230);
-	//set the points for a polygon/polyline widget
-	widget.setPropertyValue("points", DataUtil.toJavaIntArray(jsArray));	</pre>
-		</DD>
-	</DL>
-	<HR>
-
-
-	<A NAME="ColorMapProperty"> <!-- -->
-	</A>
-	<H3>ColorMap Property</H3>
-	<DL>
-		<DT>
-			<B>Acceptable Value Type</B>
-		</DT>
-		<DD>String, which must be one of "JET", "GrayScale",
-			"ColorSpectrum", "Hot", "Cool" and "Shaded".</DD>
-		<dt>
-			<B>Property Value Type</B>
-		</dt>
-		<DD>org.csstudio.swt.widgets.datadefinition.ColorMap</DD>
-		<DD>
-			<B>Examples:</B>
-			<pre class="example_code">
-	importPackage(Packages.org.csstudio.opibuilder.scriptUtil);	
-	var value = PVUtil.getString(pvs[0]);			
-	widget.setPropertyValue("color_map", value);	</pre>
-		</DD>
-	</DL>
-	<HR>
-
-	<p>
-		<b>Actions Property</b> and <b>Script Property</b> are not changeable
-		from script becaues they are only loaded once during the
-		initialization of widget.
-	</p>
-	<HR>
-=======
 
 
     <HR>
@@ -714,6 +357,5 @@
         initialization of widget.
     </p>
     <HR>
->>>>>>> 8e6b6646
 </body>
 </html>