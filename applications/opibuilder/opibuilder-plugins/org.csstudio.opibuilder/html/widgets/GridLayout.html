--- conflicted
+++ resolved
@@ -23,13 +23,8 @@
     </p>
     <p>If you have a script generated OPI, you make take advantage of this widget to layout the widgets
     automatically so that you don't need to specify the position and size of every widget in your script.</p>
-<<<<<<< HEAD
-    	<img src="img/GridLayout.gif" alt=""/>
-    
-=======
         <img src="img/GridLayout.gif" alt=""/>
 
->>>>>>> 8e6b6646
     <h3>Operations</h3>
     <p>In edit mode, right click the widget and select <code>Layout Widgets</code> will
     layout widgets in the same container in grids. At runtime, it will automatically layout
