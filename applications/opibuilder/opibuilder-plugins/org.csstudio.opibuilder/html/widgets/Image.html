<html>
  <head>
    <meta http-equiv="Content-Type" content="text/html; charset=Cp1252"/>
    <link rel="stylesheet" href="../default.css" type="text/css" />
    <link rel="stylesheet" href="../../../PRODUCT_PLUGIN/book.css" type="text/css"></link>
    <title>
     Image
    </title>
  </head>
  <body>

    <h2>
      Image
    </h2>
    <p>
    Image widget supports GIF, PNG, JPG, JPEG, BMP image. It supports GIF animation.
    </p>
    <img src="img/Image.gif" alt=""/>
<<<<<<< HEAD
    
        
=======

>>>>>>> 8e6b6646
    <h3>Special Properties</h3>
    <ul>
    <li>Image File (image_file) <dl><dd>The path of the image file.
    Image file path can be workspace file, local file system path or URL path.
    For exampe: <code>http://neutrons.ornl.gov/images/sns_aerial.jpg</code></dd></dl></li>
    <li>Stretch to Fit (stretch_to_fit) <dl><dd>Stretch the image to fit the widget size.</dd></dl></li>
    <li>Auto Size (auto_size) <dl><dd>Automatically adjust the size of the widget to the image
    size. This only works if <code>Stretch to Fit</code> is not enabled.</dd></dl></li>
    <li>No Animation (no_animation) <dl><dd>Disable animation to GIF animation image.</dd></dl></li>
    <li>Crop Top (crop_top) <dl><dd>The pixels to be cropped from top of the image.</dd></dl></li>
    <li>Crop Bottom (crop_bottom) <dl><dd>The pixels to be cropped from bottom of the image.</dd></dl></li>
    <li>Crop Left (crop_left) <dl><dd>The pixels to be cropped from left of the image.</dd></dl></li>
    <li>Crop Right (crop_right) <dl><dd>The pixels to be cropped from right of the image.</dd></dl></li>

    <li>Degree (degree) <dl><dd>Rotate the image by the selected degree.</dd></dl></li>
    <li>Flip Horizontal (flip_horizontal) <dl><dd>Flip the image around horizontal axis.</dd></dl></li>
    <li>Flip Vertical (flip_vertical) <dl><dd>Flip the image around vertical axis.</dd></dl></li>

    </ul>
 <h3>See Also</h3>
   <ul>
   <li><a href="../Widget_Properties.html">Properties Common to All Widgets</a></li>
   </ul>

<br>

</body>
</html><|MERGE_RESOLUTION|>--- conflicted
+++ resolved
@@ -16,12 +16,7 @@
     Image widget supports GIF, PNG, JPG, JPEG, BMP image. It supports GIF animation.
     </p>
     <img src="img/Image.gif" alt=""/>
-<<<<<<< HEAD
-    
-        
-=======
 
->>>>>>> 8e6b6646
     <h3>Special Properties</h3>
     <ul>
     <li>Image File (image_file) <dl><dd>The path of the image file.
