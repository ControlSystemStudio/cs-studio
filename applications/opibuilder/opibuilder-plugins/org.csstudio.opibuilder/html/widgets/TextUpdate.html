--- conflicted
+++ resolved
@@ -16,12 +16,7 @@
     Text Update is used to display PV value. It supports multi-line text.
     </p>
     <img src="img/TextUpdate.gif"alt=""/>
-<<<<<<< HEAD
-    
-    
-=======
 
->>>>>>> 8e6b6646
     <h3>Operations</h3>
      In OPI editing mode, double click (or click twice) or press F2 while it is selected will make its text editable.
     Press <code>Ctrl+Enter</code> or click other place of the display to finish editing. Press Esc to abort editing.
