--- conflicted
+++ resolved
@@ -20,15 +20,9 @@
     Or to indicate the whole PV value if <code>Bit</code> property is -1.
     </p>
     <img src="img/ImageBooleanIndicator.gif" alt=""/>
-<<<<<<< HEAD
-   
-   
-    
-=======
 
 
 
->>>>>>> 8e6b6646
     <h3>Special Properties</h3>
     <ul>
 
