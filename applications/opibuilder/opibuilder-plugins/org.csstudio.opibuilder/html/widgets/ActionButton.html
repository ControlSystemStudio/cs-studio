--- conflicted
+++ resolved
@@ -16,21 +16,12 @@
     <p>A button widget which is used to execute an <a href="../Actions.html">action</a> with clicking the button.
     </p>
     <img src="img/ActionButton.gif" alt=""/>
-<<<<<<< HEAD
-    
-     <p>Native Style uses the button widget provided by the operating system,
-     so it may have better but different looking on different OS.  </p>
-     <img src="../img/NativeButton.png" alt=""/>
-    
-    
-=======
 
      <p>Native Style uses the button widget provided by the operating system,
      so it may have better but different looking on different OS.  </p>
      <img src="../img/NativeButton.png" alt=""/>
 
 
->>>>>>> 8e6b6646
     <h3>Operations</h3>
     <p>For a non-toggled button, simply clicking on the button will execute the action specified by
     <code>Click Action Index</code> property.
