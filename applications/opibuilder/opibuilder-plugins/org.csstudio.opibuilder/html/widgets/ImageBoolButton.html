--- conflicted
+++ resolved
@@ -20,15 +20,9 @@
     property is -1.
     </p>
     <img src="img/ImageBooleanButton.gif" alt=""/>
-<<<<<<< HEAD
-   
-   
-    
-=======
 
 
 
->>>>>>> 8e6b6646
     <h3>Special Properties</h3>
     <ul>
 
