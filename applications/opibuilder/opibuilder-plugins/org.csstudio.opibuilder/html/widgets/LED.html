<html>
  <head>
    <meta http-equiv="Content-Type" content="text/html; charset=Cp1252"/>
    <link rel="stylesheet" href="../default.css" type="text/css" />
    <link rel="stylesheet" href="../../../PRODUCT_PLUGIN/book.css" type="text/css"></link>
    <title>
     LED
    </title>
  </head>
  <body>

    <h2>
      LED
    </h2>

    <p>
    A boolean widget that displays 0/1 value as an On/Off LED.
    </p>
    <img src="img/LED.gif" alt=""/>
<<<<<<< HEAD
   
   
    
=======

>>>>>>> 8e6b6646
    <h3>Special Properties</h3>
    <ul>
    <li>Square LED (square_led) <dl><dd>If the LED is in rectangle shape.</dd></dl></li>

    </ul>

    <h3>See Also</h3>
   <ul>
   <li><a href="BooleanWidgets.html">Properties Common to Boolean Widgets</a></li>
   <li><a href="PVWidgets.html">Properties Common to PV Widgets</a></li>
   <li><a href="../Widget_Properties.html">Properties Common to All Widgets</a></li>
   </ul>

<br>

</body>
</html><|MERGE_RESOLUTION|>--- conflicted
+++ resolved
@@ -17,13 +17,7 @@
     A boolean widget that displays 0/1 value as an On/Off LED.
     </p>
     <img src="img/LED.gif" alt=""/>
-<<<<<<< HEAD
-   
-   
-    
-=======
 
->>>>>>> 8e6b6646
     <h3>Special Properties</h3>
     <ul>
     <li>Square LED (square_led) <dl><dd>If the LED is in rectangle shape.</dd></dl></li>
