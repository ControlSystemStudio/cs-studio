--- conflicted
+++ resolved
@@ -3,75 +3,11 @@
 <meta http-equiv="Content-Type" content="text/html; charset=Cp1252" />
 <link rel="stylesheet" href="../default.css" type="text/css" />
 <link rel="stylesheet" href="../../../PRODUCT_PLUGIN/book.css"
-<<<<<<< HEAD
-	type="text/css"></link>
-=======
     type="text/css"></link>
->>>>>>> 8e6b6646
 <title>Web Browser</title>
 </head>
 <body>
 
-<<<<<<< HEAD
-	<h2>Web Browser</h2>
-
-	<p>A widget that allows embedding webpage in OPI. The widget uses
-		the native web browser engine from your Operating System, so its
-		context menu may different on different platforms.</p>
-	<img src="img/WebBrowser.gif" alt="" />
-	<h3>Operations</h3>
-	<p>
-		If
-		<code>Show Toolbar</code>
-		property is enabled, there is a browser toolbar to allow you input
-		URL, go forward/backward, stop or refresh.
-	</p>
-
-	<h3>Special Properties</h3>
-	<ul>
-		<li>URL (url)
-			<dl>
-				<dd>The URL of the webpage address.</dd>
-			</dl>
-		</li>
-		<li>Show Toolbar (show_toolbar)
-			<dl>
-				<dd>Show the browser toolbar. This is not changeable at Runtime
-					by rule or script.</dd>
-			</dl>
-		</li>
-	</ul>
-	<h3>See Also</h3>
-	<ul>
-		<li><a href="../Widget_Properties.html">Properties Common to
-				All Widgets</a></li>
-	</ul>
-
-
-	<h3>Special Methods</h3>
-	<HR>
-	<A NAME="getBrowser()"> <!-- -->
-	</A>
-	<H3>getBrowser</H3>
-	<PRE>
-public org.eclipse.swt.browser.Browser <B>getBrowser</B>()</PRE>
-	<DL>
-		<DD>Get the SWT browser widget.</DD>
-		<DD>
-			<DL>
-
-				<DT>
-					<B>Returns:</B>
-				</DT>
-				<DD>The SWT browser widget.</DD>
-			</DL>
-		</DD>
-	</DL>
-	<HR>
-
-
-	<br>
-=======
     <h2>Web Browser</h2>
 
     <p>A widget that allows embedding webpage in OPI. The widget uses
@@ -130,7 +66,6 @@
 
 
     <br>
->>>>>>> 8e6b6646
 
 </body>
 </html>