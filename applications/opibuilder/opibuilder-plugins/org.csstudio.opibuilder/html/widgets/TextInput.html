<html>
<head>
<meta http-equiv="Content-Type" content="text/html; charset=Cp1252" />
<link rel="stylesheet" href="../default.css" type="text/css" />
<link rel="stylesheet" href="../../../PRODUCT_PLUGIN/book.css" type="text/css"></link>
<title>Text Input</title>
</head>
<body>

<<<<<<< HEAD
	<h2>Text Input</h2>
	<p>Text Input is used to write value to a PV and display the readback PV value. It does not supports multi-line text. It supports
		parsing String as a Double or Long Integer array.</p>
	<img src="img/TextInput.gif" alt="" />
	<p>
		If setting its
		<code>Style</code>
		property to native, it will use the native text widget provided by the operating system, so it can support native border looking, password
		input, Tab traverse and selecting text at Runtime.
	</p>
	<img src="img/NativeTextDemo.png" alt="" />



	<h3>Operations</h3>
	At runtime, clicking the widget to edit text. Press
	<code>ESC</code>
	key to abort editing. If there is no
	<code>PV Name</code>
	set for the widget, lost focus or clicking other place on the OPI will set the text. If
	<code>PV Name</code>
	is set, it requires explicitly hitting
	<code>Enter</code>
	or
	<code>Ctrl+Enter</code>
	to write the PV. If
	<code>Multi-line Input</code>
	property is
	<code>no</code>
	, press
	<code>Enter</code>
	key to submit text. If
	<code>Multi-line Input</code>
	property is
	<code>yes</code>
	, press
	<code>Ctrl+Enter</code>
	to submit text.
	<b>Note:</b> Even if you did not change the text, press
	<code>Enter</code>
	or
	<code>Ctrl+Enter</code>
	will still write the text to PV.
	<p>
		If the
		<code>Format Type</code>
		is not
		<code>String</code>
		, it allows to write numeric array to numeric array PV with text format like
		<code>13 22 33 24</code>
		.
	</p>

	<h3>Special Properties</h3>
	<p>
		Besides its own special properties, the widget has all the <a href="TextUpdate.html#TextUpdateProperties"> special properties of
			TextUpdate</a>.
	</p>

	<ul>
		<li>Style (style).
			<dl>
				<dd>Classic or Native Style.</dd>
			</dl>
		</li>
		<li>Confirm Message (confirm_message).
			<dl>
				<dd>If this is not empty, a confirm dialog will pop up before writing the new value to PV.</dd>
			</dl>
		</li>
		<li>Minimum (minimum).
			<dl>
				<dd>The lower range of the allowed input if PV is numeric type.</dd>
			</dl>
		</li>
		<li>Maximum (maximum).
			<dl>
				<dd>The upper range of the allowed input if PV is numeric type.</dd>
			</dl>
		</li>
		<li>Limits From PV (limits_from_pv).
			<dl>
				<dd>Load the allowed Minimum and Maximum from PV.</dd>
			</dl>
		</li>
		<li>Multi-line Input (multiline_input).
			<dl>
				<dd>Allow inputing multiline.</dd>
			</dl>
		</li>

		<li>Selector Type (selector_type).
			<dl>
				<dd>The type of the selector. Supports File selector and Datetime selector.</dd>
			</dl>
		</li>
		<li>
			<p>
				<strong>Properties only visible to File selector:</strong>
			</p>
		</li>
		<li>File Source (file_source).
			<dl>
				<dd>The source of the file.It can be workspace file or a file from local file system.</dd>
			</dl>
		</li>
		<li>File Return Part (file_return_part).
			<dl>
				<dd>Which part of the path should be returned. It could be full path, file name and extension or file name only.</dd>
			</dl>
		</li>
		<li>
			<p>
				<strong>Properties only visible to Datetime selector:</strong>
			</p>
		</li>
		<li>Datetime Format (datetime_format).
			<dl>
				<dd>
					The format of the datetime. It is an arbitrary combination of
					<code>yyyy</code>
					(year),
					<code>MM</code>
					(month),
					<code>dd</code>
					(day),
					<code>HH</code>
					(hour),
					<code>mm</code>
					(minute) and
					<code>ss</code>
					(seconds). <br>For example, <br>
					<code>yyyy-MM-dd HH:mm:ss</code>
					would look like
					<code>2011-04-26 14:43:00</code>
					<br>

					<code>MM/dd/yyyy HH:mm:ss</code>
					would look like
					<code>04/26/2011 15:04:00</code>
					<br>
					<code>MM/dd/yyyy</code>
					would look like
					<code>04/26/2011</code>
					.
				</dd>
			</dl>
		</li>
		<li>
			<p>
				<strong>Properties only visible to Native Style</strong>
			</p>
		</li>
		<li>Next Focus (next_focus).
			<dl>
				<dd>The next widget to get focus after finishing inputting on this widget. The "Next" option is useful if you are embedding this
					widget in an array widget or have several text widget and want to input data one by one.</dd>
			</dl>
		</li>
		<li>Show Native Border (show_native_border).
			<dl>
				<dd>Show the native border of this widget.</dd>
			</dl>
		</li>
		<li>Password Input (password_input).
			<dl>
				<dd>Use as a password input widget.</dd>
			</dl>
		</li>
		<li>Read Only (read_only).
			<dl>
				<dd>True if this widget is not editable.</dd>
			</dl>
		</li>
		<li>Show Horizontal Scrollbar (show_h_scroll).
			<dl>
				<dd>Show native horizontal scrollbar.</dd>
			</dl>
		</li>
		<li>Show Vertical Scrollbar (show_v_scroll).
			<dl>
				<dd>Show native vertical scrollbar</dd>
			</dl>
		</li>

	</ul>
	<h3>See Also</h3>
	<ul>
		<li><a href="PVWidgets.html">Properties Common to PV Widgets</a></li>
		<li><a href="../Widget_Properties.html">Properties Common to All Widgets</a></li>
	</ul>
	<br>
=======
    <h2>Text Input</h2>
    <p>Text Input is used to write value to a PV and display the readback PV value. It does not supports multi-line text. It supports
        parsing String as a Double or Long Integer array.</p>
    <img src="img/TextInput.gif" alt="" />
    <p>
        If setting its
        <code>Style</code>
        property to native, it will use the native text widget provided by the operating system, so it can support native border looking, password
        input, Tab traverse and selecting text at Runtime.
    </p>
    <img src="img/NativeTextDemo.png" alt="" />



    <h3>Operations</h3>
    At runtime, clicking the widget to edit text. Press
    <code>ESC</code>
    key to abort editing. If there is no
    <code>PV Name</code>
    set for the widget, lost focus or clicking other place on the OPI will set the text. If
    <code>PV Name</code>
    is set, it requires explicitly hitting
    <code>Enter</code>
    or
    <code>Ctrl+Enter</code>
    to write the PV. If
    <code>Multi-line Input</code>
    property is
    <code>no</code>
    , press
    <code>Enter</code>
    key to submit text. If
    <code>Multi-line Input</code>
    property is
    <code>yes</code>
    , press
    <code>Ctrl+Enter</code>
    to submit text.
    <b>Note:</b> Even if you did not change the text, press
    <code>Enter</code>
    or
    <code>Ctrl+Enter</code>
    will still write the text to PV.
    <p>
        If the
        <code>Format Type</code>
        is not
        <code>String</code>
        , it allows to write numeric array to numeric array PV with text format like
        <code>13 22 33 24</code>
        .
    </p>

    <h3>Special Properties</h3>
    <p>
        Besides its own special properties, the widget has all the <a href="TextUpdate.html#TextUpdateProperties"> special properties of
            TextUpdate</a>.
    </p>

    <ul>
        <li>Style (style).
            <dl>
                <dd>Classic or Native Style.</dd>
            </dl>
        </li>
        <li>Confirm Message (confirm_message).
            <dl>
                <dd>If this is not empty, a confirm dialog will pop up before writing the new value to PV.</dd>
            </dl>
        </li>
        <li>Minimum (minimum).
            <dl>
                <dd>The lower range of the allowed input if PV is numeric type.</dd>
            </dl>
        </li>
        <li>Maximum (maximum).
            <dl>
                <dd>The upper range of the allowed input if PV is numeric type.</dd>
            </dl>
        </li>
        <li>Limits From PV (limits_from_pv).
            <dl>
                <dd>Load the allowed Minimum and Maximum from PV.</dd>
            </dl>
        </li>
        <li>Multi-line Input (multiline_input).
            <dl>
                <dd>Allow inputing multiline.</dd>
            </dl>
        </li>

        <li>Selector Type (selector_type).
            <dl>
                <dd>The type of the selector. Supports File selector and Datetime selector.</dd>
            </dl>
        </li>
        <li>
            <p>
                <strong>Properties only visible to File selector:</strong>
            </p>
        </li>
        <li>File Source (file_source).
            <dl>
                <dd>The source of the file.It can be workspace file or a file from local file system.</dd>
            </dl>
        </li>
        <li>File Return Part (file_return_part).
            <dl>
                <dd>Which part of the path should be returned. It could be full path, file name and extension or file name only.</dd>
            </dl>
        </li>
        <li>
            <p>
                <strong>Properties only visible to Datetime selector:</strong>
            </p>
        </li>
        <li>Datetime Format (datetime_format).
            <dl>
                <dd>
                    The format of the datetime. It is an arbitrary combination of
                    <code>yyyy</code>
                    (year),
                    <code>MM</code>
                    (month),
                    <code>dd</code>
                    (day),
                    <code>HH</code>
                    (hour),
                    <code>mm</code>
                    (minute) and
                    <code>ss</code>
                    (seconds). <br>For example, <br>
                    <code>yyyy-MM-dd HH:mm:ss</code>
                    would look like
                    <code>2011-04-26 14:43:00</code>
                    <br>

                    <code>MM/dd/yyyy HH:mm:ss</code>
                    would look like
                    <code>04/26/2011 15:04:00</code>
                    <br>
                    <code>MM/dd/yyyy</code>
                    would look like
                    <code>04/26/2011</code>
                    .
                </dd>
            </dl>
        </li>
        <li>
            <p>
                <strong>Properties only visible to Native Style</strong>
            </p>
        </li>
        <li>Next Focus (next_focus).
            <dl>
                <dd>The next widget to get focus after finishing inputting on this widget. The "Next" option is useful if you are embedding this
                    widget in an array widget or have several text widget and want to input data one by one.</dd>
            </dl>
        </li>
        <li>Show Native Border (show_native_border).
            <dl>
                <dd>Show the native border of this widget.</dd>
            </dl>
        </li>
        <li>Password Input (password_input).
            <dl>
                <dd>Use as a password input widget.</dd>
            </dl>
        </li>
        <li>Read Only (read_only).
            <dl>
                <dd>True if this widget is not editable.</dd>
            </dl>
        </li>
        <li>Show Horizontal Scrollbar (show_h_scroll).
            <dl>
                <dd>Show native horizontal scrollbar.</dd>
            </dl>
        </li>
        <li>Show Vertical Scrollbar (show_v_scroll).
            <dl>
                <dd>Show native vertical scrollbar</dd>
            </dl>
        </li>

    </ul>
    <h3>See Also</h3>
    <ul>
        <li><a href="PVWidgets.html">Properties Common to PV Widgets</a></li>
        <li><a href="../Widget_Properties.html">Properties Common to All Widgets</a></li>
    </ul>
    <br>
>>>>>>> 8e6b6646

</body>
</html><|MERGE_RESOLUTION|>--- conflicted
+++ resolved
@@ -7,200 +7,6 @@
 </head>
 <body>
 
-<<<<<<< HEAD
-	<h2>Text Input</h2>
-	<p>Text Input is used to write value to a PV and display the readback PV value. It does not supports multi-line text. It supports
-		parsing String as a Double or Long Integer array.</p>
-	<img src="img/TextInput.gif" alt="" />
-	<p>
-		If setting its
-		<code>Style</code>
-		property to native, it will use the native text widget provided by the operating system, so it can support native border looking, password
-		input, Tab traverse and selecting text at Runtime.
-	</p>
-	<img src="img/NativeTextDemo.png" alt="" />
-
-
-
-	<h3>Operations</h3>
-	At runtime, clicking the widget to edit text. Press
-	<code>ESC</code>
-	key to abort editing. If there is no
-	<code>PV Name</code>
-	set for the widget, lost focus or clicking other place on the OPI will set the text. If
-	<code>PV Name</code>
-	is set, it requires explicitly hitting
-	<code>Enter</code>
-	or
-	<code>Ctrl+Enter</code>
-	to write the PV. If
-	<code>Multi-line Input</code>
-	property is
-	<code>no</code>
-	, press
-	<code>Enter</code>
-	key to submit text. If
-	<code>Multi-line Input</code>
-	property is
-	<code>yes</code>
-	, press
-	<code>Ctrl+Enter</code>
-	to submit text.
-	<b>Note:</b> Even if you did not change the text, press
-	<code>Enter</code>
-	or
-	<code>Ctrl+Enter</code>
-	will still write the text to PV.
-	<p>
-		If the
-		<code>Format Type</code>
-		is not
-		<code>String</code>
-		, it allows to write numeric array to numeric array PV with text format like
-		<code>13 22 33 24</code>
-		.
-	</p>
-
-	<h3>Special Properties</h3>
-	<p>
-		Besides its own special properties, the widget has all the <a href="TextUpdate.html#TextUpdateProperties"> special properties of
-			TextUpdate</a>.
-	</p>
-
-	<ul>
-		<li>Style (style).
-			<dl>
-				<dd>Classic or Native Style.</dd>
-			</dl>
-		</li>
-		<li>Confirm Message (confirm_message).
-			<dl>
-				<dd>If this is not empty, a confirm dialog will pop up before writing the new value to PV.</dd>
-			</dl>
-		</li>
-		<li>Minimum (minimum).
-			<dl>
-				<dd>The lower range of the allowed input if PV is numeric type.</dd>
-			</dl>
-		</li>
-		<li>Maximum (maximum).
-			<dl>
-				<dd>The upper range of the allowed input if PV is numeric type.</dd>
-			</dl>
-		</li>
-		<li>Limits From PV (limits_from_pv).
-			<dl>
-				<dd>Load the allowed Minimum and Maximum from PV.</dd>
-			</dl>
-		</li>
-		<li>Multi-line Input (multiline_input).
-			<dl>
-				<dd>Allow inputing multiline.</dd>
-			</dl>
-		</li>
-
-		<li>Selector Type (selector_type).
-			<dl>
-				<dd>The type of the selector. Supports File selector and Datetime selector.</dd>
-			</dl>
-		</li>
-		<li>
-			<p>
-				<strong>Properties only visible to File selector:</strong>
-			</p>
-		</li>
-		<li>File Source (file_source).
-			<dl>
-				<dd>The source of the file.It can be workspace file or a file from local file system.</dd>
-			</dl>
-		</li>
-		<li>File Return Part (file_return_part).
-			<dl>
-				<dd>Which part of the path should be returned. It could be full path, file name and extension or file name only.</dd>
-			</dl>
-		</li>
-		<li>
-			<p>
-				<strong>Properties only visible to Datetime selector:</strong>
-			</p>
-		</li>
-		<li>Datetime Format (datetime_format).
-			<dl>
-				<dd>
-					The format of the datetime. It is an arbitrary combination of
-					<code>yyyy</code>
-					(year),
-					<code>MM</code>
-					(month),
-					<code>dd</code>
-					(day),
-					<code>HH</code>
-					(hour),
-					<code>mm</code>
-					(minute) and
-					<code>ss</code>
-					(seconds). <br>For example, <br>
-					<code>yyyy-MM-dd HH:mm:ss</code>
-					would look like
-					<code>2011-04-26 14:43:00</code>
-					<br>
-
-					<code>MM/dd/yyyy HH:mm:ss</code>
-					would look like
-					<code>04/26/2011 15:04:00</code>
-					<br>
-					<code>MM/dd/yyyy</code>
-					would look like
-					<code>04/26/2011</code>
-					.
-				</dd>
-			</dl>
-		</li>
-		<li>
-			<p>
-				<strong>Properties only visible to Native Style</strong>
-			</p>
-		</li>
-		<li>Next Focus (next_focus).
-			<dl>
-				<dd>The next widget to get focus after finishing inputting on this widget. The "Next" option is useful if you are embedding this
-					widget in an array widget or have several text widget and want to input data one by one.</dd>
-			</dl>
-		</li>
-		<li>Show Native Border (show_native_border).
-			<dl>
-				<dd>Show the native border of this widget.</dd>
-			</dl>
-		</li>
-		<li>Password Input (password_input).
-			<dl>
-				<dd>Use as a password input widget.</dd>
-			</dl>
-		</li>
-		<li>Read Only (read_only).
-			<dl>
-				<dd>True if this widget is not editable.</dd>
-			</dl>
-		</li>
-		<li>Show Horizontal Scrollbar (show_h_scroll).
-			<dl>
-				<dd>Show native horizontal scrollbar.</dd>
-			</dl>
-		</li>
-		<li>Show Vertical Scrollbar (show_v_scroll).
-			<dl>
-				<dd>Show native vertical scrollbar</dd>
-			</dl>
-		</li>
-
-	</ul>
-	<h3>See Also</h3>
-	<ul>
-		<li><a href="PVWidgets.html">Properties Common to PV Widgets</a></li>
-		<li><a href="../Widget_Properties.html">Properties Common to All Widgets</a></li>
-	</ul>
-	<br>
-=======
     <h2>Text Input</h2>
     <p>Text Input is used to write value to a PV and display the readback PV value. It does not supports multi-line text. It supports
         parsing String as a Double or Long Integer array.</p>
@@ -393,7 +199,6 @@
         <li><a href="../Widget_Properties.html">Properties Common to All Widgets</a></li>
     </ul>
     <br>
->>>>>>> 8e6b6646
 
 </body>
 </html>