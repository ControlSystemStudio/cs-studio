--- conflicted
+++ resolved
@@ -15,11 +15,7 @@
 
     <p>
     A rectangle shape.
-<<<<<<< HEAD
-    </p>   
-=======
     </p>
->>>>>>> 8e6b6646
     <img src="img/Rectangle.gif" alt=""/>
     <h3>Special Properties</h3>
     <p>No special properties.</p>
