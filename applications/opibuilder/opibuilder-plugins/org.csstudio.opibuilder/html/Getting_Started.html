<html>
<head>
<meta http-equiv="Content-Type" content="text/html; charset=Cp1252" />
<link rel="stylesheet" href="default.css" type="text/css" />
<link rel="stylesheet" href="../../PRODUCT_PLUGIN/book.css"
<<<<<<< HEAD
	type="text/css"></link>
=======
    type="text/css"></link>
>>>>>>> 8e6b6646
<title>Getting Started</title>
</head>
<body>

<<<<<<< HEAD
	<h2>Getting Started</h2>

	<h3>Building your fist OPI step by step</h3>

	<ul>
		<li><b>Step 1.</b> Open the OPI Editor perspective from Menu:
			Window->Open Perscpective->Other..->OPI Editor</li>
		<li><b>Step2.</b> Create a new OPI file from Menu
			File->new->Others...->BOY->OPI File</li>
		<li><b>Step3.</b> Click "Text Update" widget on the palette, then
			click or drag a rectangle in the editing area to place the widget on
			the editing area.</li>
		<li><b>Step4.</b> Go to the properties view, set "PV Name" to
			"sim://noise"</li>
		<li><b>Step5.</b> Save file by pressing "Ctrl+S". Click the "Run
			OPI" button on the toolbar or press "Ctrl+G" to run the OPI in the
			editor. Congratulations! Now you can see the value update in the
			widget!</li>
		<li>You can also show PV value from other widgets (e.g. Gauge,
			Meter, Thermometer...) by following the same steps.</li>
	</ul>



	<p>
		<img src="./img/firstOPI.png" />
	</p>
=======
    <h2>Getting Started</h2>

    <h3>Building your fist OPI step by step</h3>

    <ul>
        <li><b>Step 1.</b> Open the OPI Editor perspective from Menu:
            Window->Open Perscpective->Other..->OPI Editor</li>
        <li><b>Step2.</b> Create a new OPI file from Menu
            File->new->Others...->BOY->OPI File</li>
        <li><b>Step3.</b> Click "Text Update" widget on the palette, then
            click or drag a rectangle in the editing area to place the widget on
            the editing area.</li>
        <li><b>Step4.</b> Go to the properties view, set "PV Name" to
            "sim://noise"</li>
        <li><b>Step5.</b> Save file by pressing "Ctrl+S". Click the "Run
            OPI" button on the toolbar or press "Ctrl+G" to run the OPI in the
            editor. Congratulations! Now you can see the value update in the
            widget!</li>
        <li>You can also show PV value from other widgets (e.g. Gauge,
            Meter, Thermometer...) by following the same steps.</li>
    </ul>



    <p>
        <img src="./img/firstOPI.png" />
    </p>
>>>>>>> 8e6b6646



</body>
</html><|MERGE_RESOLUTION|>--- conflicted
+++ resolved
@@ -3,44 +3,11 @@
 <meta http-equiv="Content-Type" content="text/html; charset=Cp1252" />
 <link rel="stylesheet" href="default.css" type="text/css" />
 <link rel="stylesheet" href="../../PRODUCT_PLUGIN/book.css"
-<<<<<<< HEAD
-	type="text/css"></link>
-=======
     type="text/css"></link>
->>>>>>> 8e6b6646
 <title>Getting Started</title>
 </head>
 <body>
 
-<<<<<<< HEAD
-	<h2>Getting Started</h2>
-
-	<h3>Building your fist OPI step by step</h3>
-
-	<ul>
-		<li><b>Step 1.</b> Open the OPI Editor perspective from Menu:
-			Window->Open Perscpective->Other..->OPI Editor</li>
-		<li><b>Step2.</b> Create a new OPI file from Menu
-			File->new->Others...->BOY->OPI File</li>
-		<li><b>Step3.</b> Click "Text Update" widget on the palette, then
-			click or drag a rectangle in the editing area to place the widget on
-			the editing area.</li>
-		<li><b>Step4.</b> Go to the properties view, set "PV Name" to
-			"sim://noise"</li>
-		<li><b>Step5.</b> Save file by pressing "Ctrl+S". Click the "Run
-			OPI" button on the toolbar or press "Ctrl+G" to run the OPI in the
-			editor. Congratulations! Now you can see the value update in the
-			widget!</li>
-		<li>You can also show PV value from other widgets (e.g. Gauge,
-			Meter, Thermometer...) by following the same steps.</li>
-	</ul>
-
-
-
-	<p>
-		<img src="./img/firstOPI.png" />
-	</p>
-=======
     <h2>Getting Started</h2>
 
     <h3>Building your fist OPI step by step</h3>
@@ -68,7 +35,6 @@
     <p>
         <img src="./img/firstOPI.png" />
     </p>
->>>>>>> 8e6b6646
 
 
 
