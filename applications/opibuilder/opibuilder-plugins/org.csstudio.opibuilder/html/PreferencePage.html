<html>
<head>
<meta http-equiv="Content-Type" content="text/html; charset=Cp1252" />
<link rel="stylesheet" href="default.css" type="text/css" />
<link rel="stylesheet" href="../../PRODUCT_PLUGIN/book.css"
<<<<<<< HEAD
	type="text/css"></link>
=======
    type="text/css"></link>
>>>>>>> 8e6b6646
<title>Setting Preferences</title>
</head>
<body>

<<<<<<< HEAD
	<h2>Setting Preferences</h2>

	<h3>Preference Page</h3>
	<p>
		All the preferences of BOY can be set in the preference page, which
		can be opened via menu: <b>CSS->Preferences...->CSS
			Applications->Display->BOY</b>.
	</p>
	<p>
		<img src="./img/Preference.gif" />
	</p>
	<h3>Common Preferences</h3>
	<ul>
		<li><b>color file: </b>
			<p>
				The path of the color definition file for <a
					href="Color_Font_Macro.html">Color Macro </a>. The path can be a
				workspace path, for example,
				<code>/BOY Examples/color.def</code>
				, a local file system path, for example,
				<code>C:\Users\xihui\color.def</code>
				, a URL path, for example,
				<code>http://www.xxx.com/main.opi</code>
				or a platform URL path
				<code>platform:/plugin/org.my.plugin/resources/color.def</code>
				. Platform URL path is used to locate resources inside a plugin.
			</p>


			<p>
				<b>Tip: </b>In BOY, without particular declaration, you can use
				these four type of paths at everywhere if a path is needed. For
				example, if you set a URL path
				<code>http://www.xxx.com/main.opi</code>
				for the top OPIs preference, you will be able to run this OPI
				directly from Top OPIs button. If you set a URL Path for the image
				wigdget, you will be able to display image from web directly.
			</p>

			<p>
				Preference key:
				<code>color_file</code>
			</p></li>

		<li><b>font file: </b>
			<p>
				The font definition file for <a href="Color_Font_Macro.html">Font
					Macro</a>.
			</p>
			<p>
				Preference key:
				<code>font_file</code>
			</p></li>

		<li><b>OPI Search Path: </b>
			<p>
				The path which is used to search OPI files if the given OPI path is
				a relative path and it doesn't exist on the made up absolute path
				neither. For example, you can put an OPI file name
				<code>abc.opi</code>
				or a relative path
				<code>abc/def/my.opi</code>
				for
				<code>Open OPI Action, Top OPIs, Schema OPI and so on</code>
				. If this OPI file cannot be found as a relative path to the OPI
				file, it will search the
				<code>OPI Search Path</code>
				and return the first one found on the search path. It supports
				workspace path, local file system path and URL path. The pathes are
				separated by the delimiter
				<code>|</code>
				, for example
			</p> <pre class="example_code">/BOY Examples/|C:\users\5hz\Desktop\|http://ics-srv-web2.sns.ornl.gov/opi/</pre>
			<p>
				Preference key:
				<code>opi_search_path</code>
			</p></li>

		<li><A NAME="topopis"></A><b>Top OPIs: </b>
			<p>
				The OPIs which will be listed in the "Top OPIs" drop down button. To
				add macros input for the OPI, append "macroName=macroValue" to path
				and separate them by commas. To give a different menu text rather
				than using file name, append a macro "Alias=The Menu Name". It is
				also possible to specify the OPI open position by giving macro
				<code>Position</code>
				. The available positions are:</p>
			<ul>
				<li><code>Left</code>: Left View</li>
				<li><code>Right</code>: Right View</li>
				<li><code>Top</code>: Top View</li>
				<li><code>Bottom</code>: Bottom View</li>
				<li><code>Default_View</code>: Default View</li>
				<li><code>Detached</code>: Detached View</li>
			</ul>
			<p>
				If macro
				<code>Position</code>
				is not set or is not in one of above positions, it will be opened in
				editor area.
			</p>
			<p>
				Multiple top OPIs are separated by
				<code>|</code>
				. For example:
			</p> <pre class="example_code">"/BOY Examples/main.opi", "macro1 = hello", "macro2 = hello2", "Alias=BOY Examples", "Position=Left"| "BOY Examples/1_2_WidgetExamples.opi"</pre>

			<p>
				<img src="./img/top_opis.png"/>
			</p>


			<p>
				Preference key:
				<code>top_opis</code>
			</p></li>

		<li><a href="OPI_Probe.html"><b>Probe OPI</b> </a>
			<p>
				Preference key:
				<code>probe_opi</code>
			</p></li>

		<li><b>No-Editing mode: </b>
			<p>OPI files are not allowed to be opened from OPI editor. They
				will always be opened from OPI runtime.</p>
			<p>
				Preference key:
				<code>no_edit</code>
			</p></li>

		<li><b>Disable Advanced Graphics</b>
			<p>Disable the advanced graphics capability such as Pattern and
				transparency. If this is checked, some 3D widgets will be displayed
				in 2D effect.</p>
			<p>
				Preference key:
				<code>disable_advanced_graphics</code>
			</p></li>

		<li><b>Display system output to BOY Console</b>
			<p>If this is checked,system outputs will be redirected to BOY
				Console. For example, the following codes will print "Hello, World!"
				to BOY Console.</p> <pre class="example_code">//JavaScript Code
importPackage(Packages.java.lang)
System.out.println("Hello, World!")</pre> <pre class="example_code">#Python code
print "Hello, World"</pre>
			<p>
				Preference key:
				<code>display_system_output</code>
			</p></li>



	</ul>



	<h3>OPI Editor Preferences</h3>
	<ul>
		<li><a href="Schema.html"><b>Schema OPI</b> </a>
			<p>
				Preference key:
				<code>schema_opi</code>
			</p></li>
		<li><b>Automatically save file before running: </b>
			<p>
				The file in editing will be automatically saved before running it
				after you hit the run button or pressed
				<code>Ctrl+G</code>
				.
			</p>
			<p>
				Preference key:
				<code>auto_save</code>
			</p></li>
		<li><b>Hidden Widgets</b>
			<p>
				The widgets that should be hidden from palette. This entry has no
				GUI entry in preference page because it is usually a site wide
				preference. For example: <br>
				<code>hidden_widgets=org.csstudio.opibuilder.widgets.ActionButton|org.csstudio.opibuilder.widgets.TextInput
				</code>
			</p>
			<p>
				Preference key:
				<code>hidden_widgets</code>
			</p></li>
	</ul>

	<h3>OPI Runtime Preferences</h3>
	<ul>
		<li><b>Macros: </b>
			<p>Global macros which are available for all OPIs in this CSS
				instance.</p>
			<p>
				Preference key:
				<code>macros</code>
			</p>
			</li>

		<li><b>PV Connection Layer</b>
			<p>The library that is used to connect to PVs.</p>
			<p>
				Preference key:
				<code>pv_connection_layer</code>
			</p></li>
		<li><b>OPI GUI Refresh Cycle (ms): </b>
			<p>The shortest refresh cycle of OPI GUI in millisecond. If a PV
				is updated faster than this cycle, it will be throttled. Specify
				this to longer will help to reduce CPU usage, but it may affect
				user's experience and may lose some swift changs if refresh cycle is
				longer than PV updating cycle.</p>
			<p>
				Preference key:
				<code>opi_gui_refresh_cycle</code>
			</p></li>
		<li><b>Console Popup Level</b>
			<p>In which condition should the console popup.</p>
			<ul>
				<li><code>Don't Popup</code>, BOY console will never
					automatically popup.</li>
				<li><code>Only Info</code>, BOY Console will only popup if
					there is regular information coming to console.</li>
				<li><code>Error, Warning and Info</code>, BOY Console will
					popup whenever there is error, warning or regular information
					coming to console.</li>
			</ul>
			<p>
				Preference key:
				<code>popup_console</code>
			</p></li>
		<li><b>PYTHONPATH</b>
			<p>
				The path for searching Python module files. It only accept workspace
				path and local file system path. Paths are separated by
				<code>|</code>
				. For example:
			</p> <pre class="example_code">/MyPyLib/MyModule1|C:\Python27\Lib</pre>
			<p>
				Preference key:
				<code>python_path</code>
			</p></li>

	</ul>

	<h3>Product default preferences</h3>
	<p>
		The default preferences can be set in
		<code>plugin_customization.ini</code>
		file which is located in the root of the "Product" plugin directory or
		jar file. It is ideally used to provide site-specific default
		preferences. For example, you can change the default BOY preferences
		in this file with corresponding preference keys:
	</p>
	<pre class="example_code">org.csstudio.opibuilder/color_file=http://your_site.gov/color.def
=======
    <h2>Setting Preferences</h2>

    <h3>Preference Page</h3>
    <p>
        All the preferences of BOY can be set in the preference page, which
        can be opened via menu: <b>CSS->Preferences...->CSS
            Applications->Display->BOY</b>.
    </p>
    <p>
        <img src="./img/Preference.gif" />
    </p>
    <h3>Common Preferences</h3>
    <ul>
        <li><b>color file: </b>
            <p>
                The path of the color definition file for <a
                    href="Color_Font_Macro.html">Color Macro </a>. The path can be a
                workspace path, for example,
                <code>/BOY Examples/color.def</code>
                , a local file system path, for example,
                <code>C:\Users\xihui\color.def</code>
                , a URL path, for example,
                <code>http://www.xxx.com/main.opi</code>
                or a platform URL path
                <code>platform:/plugin/org.my.plugin/resources/color.def</code>
                . Platform URL path is used to locate resources inside a plugin.
            </p>


            <p>
                <b>Tip: </b>In BOY, without particular declaration, you can use
                these four type of paths at everywhere if a path is needed. For
                example, if you set a URL path
                <code>http://www.xxx.com/main.opi</code>
                for the top OPIs preference, you will be able to run this OPI
                directly from Top OPIs button. If you set a URL Path for the image
                wigdget, you will be able to display image from web directly.
            </p>

            <p>
                Preference key:
                <code>color_file</code>
            </p></li>

        <li><b>font file: </b>
            <p>
                The font definition file for <a href="Color_Font_Macro.html">Font
                    Macro</a>.
            </p>
            <p>
                Preference key:
                <code>font_file</code>
            </p></li>

        <li><b>OPI Search Path: </b>
            <p>
                The path which is used to search OPI files if the given OPI path is
                a relative path and it doesn't exist on the made up absolute path
                neither. For example, you can put an OPI file name
                <code>abc.opi</code>
                or a relative path
                <code>abc/def/my.opi</code>
                for
                <code>Open OPI Action, Top OPIs, Schema OPI and so on</code>
                . If this OPI file cannot be found as a relative path to the OPI
                file, it will search the
                <code>OPI Search Path</code>
                and return the first one found on the search path. It supports
                workspace path, local file system path and URL path. The pathes are
                separated by the delimiter
                <code>|</code>
                , for example
            </p> <pre class="example_code">/BOY Examples/|C:\users\5hz\Desktop\|http://ics-srv-web2.sns.ornl.gov/opi/</pre>
            <p>
                Preference key:
                <code>opi_search_path</code>
            </p></li>

        <li><A NAME="topopis"></A><b>Top OPIs: </b>
            <p>
                The OPIs which will be listed in the "Top OPIs" drop down button. To
                add macros input for the OPI, append "macroName=macroValue" to path
                and separate them by commas. To give a different menu text rather
                than using file name, append a macro "Alias=The Menu Name". It is
                also possible to specify the OPI open position by giving macro
                <code>Position</code>
                . The available positions are:</p>
            <ul>
                <li><code>Left</code>: Left View</li>
                <li><code>Right</code>: Right View</li>
                <li><code>Top</code>: Top View</li>
                <li><code>Bottom</code>: Bottom View</li>
                <li><code>Default_View</code>: Default View</li>
                <li><code>Detached</code>: Detached View</li>
            </ul>
            <p>
                If macro
                <code>Position</code>
                is not set or is not in one of above positions, it will be opened in
                editor area.
            </p>
            <p>
                Multiple top OPIs are separated by
                <code>|</code>
                . For example:
            </p> <pre class="example_code">"/BOY Examples/main.opi", "macro1 = hello", "macro2 = hello2", "Alias=BOY Examples", "Position=Left"| "BOY Examples/1_2_WidgetExamples.opi"</pre>

            <p>
                <img src="./img/top_opis.png"/>
            </p>


            <p>
                Preference key:
                <code>top_opis</code>
            </p></li>

        <li><a href="OPI_Probe.html"><b>Probe OPI</b> </a>
            <p>
                Preference key:
                <code>probe_opi</code>
            </p></li>

        <li><b>No-Editing mode: </b>
            <p>OPI files are not allowed to be opened from OPI editor. They
                will always be opened from OPI runtime.</p>
            <p>
                Preference key:
                <code>no_edit</code>
            </p></li>

        <li><b>Disable Advanced Graphics</b>
            <p>Disable the advanced graphics capability such as Pattern and
                transparency. If this is checked, some 3D widgets will be displayed
                in 2D effect.</p>
            <p>
                Preference key:
                <code>disable_advanced_graphics</code>
            </p></li>

        <li><b>Display system output to BOY Console</b>
            <p>If this is checked,system outputs will be redirected to BOY
                Console. For example, the following codes will print "Hello, World!"
                to BOY Console.</p> <pre class="example_code">//JavaScript Code
importPackage(Packages.java.lang)
System.out.println("Hello, World!")</pre> <pre class="example_code">#Python code
print "Hello, World"</pre>
            <p>
                Preference key:
                <code>display_system_output</code>
            </p></li>



    </ul>



    <h3>OPI Editor Preferences</h3>
    <ul>
        <li><a href="Schema.html"><b>Schema OPI</b> </a>
            <p>
                Preference key:
                <code>schema_opi</code>
            </p></li>
        <li><b>Automatically save file before running: </b>
            <p>
                The file in editing will be automatically saved before running it
                after you hit the run button or pressed
                <code>Ctrl+G</code>
                .
            </p>
            <p>
                Preference key:
                <code>auto_save</code>
            </p></li>
        <li><b>Hidden Widgets</b>
            <p>
                The widgets that should be hidden from palette. This entry has no
                GUI entry in preference page because it is usually a site wide
                preference. For example: <br>
                <code>hidden_widgets=org.csstudio.opibuilder.widgets.ActionButton|org.csstudio.opibuilder.widgets.TextInput
                </code>
            </p>
            <p>
                Preference key:
                <code>hidden_widgets</code>
            </p></li>
    </ul>

    <h3>OPI Runtime Preferences</h3>
    <ul>
        <li><b>Macros: </b>
            <p>Global macros which are available for all OPIs in this CSS
                instance.</p>
            <p>
                Preference key:
                <code>macros</code>
            </p>
            </li>

        <li><b>PV Connection Layer</b>
            <p>The library that is used to connect to PVs.</p>
            <p>
                Preference key:
                <code>pv_connection_layer</code>
            </p></li>
        <li><b>OPI GUI Refresh Cycle (ms): </b>
            <p>The shortest refresh cycle of OPI GUI in millisecond. If a PV
                is updated faster than this cycle, it will be throttled. Specify
                this to longer will help to reduce CPU usage, but it may affect
                user's experience and may lose some swift changs if refresh cycle is
                longer than PV updating cycle.</p>
            <p>
                Preference key:
                <code>opi_gui_refresh_cycle</code>
            </p></li>
        <li><b>Console Popup Level</b>
            <p>In which condition should the console popup.</p>
            <ul>
                <li><code>Don't Popup</code>, BOY console will never
                    automatically popup.</li>
                <li><code>Only Info</code>, BOY Console will only popup if
                    there is regular information coming to console.</li>
                <li><code>Error, Warning and Info</code>, BOY Console will
                    popup whenever there is error, warning or regular information
                    coming to console.</li>
            </ul>
            <p>
                Preference key:
                <code>popup_console</code>
            </p></li>
        <li><b>PYTHONPATH</b>
            <p>
                The path for searching Python module files. It only accept workspace
                path and local file system path. Paths are separated by
                <code>|</code>
                . For example:
            </p> <pre class="example_code">/MyPyLib/MyModule1|C:\Python27\Lib</pre>
            <p>
                Preference key:
                <code>python_path</code>
            </p></li>

    </ul>

    <h3>Product default preferences</h3>
    <p>
        The default preferences can be set in
        <code>plugin_customization.ini</code>
        file which is located in the root of the "Product" plugin directory or
        jar file. It is ideally used to provide site-specific default
        preferences. For example, you can change the default BOY preferences
        in this file with corresponding preference keys:
    </p>
    <pre class="example_code">org.csstudio.opibuilder/color_file=http://your_site.gov/color.def
>>>>>>> 8e6b6646
org.csstudio.opibuilder/font_file=http://your_site.gov/font.def
org.csstudio.opibuilder/opi_gui_refresh_cycle=100
org.csstudio.opibuilder/no_edit=true
org.csstudio.opibuilder/macros="N","North"|"W","West"|"SYS","LLRF"|"SubSys","HPM"
#popup console level, it can be NO_POP, INFO, or ALL
org.csstudio.opibuilder/popup_console=NO_POP
</pre>
<<<<<<< HEAD
	<p>
		You can also give a different customization file with the command line
		option
		<code>-pluginCustomization</code>
		when starting CSS.
	</p>

	<br>
=======
    <p>
        You can also give a different customization file with the command line
        option
        <code>-pluginCustomization</code>
        when starting CSS.
    </p>

    <br>
>>>>>>> 8e6b6646

</body>
</html><|MERGE_RESOLUTION|>--- conflicted
+++ resolved
@@ -3,273 +3,11 @@
 <meta http-equiv="Content-Type" content="text/html; charset=Cp1252" />
 <link rel="stylesheet" href="default.css" type="text/css" />
 <link rel="stylesheet" href="../../PRODUCT_PLUGIN/book.css"
-<<<<<<< HEAD
-	type="text/css"></link>
-=======
     type="text/css"></link>
->>>>>>> 8e6b6646
 <title>Setting Preferences</title>
 </head>
 <body>
 
-<<<<<<< HEAD
-	<h2>Setting Preferences</h2>
-
-	<h3>Preference Page</h3>
-	<p>
-		All the preferences of BOY can be set in the preference page, which
-		can be opened via menu: <b>CSS->Preferences...->CSS
-			Applications->Display->BOY</b>.
-	</p>
-	<p>
-		<img src="./img/Preference.gif" />
-	</p>
-	<h3>Common Preferences</h3>
-	<ul>
-		<li><b>color file: </b>
-			<p>
-				The path of the color definition file for <a
-					href="Color_Font_Macro.html">Color Macro </a>. The path can be a
-				workspace path, for example,
-				<code>/BOY Examples/color.def</code>
-				, a local file system path, for example,
-				<code>C:\Users\xihui\color.def</code>
-				, a URL path, for example,
-				<code>http://www.xxx.com/main.opi</code>
-				or a platform URL path
-				<code>platform:/plugin/org.my.plugin/resources/color.def</code>
-				. Platform URL path is used to locate resources inside a plugin.
-			</p>
-
-
-			<p>
-				<b>Tip: </b>In BOY, without particular declaration, you can use
-				these four type of paths at everywhere if a path is needed. For
-				example, if you set a URL path
-				<code>http://www.xxx.com/main.opi</code>
-				for the top OPIs preference, you will be able to run this OPI
-				directly from Top OPIs button. If you set a URL Path for the image
-				wigdget, you will be able to display image from web directly.
-			</p>
-
-			<p>
-				Preference key:
-				<code>color_file</code>
-			</p></li>
-
-		<li><b>font file: </b>
-			<p>
-				The font definition file for <a href="Color_Font_Macro.html">Font
-					Macro</a>.
-			</p>
-			<p>
-				Preference key:
-				<code>font_file</code>
-			</p></li>
-
-		<li><b>OPI Search Path: </b>
-			<p>
-				The path which is used to search OPI files if the given OPI path is
-				a relative path and it doesn't exist on the made up absolute path
-				neither. For example, you can put an OPI file name
-				<code>abc.opi</code>
-				or a relative path
-				<code>abc/def/my.opi</code>
-				for
-				<code>Open OPI Action, Top OPIs, Schema OPI and so on</code>
-				. If this OPI file cannot be found as a relative path to the OPI
-				file, it will search the
-				<code>OPI Search Path</code>
-				and return the first one found on the search path. It supports
-				workspace path, local file system path and URL path. The pathes are
-				separated by the delimiter
-				<code>|</code>
-				, for example
-			</p> <pre class="example_code">/BOY Examples/|C:\users\5hz\Desktop\|http://ics-srv-web2.sns.ornl.gov/opi/</pre>
-			<p>
-				Preference key:
-				<code>opi_search_path</code>
-			</p></li>
-
-		<li><A NAME="topopis"></A><b>Top OPIs: </b>
-			<p>
-				The OPIs which will be listed in the "Top OPIs" drop down button. To
-				add macros input for the OPI, append "macroName=macroValue" to path
-				and separate them by commas. To give a different menu text rather
-				than using file name, append a macro "Alias=The Menu Name". It is
-				also possible to specify the OPI open position by giving macro
-				<code>Position</code>
-				. The available positions are:</p>
-			<ul>
-				<li><code>Left</code>: Left View</li>
-				<li><code>Right</code>: Right View</li>
-				<li><code>Top</code>: Top View</li>
-				<li><code>Bottom</code>: Bottom View</li>
-				<li><code>Default_View</code>: Default View</li>
-				<li><code>Detached</code>: Detached View</li>
-			</ul>
-			<p>
-				If macro
-				<code>Position</code>
-				is not set or is not in one of above positions, it will be opened in
-				editor area.
-			</p>
-			<p>
-				Multiple top OPIs are separated by
-				<code>|</code>
-				. For example:
-			</p> <pre class="example_code">"/BOY Examples/main.opi", "macro1 = hello", "macro2 = hello2", "Alias=BOY Examples", "Position=Left"| "BOY Examples/1_2_WidgetExamples.opi"</pre>
-
-			<p>
-				<img src="./img/top_opis.png"/>
-			</p>
-
-
-			<p>
-				Preference key:
-				<code>top_opis</code>
-			</p></li>
-
-		<li><a href="OPI_Probe.html"><b>Probe OPI</b> </a>
-			<p>
-				Preference key:
-				<code>probe_opi</code>
-			</p></li>
-
-		<li><b>No-Editing mode: </b>
-			<p>OPI files are not allowed to be opened from OPI editor. They
-				will always be opened from OPI runtime.</p>
-			<p>
-				Preference key:
-				<code>no_edit</code>
-			</p></li>
-
-		<li><b>Disable Advanced Graphics</b>
-			<p>Disable the advanced graphics capability such as Pattern and
-				transparency. If this is checked, some 3D widgets will be displayed
-				in 2D effect.</p>
-			<p>
-				Preference key:
-				<code>disable_advanced_graphics</code>
-			</p></li>
-
-		<li><b>Display system output to BOY Console</b>
-			<p>If this is checked,system outputs will be redirected to BOY
-				Console. For example, the following codes will print "Hello, World!"
-				to BOY Console.</p> <pre class="example_code">//JavaScript Code
-importPackage(Packages.java.lang)
-System.out.println("Hello, World!")</pre> <pre class="example_code">#Python code
-print "Hello, World"</pre>
-			<p>
-				Preference key:
-				<code>display_system_output</code>
-			</p></li>
-
-
-
-	</ul>
-
-
-
-	<h3>OPI Editor Preferences</h3>
-	<ul>
-		<li><a href="Schema.html"><b>Schema OPI</b> </a>
-			<p>
-				Preference key:
-				<code>schema_opi</code>
-			</p></li>
-		<li><b>Automatically save file before running: </b>
-			<p>
-				The file in editing will be automatically saved before running it
-				after you hit the run button or pressed
-				<code>Ctrl+G</code>
-				.
-			</p>
-			<p>
-				Preference key:
-				<code>auto_save</code>
-			</p></li>
-		<li><b>Hidden Widgets</b>
-			<p>
-				The widgets that should be hidden from palette. This entry has no
-				GUI entry in preference page because it is usually a site wide
-				preference. For example: <br>
-				<code>hidden_widgets=org.csstudio.opibuilder.widgets.ActionButton|org.csstudio.opibuilder.widgets.TextInput
-				</code>
-			</p>
-			<p>
-				Preference key:
-				<code>hidden_widgets</code>
-			</p></li>
-	</ul>
-
-	<h3>OPI Runtime Preferences</h3>
-	<ul>
-		<li><b>Macros: </b>
-			<p>Global macros which are available for all OPIs in this CSS
-				instance.</p>
-			<p>
-				Preference key:
-				<code>macros</code>
-			</p>
-			</li>
-
-		<li><b>PV Connection Layer</b>
-			<p>The library that is used to connect to PVs.</p>
-			<p>
-				Preference key:
-				<code>pv_connection_layer</code>
-			</p></li>
-		<li><b>OPI GUI Refresh Cycle (ms): </b>
-			<p>The shortest refresh cycle of OPI GUI in millisecond. If a PV
-				is updated faster than this cycle, it will be throttled. Specify
-				this to longer will help to reduce CPU usage, but it may affect
-				user's experience and may lose some swift changs if refresh cycle is
-				longer than PV updating cycle.</p>
-			<p>
-				Preference key:
-				<code>opi_gui_refresh_cycle</code>
-			</p></li>
-		<li><b>Console Popup Level</b>
-			<p>In which condition should the console popup.</p>
-			<ul>
-				<li><code>Don't Popup</code>, BOY console will never
-					automatically popup.</li>
-				<li><code>Only Info</code>, BOY Console will only popup if
-					there is regular information coming to console.</li>
-				<li><code>Error, Warning and Info</code>, BOY Console will
-					popup whenever there is error, warning or regular information
-					coming to console.</li>
-			</ul>
-			<p>
-				Preference key:
-				<code>popup_console</code>
-			</p></li>
-		<li><b>PYTHONPATH</b>
-			<p>
-				The path for searching Python module files. It only accept workspace
-				path and local file system path. Paths are separated by
-				<code>|</code>
-				. For example:
-			</p> <pre class="example_code">/MyPyLib/MyModule1|C:\Python27\Lib</pre>
-			<p>
-				Preference key:
-				<code>python_path</code>
-			</p></li>
-
-	</ul>
-
-	<h3>Product default preferences</h3>
-	<p>
-		The default preferences can be set in
-		<code>plugin_customization.ini</code>
-		file which is located in the root of the "Product" plugin directory or
-		jar file. It is ideally used to provide site-specific default
-		preferences. For example, you can change the default BOY preferences
-		in this file with corresponding preference keys:
-	</p>
-	<pre class="example_code">org.csstudio.opibuilder/color_file=http://your_site.gov/color.def
-=======
     <h2>Setting Preferences</h2>
 
     <h3>Preference Page</h3>
@@ -526,7 +264,6 @@
         in this file with corresponding preference keys:
     </p>
     <pre class="example_code">org.csstudio.opibuilder/color_file=http://your_site.gov/color.def
->>>>>>> 8e6b6646
 org.csstudio.opibuilder/font_file=http://your_site.gov/font.def
 org.csstudio.opibuilder/opi_gui_refresh_cycle=100
 org.csstudio.opibuilder/no_edit=true
@@ -534,16 +271,6 @@
 #popup console level, it can be NO_POP, INFO, or ALL
 org.csstudio.opibuilder/popup_console=NO_POP
 </pre>
-<<<<<<< HEAD
-	<p>
-		You can also give a different customization file with the command line
-		option
-		<code>-pluginCustomization</code>
-		when starting CSS.
-	</p>
-
-	<br>
-=======
     <p>
         You can also give a different customization file with the command line
         option
@@ -552,7 +279,6 @@
     </p>
 
     <br>
->>>>>>> 8e6b6646
 
 </body>
 </html>