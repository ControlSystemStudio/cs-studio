package org.csstudio.archive.reader.appliance;

import java.io.IOException;
import java.util.HashMap;
import java.util.Iterator;
import java.util.List;
import java.util.Map;

import org.csstudio.archive.reader.ValueIterator;
import org.csstudio.archive.vtype.ArchiveVEnum;
import org.csstudio.archive.vtype.ArchiveVNumber;
import org.csstudio.archive.vtype.ArchiveVNumberArray;
import org.csstudio.archive.vtype.ArchiveVString;
import org.csstudio.archive.vtype.TimestampHelper;
import org.epics.archiverappliance.retrieval.client.DataRetrieval;
import org.epics.archiverappliance.retrieval.client.EpicsMessage;
import org.epics.archiverappliance.retrieval.client.GenMsgIterator;
import org.diirt.util.array.ArrayByte;
import org.diirt.util.text.NumberFormats;
import org.diirt.util.time.Timestamp;
import org.diirt.vtype.AlarmSeverity;
import org.diirt.vtype.Display;
import org.diirt.vtype.VType;
import org.diirt.vtype.ValueFactory;

import com.google.protobuf.ByteString;
import com.google.protobuf.Descriptors.FieldDescriptor;

import edu.stanford.slac.archiverappliance.PB.EPICSEvent.FieldValue;
import edu.stanford.slac.archiverappliance.PB.EPICSEvent.PayloadInfo;
import edu.stanford.slac.archiverappliance.PB.EPICSEvent.PayloadType;

/**
 *
 * <code>ApplianceValueIterator</code> is the base class for different value iterators.
 * It provides the facilities to extract the common values.
 *
 * @author <a href="mailto:jaka.bobnar@cosylab.com">Jaka Bobnar</a>
 *
 */
public abstract class ApplianceValueIterator implements ValueIterator {

    protected Display display;
    protected GenMsgIterator mainStream;
    protected Iterator<EpicsMessage> mainIterator;
    private FieldDescriptor valDescriptor;

    protected final ApplianceArchiveReader reader;
    protected final String name;
    protected final Timestamp start;
    protected final Timestamp end;

    private final IteratorListener listener;

    protected boolean closed = false;

    /**
     * Constructs a new ApplianceValueIterator.
     *
     * @param reader the reader to use
     * @param name the name of the pv to load the data for
     * @param start the start of the time window of the data
     * @param end the end of the time window of the data
     */
    protected ApplianceValueIterator(ApplianceArchiveReader reader, String name, Timestamp start, Timestamp end,
            IteratorListener listener) {
        this.reader = reader;
        this.name = name;
        this.start = start;
        this.end = end;
        this.listener = listener;
    }

    /**
     * Fetches data from appliance archiver reader using the parameters provided to the constructor.
     *
     * @throws ArchiverApplianceException if the data for the pv could not be loaded
     */
    public void fetchData() throws ArchiverApplianceException {
        fetchDataInternal(name);
    }

    /**
     * Fetches data from appliance archiver reader for the given pv name.
     *
     * @param pvName name of the PV as used in the request made to the server
     *
     * @throws ArchiverApplianceException if the data for the pv could not be loaded
     */
    protected void fetchDataInternal(String pvName) throws ArchiverApplianceException {
        java.sql.Timestamp sqlStartTimestamp = TimestampHelper.toSQLTimestamp(start);
        java.sql.Timestamp sqlEndTimestamp = TimestampHelper.toSQLTimestamp(end);

        DataRetrieval dataRetrieval = reader.createDataRetriveal(reader.getDataRetrievalURL());
        mainStream = dataRetrieval.getDataForPV(pvName, sqlStartTimestamp, sqlEndTimestamp);
        if (mainStream != null) {
            mainIterator = mainStream.iterator();
        } else {
            throw new ArchiverApplianceException("Could not fetch data.");
        }
    }

<<<<<<< HEAD
    /* (non-Javadoc)
=======
    /*
     * (non-Javadoc)
     *
>>>>>>> f6bc66c3
     * @see org.csstudio.archive.reader.ValueIterator#hasNext()
     */
    @Override
    public synchronized boolean hasNext() {
        return !closed && mainIterator != null && mainIterator.hasNext();
    }

<<<<<<< HEAD
    /* (non-Javadoc)
=======
    /*
     * (non-Javadoc)
     *
>>>>>>> f6bc66c3
     * @see org.csstudio.archive.reader.ValueIterator#next()
     */
    @Override
    public VType next() throws Exception {
        EpicsMessage message;
        synchronized (this) {
            if (closed)
                return null;
            message = mainIterator.next();
        }
        return extractData(message);
    }

    /**
     * Extracts the data from the given epics message based on the payload type.
     *
     * @param dataMessage source of data
     * @return the appropriate VType data object
     * @throws IOException
     */
    protected VType extractData(EpicsMessage dataMessage) throws IOException {
        PayloadType type = mainStream.getPayLoadInfo().getType();
        if (type == PayloadType.SCALAR_BYTE ||
                type == PayloadType.SCALAR_DOUBLE ||
                type == PayloadType.SCALAR_FLOAT ||
                type == PayloadType.SCALAR_INT ||
                type == PayloadType.SCALAR_SHORT) {
            return new ArchiveVNumber(
                    TimestampHelper.fromSQLTimestamp(dataMessage.getTimestamp()),
                    getSeverity(dataMessage.getSeverity()),
                    String.valueOf(dataMessage.getStatus()),
                    display == null ? getDisplay(mainStream.getPayLoadInfo()) : display,
                    dataMessage.getNumberValue());
        } else if (type == PayloadType.SCALAR_ENUM) {
            return new ArchiveVEnum(
                    TimestampHelper.fromSQLTimestamp(dataMessage.getTimestamp()),
                    getSeverity(dataMessage.getSeverity()),
                    String.valueOf(dataMessage.getStatus()),
                     null, //TODO get the labels from somewhere
                    dataMessage.getNumberValue().intValue());
        } else if (type == PayloadType.SCALAR_STRING) {
            if (valDescriptor == null) {
                valDescriptor = getValDescriptor(dataMessage);
            }
            return new ArchiveVString(
                    TimestampHelper.fromSQLTimestamp(dataMessage.getTimestamp()),
                    getSeverity(dataMessage.getSeverity()),
                    String.valueOf(dataMessage.getStatus()),
                    String.valueOf(dataMessage.getMessage().getField(valDescriptor)));
        } else if (type == PayloadType.WAVEFORM_DOUBLE
                || type == PayloadType.WAVEFORM_FLOAT){
            if (valDescriptor == null) {
                valDescriptor = getValDescriptor(dataMessage);
            }
            //we could load the data directly using result.getNumberAt(index), but this is faster
            List<?> o = (List<?>)dataMessage.getMessage().getField(valDescriptor);
            double[] val = new double[o.size()];
            if (type == PayloadType.WAVEFORM_DOUBLE) {
                int i = 0;
                for (Object d : o) {
                    val[i++] = ((Double)d).doubleValue();
                }
            } else {
                int i = 0;
                for (Object d : o) {
                    val[i++] = ((Float)d).doubleValue();
                }
            }
            return new ArchiveVNumberArray(
                    TimestampHelper.fromSQLTimestamp(dataMessage.getTimestamp()),
                    getSeverity(dataMessage.getSeverity()),
                    String.valueOf(dataMessage.getStatus()),
                    display == null ? getDisplay(mainStream.getPayLoadInfo()) : display,
                    val);
        } else if (type == PayloadType.WAVEFORM_INT
                || type == PayloadType.WAVEFORM_SHORT) {
            if (valDescriptor == null) {
                valDescriptor = getValDescriptor(dataMessage);
            }
            //we could load the data directly using result.getNumberAt(index), but this is faster
            List<?> o = (List<?>)dataMessage.getMessage().getField(valDescriptor);
            int[] val = new int[o.size()];
            int i = 0;
            for (Object d : o) {
                val[i++] = ((Integer)d).intValue();
            }

            return new ArchiveVNumberArray(
                    TimestampHelper.fromSQLTimestamp(dataMessage.getTimestamp()),
                    getSeverity(dataMessage.getSeverity()),
                    String.valueOf(dataMessage.getStatus()),
                    display == null ? getDisplay(mainStream.getPayLoadInfo()) : display,
                    val);
        } else if (type == PayloadType.WAVEFORM_BYTE) {
            if (valDescriptor == null) {
                valDescriptor = getValDescriptor(dataMessage);
            }
            //we could load the data directly using result.getNumberAt(index), but this is faster
            return new ArchiveVNumberArray(
                    TimestampHelper.fromSQLTimestamp(dataMessage.getTimestamp()),
                    getSeverity(dataMessage.getSeverity()),
                    String.valueOf(dataMessage.getStatus()),
                    display == null ? getDisplay(mainStream.getPayLoadInfo()) : display,
                    new ArrayByte(((ByteString)dataMessage.getMessage().getField(valDescriptor)).toByteArray()));
        }
        throw new UnsupportedOperationException("PV type " + type + " is not supported.");
    }

    /**
     * Extracts the descriptor for the value field so it can be reused on each iteration.
     *
     * @param message the epics message to extract the descriptor from
     * @return the descriptor if it was found or null if not found
     */
    private FieldDescriptor getValDescriptor(EpicsMessage message) {
        Iterator<FieldDescriptor> it = message.getMessage().getAllFields().keySet().iterator();
        FieldDescriptor fd;
<<<<<<< HEAD
        while(it.hasNext()) {
=======
        while (it.hasNext()) {
>>>>>>> f6bc66c3
            fd = it.next();
            if (fd.getName().equalsIgnoreCase(ApplianceArchiveReaderConstants.VAL)) {
                return fd;
            }
        }
        return null;
    }

<<<<<<< HEAD
    /* (non-Javadoc)
=======
    /*
     * (non-Javadoc)
     *
>>>>>>> f6bc66c3
     * @see org.csstudio.archive.reader.ValueIterator#close()
     */
    @Override
    public void close() {
        try {
<<<<<<< HEAD
            synchronized(this) {
                if(mainStream != null) {
=======
            synchronized (this) {
                if (mainStream != null) {
>>>>>>> f6bc66c3
                    mainStream.close();
                }
                closed = true;
            }
        } catch (IOException e) {
            throw new IllegalStateException(e);
        }
        listener.finished(this);
    }

    /**
     * Extract the display properties (min, max, alarm limits) from the given payloadinfo.
     *
     * @param info the info to extract the limits from
     * @return the display
     */
    protected Display getDisplay(PayloadInfo info) {
        Map<String, String> headers = new HashMap<String, String>();
        for (FieldValue fieldValue : info.getHeadersList()) {
            if (!headers.containsKey(fieldValue.getName())) {
                headers.put(fieldValue.getName(), fieldValue.getVal());
            }
        }

        String lopr = headers.get(ApplianceArchiveReaderConstants.LOPR);
        String low = headers.get(ApplianceArchiveReaderConstants.LOW);
        String lolo = headers.get(ApplianceArchiveReaderConstants.LOLO);
        String egu = headers.get(ApplianceArchiveReaderConstants.EGU);
        String prec = headers.get(ApplianceArchiveReaderConstants.PREC);
        String high = headers.get(ApplianceArchiveReaderConstants.HIGH);
        String hihi = headers.get(ApplianceArchiveReaderConstants.HIHI);
        String hopr = headers.get(ApplianceArchiveReaderConstants.HOPR);

        return ValueFactory.newDisplay(
<<<<<<< HEAD
                (lopr != null) ? Double.parseDouble(lopr) : Double.NaN,
                (low != null) ? Double.parseDouble(low) : Double.NaN,
                (lolo != null) ? Double.parseDouble(lolo) : Double.NaN,
                (egu != null) ? egu : "",
                (prec != null) ? NumberFormats.format((int)Math.round(Double.parseDouble(prec))) :
                    NumberFormats.toStringFormat(),
                (high != null) ? Double.parseDouble(high) : Double.NaN,
                (hihi != null) ? Double.parseDouble(hihi) : Double.NaN,
                (hopr != null) ? Double.parseDouble(hopr) : Double.NaN,
                (lopr != null) ? Double.parseDouble(lopr) : Double.NaN,
                (hopr != null) ? Double.parseDouble(hopr) : Double.NaN
        );
=======
            (lopr != null) ? Double.parseDouble(lopr) : Double.NaN,
            (low != null) ? Double.parseDouble(low) : Double.NaN,
            (lolo != null) ? Double.parseDouble(lolo) : Double.NaN, (egu != null) ? egu : "",
            (prec != null) ? NumberFormats.format((int) Math.round(Double.parseDouble(prec)))
                : NumberFormats.toStringFormat(),
            (high != null) ? Double.parseDouble(high) : Double.NaN,
            (hihi != null) ? Double.parseDouble(hihi) : Double.NaN,
            (hopr != null) ? Double.parseDouble(hopr) : Double.NaN,
            (lopr != null) ? Double.parseDouble(lopr) : Double.NaN,
            (hopr != null) ? Double.parseDouble(hopr) : Double.NaN);
>>>>>>> f6bc66c3
    }


    /**
     * Determines alarm severity from the given numerical representation.
     *
     * @param severity numerical representation of alarm severity
     *
     * @return alarm severity
     */
    protected static AlarmSeverity getSeverity(int severity) {
<<<<<<< HEAD
       if (severity == 0) {
           return AlarmSeverity.NONE;
       } else if (severity == 1) {
           return AlarmSeverity.MINOR;
       } else if (severity == 2) {
           return AlarmSeverity.MAJOR;
       } else if (severity == 3) {
           return AlarmSeverity.INVALID;
       } else {
           return AlarmSeverity.UNDEFINED;
       }
=======
        if (severity == 0) {
            return AlarmSeverity.NONE;
        } else if (severity == 1) {
            return AlarmSeverity.MINOR;
        } else if (severity == 2) {
            return AlarmSeverity.MAJOR;
        } else if (severity == 3) {
            return AlarmSeverity.INVALID;
        } else {
            return AlarmSeverity.UNDEFINED;
        }
>>>>>>> f6bc66c3
    }
}<|MERGE_RESOLUTION|>--- conflicted
+++ resolved
@@ -100,13 +100,9 @@
         }
     }
 
-<<<<<<< HEAD
-    /* (non-Javadoc)
-=======
     /*
      * (non-Javadoc)
      *
->>>>>>> f6bc66c3
      * @see org.csstudio.archive.reader.ValueIterator#hasNext()
      */
     @Override
@@ -114,13 +110,9 @@
         return !closed && mainIterator != null && mainIterator.hasNext();
     }
 
-<<<<<<< HEAD
-    /* (non-Javadoc)
-=======
     /*
      * (non-Javadoc)
      *
->>>>>>> f6bc66c3
      * @see org.csstudio.archive.reader.ValueIterator#next()
      */
     @Override
@@ -238,11 +230,7 @@
     private FieldDescriptor getValDescriptor(EpicsMessage message) {
         Iterator<FieldDescriptor> it = message.getMessage().getAllFields().keySet().iterator();
         FieldDescriptor fd;
-<<<<<<< HEAD
-        while(it.hasNext()) {
-=======
         while (it.hasNext()) {
->>>>>>> f6bc66c3
             fd = it.next();
             if (fd.getName().equalsIgnoreCase(ApplianceArchiveReaderConstants.VAL)) {
                 return fd;
@@ -251,25 +239,16 @@
         return null;
     }
 
-<<<<<<< HEAD
-    /* (non-Javadoc)
-=======
     /*
      * (non-Javadoc)
      *
->>>>>>> f6bc66c3
      * @see org.csstudio.archive.reader.ValueIterator#close()
      */
     @Override
     public void close() {
         try {
-<<<<<<< HEAD
-            synchronized(this) {
-                if(mainStream != null) {
-=======
             synchronized (this) {
                 if (mainStream != null) {
->>>>>>> f6bc66c3
                     mainStream.close();
                 }
                 closed = true;
@@ -304,20 +283,6 @@
         String hopr = headers.get(ApplianceArchiveReaderConstants.HOPR);
 
         return ValueFactory.newDisplay(
-<<<<<<< HEAD
-                (lopr != null) ? Double.parseDouble(lopr) : Double.NaN,
-                (low != null) ? Double.parseDouble(low) : Double.NaN,
-                (lolo != null) ? Double.parseDouble(lolo) : Double.NaN,
-                (egu != null) ? egu : "",
-                (prec != null) ? NumberFormats.format((int)Math.round(Double.parseDouble(prec))) :
-                    NumberFormats.toStringFormat(),
-                (high != null) ? Double.parseDouble(high) : Double.NaN,
-                (hihi != null) ? Double.parseDouble(hihi) : Double.NaN,
-                (hopr != null) ? Double.parseDouble(hopr) : Double.NaN,
-                (lopr != null) ? Double.parseDouble(lopr) : Double.NaN,
-                (hopr != null) ? Double.parseDouble(hopr) : Double.NaN
-        );
-=======
             (lopr != null) ? Double.parseDouble(lopr) : Double.NaN,
             (low != null) ? Double.parseDouble(low) : Double.NaN,
             (lolo != null) ? Double.parseDouble(lolo) : Double.NaN, (egu != null) ? egu : "",
@@ -328,7 +293,6 @@
             (hopr != null) ? Double.parseDouble(hopr) : Double.NaN,
             (lopr != null) ? Double.parseDouble(lopr) : Double.NaN,
             (hopr != null) ? Double.parseDouble(hopr) : Double.NaN);
->>>>>>> f6bc66c3
     }
 
 
@@ -340,19 +304,6 @@
      * @return alarm severity
      */
     protected static AlarmSeverity getSeverity(int severity) {
-<<<<<<< HEAD
-       if (severity == 0) {
-           return AlarmSeverity.NONE;
-       } else if (severity == 1) {
-           return AlarmSeverity.MINOR;
-       } else if (severity == 2) {
-           return AlarmSeverity.MAJOR;
-       } else if (severity == 3) {
-           return AlarmSeverity.INVALID;
-       } else {
-           return AlarmSeverity.UNDEFINED;
-       }
-=======
         if (severity == 0) {
             return AlarmSeverity.NONE;
         } else if (severity == 1) {
@@ -364,6 +315,5 @@
         } else {
             return AlarmSeverity.UNDEFINED;
         }
->>>>>>> f6bc66c3
     }
 }