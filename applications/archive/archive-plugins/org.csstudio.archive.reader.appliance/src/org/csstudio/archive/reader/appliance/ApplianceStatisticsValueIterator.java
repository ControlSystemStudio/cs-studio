<<<<<<< HEAD
package org.csstudio.archive.reader.appliance;

import java.io.IOException;
import java.util.Iterator;

import org.csstudio.archive.vtype.ArchiveVStatistics;
import org.csstudio.archive.vtype.TimestampHelper;
import org.epics.archiverappliance.retrieval.client.DataRetrieval;
import org.epics.archiverappliance.retrieval.client.EpicsMessage;
import org.epics.archiverappliance.retrieval.client.GenMsgIterator;
import org.epics.util.time.Timestamp;
import org.epics.vtype.VType;

import edu.stanford.slac.archiverappliance.PB.EPICSEvent.PayloadType;

/**
 *
 * <code>ApplianceStatisticsValueIterator</code> loads the statistical data for
 * the bins in the selected time range. The bins are defined by the selected time
 * range and the requested number of points.
 *
 * @author <a href="mailto:jaka.bobnar@cosylab.com">Jaka Bobnar</a>
 *
 */
public class ApplianceStatisticsValueIterator extends ApplianceMeanValueIterator {

    private Iterator<EpicsMessage> stdIterator;
    private GenMsgIterator stdStream;
    private Iterator<EpicsMessage> minIterator;
    private GenMsgIterator minStream;
    private Iterator<EpicsMessage> maxIterator;
    private GenMsgIterator maxStream;
    private Iterator<EpicsMessage> countIterator;
    private GenMsgIterator countStream;

    /**
     * Constructs a new value iterator, which uses different calls to retrieve statistical data
     * for each bin that matches the criteria.
     *
     * @param reader the reader that created this iterator
     * @param name the name of the PV
     * @param start the start time of the data window
     * @param end the end time of the data window
     * @param points the number of requested points
     * @param listener the listener that is notified when the iterator is closed
     *
     * @throws IOException if there was an error during the data fetch process
     * @throws ArchiverApplianceException if it is not possible to load optimized data for the selected PV
     */
    public ApplianceStatisticsValueIterator(ApplianceArchiveReader reader, String name, Timestamp start,
            Timestamp end, int points, IteratorListener listener) throws ArchiverApplianceException, IOException {
        super(reader, name, start, end, points, listener);
    }

    /*
     * (non-Javadoc)
     * @see org.csstudio.archive.reader.appliance.ApplianceMeanValueIterator#fetchDataInternal(java.lang.String)
     */
    @Override
    protected void fetchDataInternal(String pvName) throws ArchiverApplianceException {
        super.fetchDataInternal(pvName);
        int interval = Math.max(1,(int)((end.getSec() - start.getSec()) / requestedPoints));
        java.sql.Timestamp sqlStartTimestamp = TimestampHelper.toSQLTimestamp(start);
        java.sql.Timestamp sqlEndTimestamp = TimestampHelper.toSQLTimestamp(end);

        String std = new StringBuilder().append(ApplianceArchiveReaderConstants.OP_STD).append(interval).append('(').append(pvName).append(')').toString();
        DataRetrieval dataRetrieval = reader.createDataRetriveal(reader.getDataRetrievalURL());
        stdStream = dataRetrieval.getDataForPV(std, sqlStartTimestamp, sqlEndTimestamp);
        if (stdStream != null) {
            stdIterator = stdStream.iterator();
        } else {
            throw new ArchiverApplianceException("Could not fetch standard deviation data.");
        }

        String min = new StringBuilder().append(ApplianceArchiveReaderConstants.OP_MIN).append(interval).append('(').append(pvName).append(')').toString();
        dataRetrieval = reader.createDataRetriveal(reader.getDataRetrievalURL());
        minStream = dataRetrieval.getDataForPV(min, sqlStartTimestamp, sqlEndTimestamp);
        if (minStream != null) {
            minIterator = minStream.iterator();
        } else {
            throw new ArchiverApplianceException("Could not fetch minimum data.");
        }

        String max = new StringBuilder().append(ApplianceArchiveReaderConstants.OP_MAX).append(interval).append('(').append(pvName).append(')').toString();
        dataRetrieval = reader.createDataRetriveal(reader.getDataRetrievalURL());
        maxStream = dataRetrieval.getDataForPV(max, sqlStartTimestamp, sqlEndTimestamp);
        if (maxStream != null) {
            maxIterator = maxStream.iterator();
        } else {
            throw new ArchiverApplianceException("Could not fetch maximum data.");
        }

        String count = new StringBuilder().append(ApplianceArchiveReaderConstants.OP_COUNT).append(interval).append('(').append(pvName).append(')').toString();
        dataRetrieval = reader.createDataRetriveal(reader.getDataRetrievalURL());
        countStream = dataRetrieval.getDataForPV(count, sqlStartTimestamp, sqlEndTimestamp);
        if (countStream != null) {
            countIterator = countStream.iterator();
        } else {
            throw new ArchiverApplianceException("Could not fetch count data.");
        }
    }

    /* (non-Javadoc)
     * @see org.csstudio.archive.reader.ValueIterator#close()
     */
    @Override
    public void close() {
        super.close();
        try {
            if(stdStream != null) {
                stdStream.close();
            }
            if (minStream != null) {
                minStream.close();
            }
            if (maxStream != null) {
                maxStream.close();
            }
            if (countStream != null) {
                countStream.close();
            }
        } catch (IOException e) {
            throw new IllegalStateException(e);
        }
    }

    @Override
    public VType next() throws Exception {
        PayloadType type = mainStream.getPayLoadInfo().getType();
        if (type == PayloadType.SCALAR_BYTE ||
                type == PayloadType.SCALAR_DOUBLE ||
                type == PayloadType.SCALAR_FLOAT ||
                type == PayloadType.SCALAR_INT ||
                type == PayloadType.SCALAR_SHORT) {
            EpicsMessage meanResult = mainIterator.next();
            return new ArchiveVStatistics(
                    TimestampHelper.fromSQLTimestamp(meanResult.getTimestamp()),
                    getSeverity(meanResult.getSeverity()),
                    String.valueOf(meanResult.getStatus()),
                    display,
                    meanResult.getNumberValue().doubleValue(),
                    minIterator.next().getNumberValue().doubleValue(),
                    maxIterator.next().getNumberValue().doubleValue(),
                    stdIterator.next().getNumberValue().doubleValue(),
                    countIterator.next().getNumberValue().intValue());
        }
        throw new UnsupportedOperationException("PV type " + type + " is not supported.");
    }
}
=======
package org.csstudio.archive.reader.appliance;

import java.io.IOException;
import java.util.Iterator;

import org.csstudio.archive.vtype.ArchiveVStatistics;
import org.csstudio.archive.vtype.TimestampHelper;
import org.epics.archiverappliance.retrieval.client.DataRetrieval;
import org.epics.archiverappliance.retrieval.client.EpicsMessage;
import org.epics.archiverappliance.retrieval.client.GenMsgIterator;
import org.epics.util.time.Timestamp;
import org.epics.vtype.VType;

import edu.stanford.slac.archiverappliance.PB.EPICSEvent.PayloadType;

/**
 * 
 * <code>ApplianceStatisticsValueIterator</code> loads the statistical data for
 * the bins in the selected time range. The bins are defined by the selected time
 * range and the requested number of points.
 *
 * @author <a href="mailto:jaka.bobnar@cosylab.com">Jaka Bobnar</a>
 *
 */
public class ApplianceStatisticsValueIterator extends ApplianceMeanValueIterator {

	private Iterator<EpicsMessage> stdIterator;
	private GenMsgIterator stdStream;
	private Iterator<EpicsMessage> minIterator;
	private GenMsgIterator minStream;
	private Iterator<EpicsMessage> maxIterator;
	private GenMsgIterator maxStream;
	private Iterator<EpicsMessage> countIterator;
	private GenMsgIterator countStream;
	
	/**
	 * Constructs a new value iterator, which uses different calls to retrieve statistical data
	 * for each bin that matches the criteria.
	 * 
	 * @param reader the reader that created this iterator
	 * @param name the name of the PV
	 * @param start the start time of the data window
	 * @param end the end time of the data window 
	 * @param points the number of requested points
	 * @param listener the listener that is notified when the iterator is closed
	 * 
	 * @throws IOException if there was an error during the data fetch process
	 * @throws ArchiverApplianceException if it is not possible to load optimized data for the selected PV
	 */
	public ApplianceStatisticsValueIterator(ApplianceArchiveReader reader, String name, Timestamp start,
			Timestamp end, int points, IteratorListener listener) throws ArchiverApplianceException, IOException {
		super(reader, name, start, end, points, listener);
	}
	
	/*
	 * (non-Javadoc)
	 * @see org.csstudio.archive.reader.appliance.ApplianceMeanValueIterator#fetchDataInternal(java.lang.String)
	 */
	@Override
	protected void fetchDataInternal(String pvName) throws ArchiverApplianceException {
		super.fetchDataInternal(pvName);
		int interval = Math.max(1,(int)((end.getSec() - start.getSec()) / requestedPoints));
		java.sql.Timestamp sqlStartTimestamp = TimestampHelper.toSQLTimestamp(start);
		java.sql.Timestamp sqlEndTimestamp = TimestampHelper.toSQLTimestamp(end);
		
		String std = new StringBuilder().append(ApplianceArchiveReaderConstants.OP_STD).append(interval).append('(').append(pvName).append(')').toString();
		DataRetrieval dataRetrieval = reader.createDataRetriveal(reader.getDataRetrievalURL());
		stdStream = dataRetrieval.getDataForPV(std, sqlStartTimestamp, sqlEndTimestamp);
		if (stdStream != null) { 
			stdIterator = stdStream.iterator();
		} else {
			throw new ArchiverApplianceException("Could not fetch standard deviation data.");
		}
		
		String min = new StringBuilder().append(ApplianceArchiveReaderConstants.OP_MIN).append(interval).append('(').append(pvName).append(')').toString();
		dataRetrieval = reader.createDataRetriveal(reader.getDataRetrievalURL());
		minStream = dataRetrieval.getDataForPV(min, sqlStartTimestamp, sqlEndTimestamp);
		if (minStream != null) { 
			minIterator = minStream.iterator();
		} else {
			throw new ArchiverApplianceException("Could not fetch minimum data.");
		}
		
		String max = new StringBuilder().append(ApplianceArchiveReaderConstants.OP_MAX).append(interval).append('(').append(pvName).append(')').toString();
		dataRetrieval = reader.createDataRetriveal(reader.getDataRetrievalURL());
		maxStream = dataRetrieval.getDataForPV(max, sqlStartTimestamp, sqlEndTimestamp);
		if (maxStream != null) { 
			maxIterator = maxStream.iterator();
		} else {
			throw new ArchiverApplianceException("Could not fetch maximum data.");
		}
		
		String count = new StringBuilder().append(ApplianceArchiveReaderConstants.OP_COUNT).append(interval).append('(').append(pvName).append(')').toString();
		dataRetrieval = reader.createDataRetriveal(reader.getDataRetrievalURL());
		countStream = dataRetrieval.getDataForPV(count, sqlStartTimestamp, sqlEndTimestamp);
		if (countStream != null) { 
			countIterator = countStream.iterator();
		} else {
			throw new ArchiverApplianceException("Could not fetch count data.");
		}
	}
		
	/* (non-Javadoc)
	 * @see org.csstudio.archive.reader.ValueIterator#close()
	 */
	@Override
	public void close() {
		try {
		    synchronized(this) {
    			if(stdStream != null) {
    				stdStream.close();
    			}
    			if (minStream != null) {
    				minStream.close();
    			}
    			if (maxStream != null) {
    				maxStream.close();
    			}
    			if (countStream != null) {
    				countStream.close();
    			}
    			super.close();
		    }
		} catch (IOException e) {
			throw new IllegalStateException(e);
		}
	}
	
	@Override
	public VType next() throws Exception {
        PayloadType type = mainStream.getPayLoadInfo().getType();
        if (type == PayloadType.SCALAR_BYTE || 
        		type == PayloadType.SCALAR_DOUBLE ||
        		type == PayloadType.SCALAR_FLOAT ||
        		type == PayloadType.SCALAR_INT ||
        		type == PayloadType.SCALAR_SHORT) {
            synchronized(this) {
                if (closed) return null;
            	EpicsMessage meanResult = mainIterator.next();
    			return new ArchiveVStatistics(
    					TimestampHelper.fromSQLTimestamp(meanResult.getTimestamp()),
    					getSeverity(meanResult.getSeverity()), 
    					String.valueOf(meanResult.getStatus()), 
    					display, 
    					meanResult.getNumberValue().doubleValue(),
    					minIterator.next().getNumberValue().doubleValue(),
    					maxIterator.next().getNumberValue().doubleValue(),
    					stdIterator.next().getNumberValue().doubleValue(),
    					countIterator.next().getNumberValue().intValue());
            }
        } 
        throw new UnsupportedOperationException("PV type " + type + " is not supported.");
	}
}
>>>>>>> eb0fa3e0
<|MERGE_RESOLUTION|>--- conflicted
+++ resolved
@@ -1,306 +1,154 @@
-<<<<<<< HEAD
-package org.csstudio.archive.reader.appliance;
-
-import java.io.IOException;
-import java.util.Iterator;
-
-import org.csstudio.archive.vtype.ArchiveVStatistics;
-import org.csstudio.archive.vtype.TimestampHelper;
-import org.epics.archiverappliance.retrieval.client.DataRetrieval;
-import org.epics.archiverappliance.retrieval.client.EpicsMessage;
-import org.epics.archiverappliance.retrieval.client.GenMsgIterator;
-import org.epics.util.time.Timestamp;
-import org.epics.vtype.VType;
-
-import edu.stanford.slac.archiverappliance.PB.EPICSEvent.PayloadType;
-
-/**
- *
- * <code>ApplianceStatisticsValueIterator</code> loads the statistical data for
- * the bins in the selected time range. The bins are defined by the selected time
- * range and the requested number of points.
- *
- * @author <a href="mailto:jaka.bobnar@cosylab.com">Jaka Bobnar</a>
- *
- */
-public class ApplianceStatisticsValueIterator extends ApplianceMeanValueIterator {
-
-    private Iterator<EpicsMessage> stdIterator;
-    private GenMsgIterator stdStream;
-    private Iterator<EpicsMessage> minIterator;
-    private GenMsgIterator minStream;
-    private Iterator<EpicsMessage> maxIterator;
-    private GenMsgIterator maxStream;
-    private Iterator<EpicsMessage> countIterator;
-    private GenMsgIterator countStream;
-
-    /**
-     * Constructs a new value iterator, which uses different calls to retrieve statistical data
-     * for each bin that matches the criteria.
-     *
-     * @param reader the reader that created this iterator
-     * @param name the name of the PV
-     * @param start the start time of the data window
-     * @param end the end time of the data window
-     * @param points the number of requested points
-     * @param listener the listener that is notified when the iterator is closed
-     *
-     * @throws IOException if there was an error during the data fetch process
-     * @throws ArchiverApplianceException if it is not possible to load optimized data for the selected PV
-     */
-    public ApplianceStatisticsValueIterator(ApplianceArchiveReader reader, String name, Timestamp start,
-            Timestamp end, int points, IteratorListener listener) throws ArchiverApplianceException, IOException {
-        super(reader, name, start, end, points, listener);
-    }
-
-    /*
-     * (non-Javadoc)
-     * @see org.csstudio.archive.reader.appliance.ApplianceMeanValueIterator#fetchDataInternal(java.lang.String)
-     */
-    @Override
-    protected void fetchDataInternal(String pvName) throws ArchiverApplianceException {
-        super.fetchDataInternal(pvName);
-        int interval = Math.max(1,(int)((end.getSec() - start.getSec()) / requestedPoints));
-        java.sql.Timestamp sqlStartTimestamp = TimestampHelper.toSQLTimestamp(start);
-        java.sql.Timestamp sqlEndTimestamp = TimestampHelper.toSQLTimestamp(end);
-
-        String std = new StringBuilder().append(ApplianceArchiveReaderConstants.OP_STD).append(interval).append('(').append(pvName).append(')').toString();
-        DataRetrieval dataRetrieval = reader.createDataRetriveal(reader.getDataRetrievalURL());
-        stdStream = dataRetrieval.getDataForPV(std, sqlStartTimestamp, sqlEndTimestamp);
-        if (stdStream != null) {
-            stdIterator = stdStream.iterator();
-        } else {
-            throw new ArchiverApplianceException("Could not fetch standard deviation data.");
-        }
-
-        String min = new StringBuilder().append(ApplianceArchiveReaderConstants.OP_MIN).append(interval).append('(').append(pvName).append(')').toString();
-        dataRetrieval = reader.createDataRetriveal(reader.getDataRetrievalURL());
-        minStream = dataRetrieval.getDataForPV(min, sqlStartTimestamp, sqlEndTimestamp);
-        if (minStream != null) {
-            minIterator = minStream.iterator();
-        } else {
-            throw new ArchiverApplianceException("Could not fetch minimum data.");
-        }
-
-        String max = new StringBuilder().append(ApplianceArchiveReaderConstants.OP_MAX).append(interval).append('(').append(pvName).append(')').toString();
-        dataRetrieval = reader.createDataRetriveal(reader.getDataRetrievalURL());
-        maxStream = dataRetrieval.getDataForPV(max, sqlStartTimestamp, sqlEndTimestamp);
-        if (maxStream != null) {
-            maxIterator = maxStream.iterator();
-        } else {
-            throw new ArchiverApplianceException("Could not fetch maximum data.");
-        }
-
-        String count = new StringBuilder().append(ApplianceArchiveReaderConstants.OP_COUNT).append(interval).append('(').append(pvName).append(')').toString();
-        dataRetrieval = reader.createDataRetriveal(reader.getDataRetrievalURL());
-        countStream = dataRetrieval.getDataForPV(count, sqlStartTimestamp, sqlEndTimestamp);
-        if (countStream != null) {
-            countIterator = countStream.iterator();
-        } else {
-            throw new ArchiverApplianceException("Could not fetch count data.");
-        }
-    }
-
-    /* (non-Javadoc)
-     * @see org.csstudio.archive.reader.ValueIterator#close()
-     */
-    @Override
-    public void close() {
-        super.close();
-        try {
-            if(stdStream != null) {
-                stdStream.close();
-            }
-            if (minStream != null) {
-                minStream.close();
-            }
-            if (maxStream != null) {
-                maxStream.close();
-            }
-            if (countStream != null) {
-                countStream.close();
-            }
-        } catch (IOException e) {
-            throw new IllegalStateException(e);
-        }
-    }
-
-    @Override
-    public VType next() throws Exception {
-        PayloadType type = mainStream.getPayLoadInfo().getType();
-        if (type == PayloadType.SCALAR_BYTE ||
-                type == PayloadType.SCALAR_DOUBLE ||
-                type == PayloadType.SCALAR_FLOAT ||
-                type == PayloadType.SCALAR_INT ||
-                type == PayloadType.SCALAR_SHORT) {
-            EpicsMessage meanResult = mainIterator.next();
-            return new ArchiveVStatistics(
-                    TimestampHelper.fromSQLTimestamp(meanResult.getTimestamp()),
-                    getSeverity(meanResult.getSeverity()),
-                    String.valueOf(meanResult.getStatus()),
-                    display,
-                    meanResult.getNumberValue().doubleValue(),
-                    minIterator.next().getNumberValue().doubleValue(),
-                    maxIterator.next().getNumberValue().doubleValue(),
-                    stdIterator.next().getNumberValue().doubleValue(),
-                    countIterator.next().getNumberValue().intValue());
-        }
-        throw new UnsupportedOperationException("PV type " + type + " is not supported.");
-    }
-}
-=======
-package org.csstudio.archive.reader.appliance;
-
-import java.io.IOException;
-import java.util.Iterator;
-
-import org.csstudio.archive.vtype.ArchiveVStatistics;
-import org.csstudio.archive.vtype.TimestampHelper;
-import org.epics.archiverappliance.retrieval.client.DataRetrieval;
-import org.epics.archiverappliance.retrieval.client.EpicsMessage;
-import org.epics.archiverappliance.retrieval.client.GenMsgIterator;
-import org.epics.util.time.Timestamp;
-import org.epics.vtype.VType;
-
-import edu.stanford.slac.archiverappliance.PB.EPICSEvent.PayloadType;
-
-/**
- * 
- * <code>ApplianceStatisticsValueIterator</code> loads the statistical data for
- * the bins in the selected time range. The bins are defined by the selected time
- * range and the requested number of points.
- *
- * @author <a href="mailto:jaka.bobnar@cosylab.com">Jaka Bobnar</a>
- *
- */
-public class ApplianceStatisticsValueIterator extends ApplianceMeanValueIterator {
-
-	private Iterator<EpicsMessage> stdIterator;
-	private GenMsgIterator stdStream;
-	private Iterator<EpicsMessage> minIterator;
-	private GenMsgIterator minStream;
-	private Iterator<EpicsMessage> maxIterator;
-	private GenMsgIterator maxStream;
-	private Iterator<EpicsMessage> countIterator;
-	private GenMsgIterator countStream;
-	
-	/**
-	 * Constructs a new value iterator, which uses different calls to retrieve statistical data
-	 * for each bin that matches the criteria.
-	 * 
-	 * @param reader the reader that created this iterator
-	 * @param name the name of the PV
-	 * @param start the start time of the data window
-	 * @param end the end time of the data window 
-	 * @param points the number of requested points
-	 * @param listener the listener that is notified when the iterator is closed
-	 * 
-	 * @throws IOException if there was an error during the data fetch process
-	 * @throws ArchiverApplianceException if it is not possible to load optimized data for the selected PV
-	 */
-	public ApplianceStatisticsValueIterator(ApplianceArchiveReader reader, String name, Timestamp start,
-			Timestamp end, int points, IteratorListener listener) throws ArchiverApplianceException, IOException {
-		super(reader, name, start, end, points, listener);
-	}
-	
-	/*
-	 * (non-Javadoc)
-	 * @see org.csstudio.archive.reader.appliance.ApplianceMeanValueIterator#fetchDataInternal(java.lang.String)
-	 */
-	@Override
-	protected void fetchDataInternal(String pvName) throws ArchiverApplianceException {
-		super.fetchDataInternal(pvName);
-		int interval = Math.max(1,(int)((end.getSec() - start.getSec()) / requestedPoints));
-		java.sql.Timestamp sqlStartTimestamp = TimestampHelper.toSQLTimestamp(start);
-		java.sql.Timestamp sqlEndTimestamp = TimestampHelper.toSQLTimestamp(end);
-		
-		String std = new StringBuilder().append(ApplianceArchiveReaderConstants.OP_STD).append(interval).append('(').append(pvName).append(')').toString();
-		DataRetrieval dataRetrieval = reader.createDataRetriveal(reader.getDataRetrievalURL());
-		stdStream = dataRetrieval.getDataForPV(std, sqlStartTimestamp, sqlEndTimestamp);
-		if (stdStream != null) { 
-			stdIterator = stdStream.iterator();
-		} else {
-			throw new ArchiverApplianceException("Could not fetch standard deviation data.");
-		}
-		
-		String min = new StringBuilder().append(ApplianceArchiveReaderConstants.OP_MIN).append(interval).append('(').append(pvName).append(')').toString();
-		dataRetrieval = reader.createDataRetriveal(reader.getDataRetrievalURL());
-		minStream = dataRetrieval.getDataForPV(min, sqlStartTimestamp, sqlEndTimestamp);
-		if (minStream != null) { 
-			minIterator = minStream.iterator();
-		} else {
-			throw new ArchiverApplianceException("Could not fetch minimum data.");
-		}
-		
-		String max = new StringBuilder().append(ApplianceArchiveReaderConstants.OP_MAX).append(interval).append('(').append(pvName).append(')').toString();
-		dataRetrieval = reader.createDataRetriveal(reader.getDataRetrievalURL());
-		maxStream = dataRetrieval.getDataForPV(max, sqlStartTimestamp, sqlEndTimestamp);
-		if (maxStream != null) { 
-			maxIterator = maxStream.iterator();
-		} else {
-			throw new ArchiverApplianceException("Could not fetch maximum data.");
-		}
-		
-		String count = new StringBuilder().append(ApplianceArchiveReaderConstants.OP_COUNT).append(interval).append('(').append(pvName).append(')').toString();
-		dataRetrieval = reader.createDataRetriveal(reader.getDataRetrievalURL());
-		countStream = dataRetrieval.getDataForPV(count, sqlStartTimestamp, sqlEndTimestamp);
-		if (countStream != null) { 
-			countIterator = countStream.iterator();
-		} else {
-			throw new ArchiverApplianceException("Could not fetch count data.");
-		}
-	}
-		
-	/* (non-Javadoc)
-	 * @see org.csstudio.archive.reader.ValueIterator#close()
-	 */
-	@Override
-	public void close() {
-		try {
-		    synchronized(this) {
-    			if(stdStream != null) {
-    				stdStream.close();
-    			}
-    			if (minStream != null) {
-    				minStream.close();
-    			}
-    			if (maxStream != null) {
-    				maxStream.close();
-    			}
-    			if (countStream != null) {
-    				countStream.close();
-    			}
-    			super.close();
-		    }
-		} catch (IOException e) {
-			throw new IllegalStateException(e);
-		}
-	}
-	
-	@Override
-	public VType next() throws Exception {
-        PayloadType type = mainStream.getPayLoadInfo().getType();
-        if (type == PayloadType.SCALAR_BYTE || 
-        		type == PayloadType.SCALAR_DOUBLE ||
-        		type == PayloadType.SCALAR_FLOAT ||
-        		type == PayloadType.SCALAR_INT ||
-        		type == PayloadType.SCALAR_SHORT) {
-            synchronized(this) {
-                if (closed) return null;
-            	EpicsMessage meanResult = mainIterator.next();
-    			return new ArchiveVStatistics(
-    					TimestampHelper.fromSQLTimestamp(meanResult.getTimestamp()),
-    					getSeverity(meanResult.getSeverity()), 
-    					String.valueOf(meanResult.getStatus()), 
-    					display, 
-    					meanResult.getNumberValue().doubleValue(),
-    					minIterator.next().getNumberValue().doubleValue(),
-    					maxIterator.next().getNumberValue().doubleValue(),
-    					stdIterator.next().getNumberValue().doubleValue(),
-    					countIterator.next().getNumberValue().intValue());
-            }
-        } 
-        throw new UnsupportedOperationException("PV type " + type + " is not supported.");
-	}
-}
->>>>>>> eb0fa3e0
+package org.csstudio.archive.reader.appliance;
+
+import java.io.IOException;
+import java.util.Iterator;
+
+import org.csstudio.archive.vtype.ArchiveVStatistics;
+import org.csstudio.archive.vtype.TimestampHelper;
+import org.epics.archiverappliance.retrieval.client.DataRetrieval;
+import org.epics.archiverappliance.retrieval.client.EpicsMessage;
+import org.epics.archiverappliance.retrieval.client.GenMsgIterator;
+import org.epics.util.time.Timestamp;
+import org.epics.vtype.VType;
+
+import edu.stanford.slac.archiverappliance.PB.EPICSEvent.PayloadType;
+
+/**
+ * 
+ * <code>ApplianceStatisticsValueIterator</code> loads the statistical data for
+ * the bins in the selected time range. The bins are defined by the selected time
+ * range and the requested number of points.
+ *
+ * @author <a href="mailto:jaka.bobnar@cosylab.com">Jaka Bobnar</a>
+ *
+ */
+public class ApplianceStatisticsValueIterator extends ApplianceMeanValueIterator {
+
+	private Iterator<EpicsMessage> stdIterator;
+	private GenMsgIterator stdStream;
+	private Iterator<EpicsMessage> minIterator;
+	private GenMsgIterator minStream;
+	private Iterator<EpicsMessage> maxIterator;
+	private GenMsgIterator maxStream;
+	private Iterator<EpicsMessage> countIterator;
+	private GenMsgIterator countStream;
+	
+	/**
+	 * Constructs a new value iterator, which uses different calls to retrieve statistical data
+	 * for each bin that matches the criteria.
+	 * 
+	 * @param reader the reader that created this iterator
+	 * @param name the name of the PV
+	 * @param start the start time of the data window
+	 * @param end the end time of the data window 
+	 * @param points the number of requested points
+	 * @param listener the listener that is notified when the iterator is closed
+	 * 
+	 * @throws IOException if there was an error during the data fetch process
+	 * @throws ArchiverApplianceException if it is not possible to load optimized data for the selected PV
+	 */
+	public ApplianceStatisticsValueIterator(ApplianceArchiveReader reader, String name, Timestamp start,
+			Timestamp end, int points, IteratorListener listener) throws ArchiverApplianceException, IOException {
+		super(reader, name, start, end, points, listener);
+	}
+	
+	/*
+	 * (non-Javadoc)
+	 * @see org.csstudio.archive.reader.appliance.ApplianceMeanValueIterator#fetchDataInternal(java.lang.String)
+	 */
+	@Override
+	protected void fetchDataInternal(String pvName) throws ArchiverApplianceException {
+		super.fetchDataInternal(pvName);
+		int interval = Math.max(1,(int)((end.getSec() - start.getSec()) / requestedPoints));
+		java.sql.Timestamp sqlStartTimestamp = TimestampHelper.toSQLTimestamp(start);
+		java.sql.Timestamp sqlEndTimestamp = TimestampHelper.toSQLTimestamp(end);
+		
+		String std = new StringBuilder().append(ApplianceArchiveReaderConstants.OP_STD).append(interval).append('(').append(pvName).append(')').toString();
+		DataRetrieval dataRetrieval = reader.createDataRetriveal(reader.getDataRetrievalURL());
+		stdStream = dataRetrieval.getDataForPV(std, sqlStartTimestamp, sqlEndTimestamp);
+		if (stdStream != null) { 
+			stdIterator = stdStream.iterator();
+		} else {
+			throw new ArchiverApplianceException("Could not fetch standard deviation data.");
+		}
+		
+		String min = new StringBuilder().append(ApplianceArchiveReaderConstants.OP_MIN).append(interval).append('(').append(pvName).append(')').toString();
+		dataRetrieval = reader.createDataRetriveal(reader.getDataRetrievalURL());
+		minStream = dataRetrieval.getDataForPV(min, sqlStartTimestamp, sqlEndTimestamp);
+		if (minStream != null) { 
+			minIterator = minStream.iterator();
+		} else {
+			throw new ArchiverApplianceException("Could not fetch minimum data.");
+		}
+		
+		String max = new StringBuilder().append(ApplianceArchiveReaderConstants.OP_MAX).append(interval).append('(').append(pvName).append(')').toString();
+		dataRetrieval = reader.createDataRetriveal(reader.getDataRetrievalURL());
+		maxStream = dataRetrieval.getDataForPV(max, sqlStartTimestamp, sqlEndTimestamp);
+		if (maxStream != null) { 
+			maxIterator = maxStream.iterator();
+		} else {
+			throw new ArchiverApplianceException("Could not fetch maximum data.");
+		}
+		
+		String count = new StringBuilder().append(ApplianceArchiveReaderConstants.OP_COUNT).append(interval).append('(').append(pvName).append(')').toString();
+		dataRetrieval = reader.createDataRetriveal(reader.getDataRetrievalURL());
+		countStream = dataRetrieval.getDataForPV(count, sqlStartTimestamp, sqlEndTimestamp);
+		if (countStream != null) { 
+			countIterator = countStream.iterator();
+		} else {
+			throw new ArchiverApplianceException("Could not fetch count data.");
+		}
+	}
+		
+	/* (non-Javadoc)
+	 * @see org.csstudio.archive.reader.ValueIterator#close()
+	 */
+	@Override
+	public void close() {
+		try {
+		    synchronized(this) {
+    			if(stdStream != null) {
+    				stdStream.close();
+    			}
+    			if (minStream != null) {
+    				minStream.close();
+    			}
+    			if (maxStream != null) {
+    				maxStream.close();
+    			}
+    			if (countStream != null) {
+    				countStream.close();
+    			}
+    			super.close();
+		    }
+		} catch (IOException e) {
+			throw new IllegalStateException(e);
+		}
+	}
+	
+	@Override
+	public VType next() throws Exception {
+        PayloadType type = mainStream.getPayLoadInfo().getType();
+        if (type == PayloadType.SCALAR_BYTE || 
+        		type == PayloadType.SCALAR_DOUBLE ||
+        		type == PayloadType.SCALAR_FLOAT ||
+        		type == PayloadType.SCALAR_INT ||
+        		type == PayloadType.SCALAR_SHORT) {
+            synchronized(this) {
+                if (closed) return null;
+            	EpicsMessage meanResult = mainIterator.next();
+    			return new ArchiveVStatistics(
+    					TimestampHelper.fromSQLTimestamp(meanResult.getTimestamp()),
+    					getSeverity(meanResult.getSeverity()), 
+    					String.valueOf(meanResult.getStatus()), 
+    					display, 
+    					meanResult.getNumberValue().doubleValue(),
+    					minIterator.next().getNumberValue().doubleValue(),
+    					maxIterator.next().getNumberValue().doubleValue(),
+    					stdIterator.next().getNumberValue().doubleValue(),
+    					countIterator.next().getNumberValue().intValue());
+            }
+        } 
+        throw new UnsupportedOperationException("PV type " + type + " is not supported.");
+	}
+}