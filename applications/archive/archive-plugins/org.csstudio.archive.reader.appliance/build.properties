--- conflicted
+++ resolved
@@ -1,27 +1,13 @@
-<<<<<<< HEAD
-source.. = src/
-output.. = target/classes/
-bin.includes = META-INF/,\
-               .,\
-               plugin.xml,\
-               lib/protobuf-java-2.4.1.jar,\
-               toc.xml,\
-               doc/,\
+source.. = src/
+output.. = target/classes/
+bin.includes = META-INF/,\
+               .,\
+               plugin.xml,\
+               lib/protobuf-java-2.4.1.jar,\
+               toc.xml,\
+               doc/,\
                preferences.ini,\
                lib/pbrawclient-0.0.4.jar
-src.includes = lib/pbrawclient-0.0.1-sources.jar
 
 
-		
-=======
-source.. = src/
-output.. = target/classes/
-bin.includes = META-INF/,\
-               .,\
-               plugin.xml,\
-               lib/protobuf-java-2.4.1.jar,\
-               toc.xml,\
-               doc/,\
-               preferences.ini,\
-               lib/pbrawclient-0.0.3.jar
->>>>>>> 1e1537e6
+		