--- conflicted
+++ resolved
@@ -1157,7 +1157,6 @@
          unpack="false"/>
 
    <plugin
-<<<<<<< HEAD
          id="org.csstudio.utility.pvmanager.graphene"
          download-size="0"
          install-size="0"
@@ -1166,8 +1165,6 @@
          unpack="false"/>
 
    <plugin
-=======
->>>>>>> c58732ae
          id="org.csstudio.utility.screenshot"
          download-size="0"
          install-size="0"
