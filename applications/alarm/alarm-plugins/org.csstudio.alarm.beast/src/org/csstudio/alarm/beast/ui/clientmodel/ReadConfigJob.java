--- conflicted
+++ resolved
@@ -47,13 +47,8 @@
     protected IStatus run(final IProgressMonitor monitor)
     {
         model.readConfiguration(monitor);
-        if (listener != null) {
+        if (listener != null)
             listener.newAlarmConfiguration(model);
-<<<<<<< HEAD
-            model.fireNewConfig();
-        }
-=======
->>>>>>> b727a7ad
         return Status.OK_STATUS;
     }
 }