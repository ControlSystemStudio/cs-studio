/*******************************************************************************
 * Copyright (c) 2010 Oak Ridge National Laboratory.
 * All rights reserved. This program and the accompanying materials
 * are made available under the terms of the Eclipse Public License v1.0
 * which accompanies this distribution, and is available at
 * http://www.eclipse.org/legal/epl-v10.html
 ******************************************************************************/
package org.csstudio.alarm.beast.ui;

import java.awt.image.BufferedImage;
import java.awt.image.ColorModel;
import java.awt.image.DirectColorModel;
import java.awt.image.IndexColorModel;
import java.awt.image.WritableRaster;

import org.eclipse.swt.graphics.ImageData;
import org.eclipse.swt.graphics.PaletteData;
import org.eclipse.swt.graphics.RGB;

/**
 * A converter between AWT BufferedImage and SWT ImageData.
 * By taking use of this converter, it is possible to use Java2D in SWT or Draw2D.
 * @author Xihui Chen
 *
 */
public class AWT2SWTImageConverter {

<<<<<<< HEAD
	static ImageData convertToSWT(BufferedImage bufferedImage) {
		if (bufferedImage.getColorModel() instanceof DirectColorModel) {
			DirectColorModel colorModel = (DirectColorModel)bufferedImage.getColorModel();
			PaletteData palette = new PaletteData(colorModel.getRedMask(), colorModel.getGreenMask(), colorModel.getBlueMask());
			ImageData data = new ImageData(bufferedImage.getWidth(), bufferedImage.getHeight(), colorModel.getPixelSize(), palette);
			boolean alpha = colorModel.hasAlpha();
			for (int y = 0; y < data.height; y++) {
				for (int x = 0; x < data.width; x++) {
					int rgb = bufferedImage.getRGB(x, y);
					int pixel = palette.getPixel(new RGB((rgb >> 16) & 0xFF, (rgb >> 8) & 0xFF, rgb & 0xFF)); 
					data.setPixel(x, y, pixel);
					if (alpha) {
					    data.setAlpha(x, y, (rgb >> 24 ) & 0xFF);
					}
				}
			}		
			return data;		
		} else if (bufferedImage.getColorModel() instanceof IndexColorModel) {
			IndexColorModel colorModel = (IndexColorModel)bufferedImage.getColorModel();
			int size = colorModel.getMapSize();
			byte[] reds = new byte[size];
			byte[] greens = new byte[size];
			byte[] blues = new byte[size];
			colorModel.getReds(reds);
			colorModel.getGreens(greens);
			colorModel.getBlues(blues);
			RGB[] rgbs = new RGB[size];
			for (int i = 0; i < rgbs.length; i++) {
				rgbs[i] = new RGB(reds[i] & 0xFF, greens[i] & 0xFF, blues[i] & 0xFF);
			}
			PaletteData palette = new PaletteData(rgbs);
			ImageData data = new ImageData(bufferedImage.getWidth(), bufferedImage.getHeight(), colorModel.getPixelSize(), palette);
			data.transparentPixel = colorModel.getTransparentPixel();
			WritableRaster raster = bufferedImage.getRaster();
			int[] pixelArray = new int[1];
			for (int y = 0; y < data.height; y++) {
				for (int x = 0; x < data.width; x++) {
					raster.getPixel(x, y, pixelArray);
					data.setPixel(x, y, pixelArray[0]);
				}
			}
			return data;
		}
		return null;
	}
=======
    static BufferedImage convertToAWT(ImageData data) {
        ColorModel colorModel = null;
        PaletteData palette = data.palette;
        if (palette.isDirect) {
            colorModel = new DirectColorModel(data.depth, palette.redMask, palette.greenMask, palette.blueMask);
            BufferedImage bufferedImage = new BufferedImage(colorModel, colorModel.createCompatibleWritableRaster(data.width, data.height), false, null);
            for (int y = 0; y < data.height; y++) {
                for (int x = 0; x < data.width; x++) {
                    int pixel = data.getPixel(x, y);
                    RGB rgb = palette.getRGB(pixel);
                    bufferedImage.setRGB(x, y,  rgb.red << 16 | rgb.green << 8 | rgb.blue);
                }
            }
            return bufferedImage;
        } else {
            RGB[] rgbs = palette.getRGBs();
            byte[] red = new byte[rgbs.length];
            byte[] green = new byte[rgbs.length];
            byte[] blue = new byte[rgbs.length];
            for (int i = 0; i < rgbs.length; i++) {
                RGB rgb = rgbs[i];
                red[i] = (byte)rgb.red;
                green[i] = (byte)rgb.green;
                blue[i] = (byte)rgb.blue;
            }
            if (data.transparentPixel != -1) {
                colorModel = new IndexColorModel(data.depth, rgbs.length, red, green, blue, data.transparentPixel);
            } else {
                colorModel = new IndexColorModel(data.depth, rgbs.length, red, green, blue);
            }
            BufferedImage bufferedImage = new BufferedImage(colorModel, colorModel.createCompatibleWritableRaster(data.width, data.height), false, null);
            WritableRaster raster = bufferedImage.getRaster();
            int[] pixelArray = new int[1];
            for (int y = 0; y < data.height; y++) {
                for (int x = 0; x < data.width; x++) {
                    int pixel = data.getPixel(x, y);
                    pixelArray[0] = pixel;
                    raster.setPixel(x, y, pixelArray);
                }
            }
            return bufferedImage;
        }
    }

    static ImageData convertToSWT(BufferedImage bufferedImage) {
        if (bufferedImage.getColorModel() instanceof DirectColorModel) {
            DirectColorModel colorModel = (DirectColorModel)bufferedImage.getColorModel();
            PaletteData palette = new PaletteData(colorModel.getRedMask(), colorModel.getGreenMask(), colorModel.getBlueMask());
            ImageData data = new ImageData(bufferedImage.getWidth(), bufferedImage.getHeight(), colorModel.getPixelSize(), palette);
            for (int y = 0; y < data.height; y++) {
                for (int x = 0; x < data.width; x++) {
                    int rgb = bufferedImage.getRGB(x, y);
                    int pixel = palette.getPixel(new RGB((rgb >> 16) & 0xFF, (rgb >> 8) & 0xFF, rgb & 0xFF));
                    data.setPixel(x, y, pixel);
                }
            }
            return data;
        } else if (bufferedImage.getColorModel() instanceof IndexColorModel) {
            IndexColorModel colorModel = (IndexColorModel)bufferedImage.getColorModel();
            int size = colorModel.getMapSize();
            byte[] reds = new byte[size];
            byte[] greens = new byte[size];
            byte[] blues = new byte[size];
            colorModel.getReds(reds);
            colorModel.getGreens(greens);
            colorModel.getBlues(blues);
            RGB[] rgbs = new RGB[size];
            for (int i = 0; i < rgbs.length; i++) {
                rgbs[i] = new RGB(reds[i] & 0xFF, greens[i] & 0xFF, blues[i] & 0xFF);
            }
            PaletteData palette = new PaletteData(rgbs);
            ImageData data = new ImageData(bufferedImage.getWidth(), bufferedImage.getHeight(), colorModel.getPixelSize(), palette);
            data.transparentPixel = colorModel.getTransparentPixel();
            WritableRaster raster = bufferedImage.getRaster();
            int[] pixelArray = new int[1];
            for (int y = 0; y < data.height; y++) {
                for (int x = 0; x < data.width; x++) {
                    raster.getPixel(x, y, pixelArray);
                    data.setPixel(x, y, pixelArray[0]);
                }
            }
            return data;
        }
        return null;
    }
>>>>>>> bfcd7287


}<|MERGE_RESOLUTION|>--- conflicted
+++ resolved
@@ -25,53 +25,6 @@
  */
 public class AWT2SWTImageConverter {
 
-<<<<<<< HEAD
-	static ImageData convertToSWT(BufferedImage bufferedImage) {
-		if (bufferedImage.getColorModel() instanceof DirectColorModel) {
-			DirectColorModel colorModel = (DirectColorModel)bufferedImage.getColorModel();
-			PaletteData palette = new PaletteData(colorModel.getRedMask(), colorModel.getGreenMask(), colorModel.getBlueMask());
-			ImageData data = new ImageData(bufferedImage.getWidth(), bufferedImage.getHeight(), colorModel.getPixelSize(), palette);
-			boolean alpha = colorModel.hasAlpha();
-			for (int y = 0; y < data.height; y++) {
-				for (int x = 0; x < data.width; x++) {
-					int rgb = bufferedImage.getRGB(x, y);
-					int pixel = palette.getPixel(new RGB((rgb >> 16) & 0xFF, (rgb >> 8) & 0xFF, rgb & 0xFF)); 
-					data.setPixel(x, y, pixel);
-					if (alpha) {
-					    data.setAlpha(x, y, (rgb >> 24 ) & 0xFF);
-					}
-				}
-			}		
-			return data;		
-		} else if (bufferedImage.getColorModel() instanceof IndexColorModel) {
-			IndexColorModel colorModel = (IndexColorModel)bufferedImage.getColorModel();
-			int size = colorModel.getMapSize();
-			byte[] reds = new byte[size];
-			byte[] greens = new byte[size];
-			byte[] blues = new byte[size];
-			colorModel.getReds(reds);
-			colorModel.getGreens(greens);
-			colorModel.getBlues(blues);
-			RGB[] rgbs = new RGB[size];
-			for (int i = 0; i < rgbs.length; i++) {
-				rgbs[i] = new RGB(reds[i] & 0xFF, greens[i] & 0xFF, blues[i] & 0xFF);
-			}
-			PaletteData palette = new PaletteData(rgbs);
-			ImageData data = new ImageData(bufferedImage.getWidth(), bufferedImage.getHeight(), colorModel.getPixelSize(), palette);
-			data.transparentPixel = colorModel.getTransparentPixel();
-			WritableRaster raster = bufferedImage.getRaster();
-			int[] pixelArray = new int[1];
-			for (int y = 0; y < data.height; y++) {
-				for (int x = 0; x < data.width; x++) {
-					raster.getPixel(x, y, pixelArray);
-					data.setPixel(x, y, pixelArray[0]);
-				}
-			}
-			return data;
-		}
-		return null;
-	}
-=======
     static BufferedImage convertToAWT(ImageData data) {
         ColorModel colorModel = null;
         PaletteData palette = data.palette;
@@ -121,11 +74,15 @@
             DirectColorModel colorModel = (DirectColorModel)bufferedImage.getColorModel();
             PaletteData palette = new PaletteData(colorModel.getRedMask(), colorModel.getGreenMask(), colorModel.getBlueMask());
             ImageData data = new ImageData(bufferedImage.getWidth(), bufferedImage.getHeight(), colorModel.getPixelSize(), palette);
+            boolean alpha = colorModel.hasAlpha();
             for (int y = 0; y < data.height; y++) {
                 for (int x = 0; x < data.width; x++) {
                     int rgb = bufferedImage.getRGB(x, y);
                     int pixel = palette.getPixel(new RGB((rgb >> 16) & 0xFF, (rgb >> 8) & 0xFF, rgb & 0xFF));
                     data.setPixel(x, y, pixel);
+                    if (alpha) {
+					    data.setAlpha(x, y, (rgb >> 24 ) & 0xFF);
+					}
                 }
             }
             return data;
@@ -157,7 +114,4 @@
         }
         return null;
     }
->>>>>>> bfcd7287
-
-
 }