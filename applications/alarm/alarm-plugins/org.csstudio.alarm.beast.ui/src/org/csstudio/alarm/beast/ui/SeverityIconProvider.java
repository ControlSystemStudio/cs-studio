--- conflicted
+++ resolved
@@ -49,16 +49,8 @@
     {
         final Display display = parent.getDisplay();
 
-        final  BufferedImage awtImage = new BufferedImage(ICON_SIZE, ICON_SIZE,
-<<<<<<< HEAD
-        				BufferedImage.TYPE_INT_ARGB);
-		Graphics g = awtImage.getGraphics();
-=======
-                        BufferedImage.TYPE_INT_RGB);
+        final  BufferedImage awtImage = new BufferedImage(ICON_SIZE, ICON_SIZE,BufferedImage.TYPE_INT_ARGB);
         Graphics g = awtImage.getGraphics();
-        g.setColor(new Color(255,255,255));
-        g.fillRect(0, 0, ICON_SIZE, ICON_SIZE);
->>>>>>> bfcd7287
 
         // Left rectangle for 'latched', right for 'current' indicator
         g.setColor(new Color(GRAY, GRAY, GRAY));
@@ -90,24 +82,9 @@
      * @param awtImage
      * @return
      */
-<<<<<<< HEAD
 	private static Image makeSWTImage(final Display display, final BufferedImage awtImage) {
-		return new Image(display,AWT2SWTImageConverter.convertToSWT(awtImage));
+        return new Image(display,AWT2SWTImageConverter.convertToSWT(awtImage));
 	}
-=======
-    private static Image makeSWTImage(final Display display, final java.awt.Image awtImage) {
-        final int width = awtImage.getWidth(null);
-        final int height = awtImage.getHeight(null);
-        final BufferedImage bufferedImage = new BufferedImage(width, height,
-                BufferedImage.TYPE_INT_RGB);
-        final Graphics2D g2d = bufferedImage.createGraphics();
-        g2d.drawImage(awtImage, 0, 0, null);
-        g2d.dispose();
-
-        return new Image(display,
-                AWT2SWTImageConverter.convertToSWT(bufferedImage));
-    }
->>>>>>> bfcd7287
 
     /** @return Array of icons */
     private Image[][][] createIcons(final Display display)
@@ -117,7 +94,6 @@
         // Use AWT to be able to draw icon in RAP version
         for (int c = 0; c < severities.length; c++)
         {
-<<<<<<< HEAD
 			final Color c_col = new Color(
 					severities[c].getRed(),
 					severities[c].getGreen(),
@@ -128,27 +104,9 @@
 						severities[s].getRed(),
 						severities[s].getGreen(),
 						severities[s].getBlue());
-				final BufferedImage awtImage = new BufferedImage(ICON_SIZE,
-						ICON_SIZE, BufferedImage.TYPE_INT_ARGB);
-        		final Graphics g = awtImage.getGraphics();
-        		((Graphics2D)g).setRenderingHint(RenderingHints.KEY_ANTIALIASING, RenderingHints.VALUE_ANTIALIAS_ON);
-=======
-            final Color c_col = new Color(
-                    severities[c].getRed(),
-                    severities[c].getGreen(),
-                    severities[c].getBlue());
-            for (int s = 0; s < severities.length; s++)
-            {
-                final Color s_col = new Color(
-                        severities[s].getRed(),
-                        severities[s].getGreen(),
-                        severities[s].getBlue());
-                final BufferedImage awtImage = new BufferedImage(ICON_SIZE,
-                        ICON_SIZE, BufferedImage.TYPE_INT_RGB);
+                final BufferedImage awtImage = new BufferedImage(ICON_SIZE,ICON_SIZE, BufferedImage.TYPE_INT_ARGB);
                 final Graphics g = awtImage.getGraphics();
-                g.setColor(new Color(255,255,255));
-                g.fillRect(0, 0, ICON_SIZE, ICON_SIZE);
->>>>>>> bfcd7287
+                ((Graphics2D)g).setRenderingHint(RenderingHints.KEY_ANTIALIASING, RenderingHints.VALUE_ANTIALIAS_ON);
 
                 // Left rectangle for 'latched', right for 'current' indicator
                 g.setColor(s_col);
