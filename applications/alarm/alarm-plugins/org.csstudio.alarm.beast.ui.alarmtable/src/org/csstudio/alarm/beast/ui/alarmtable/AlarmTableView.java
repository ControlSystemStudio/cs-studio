/*******************************************************************************
 * Copyright (c) 2010 Oak Ridge National Laboratory.
 *  All rights reserved. This program and the accompanying materials
 *  are made available under the terms of the Eclipse Public License v1.0
 *  which accompanies this distribution, and is available at
 *  http://www.eclipse.org/legal/epl-v10.html
 ******************************************************************************/
package org.csstudio.alarm.beast.ui.alarmtable;

import java.util.logging.Level;
import java.util.logging.Logger;

import org.csstudio.alarm.beast.ui.actions.AcknowledgeAction;
import org.csstudio.alarm.beast.ui.actions.MaintenanceModeAction;
import org.csstudio.alarm.beast.ui.clientmodel.AlarmClientModel;
<<<<<<< HEAD
import org.eclipse.jface.action.Action;
import org.eclipse.jface.action.IMenuManager;
import org.eclipse.jface.action.IToolBarManager;
import org.eclipse.jface.action.Separator;
import org.eclipse.jface.dialogs.IDialogConstants;
=======
import org.eclipse.jface.action.IMenuManager;
import org.eclipse.jface.action.IToolBarManager;
import org.eclipse.jface.action.Separator;
import org.eclipse.jface.dialogs.IDialogSettings;
>>>>>>> 70055732
import org.eclipse.osgi.util.NLS;
import org.eclipse.swt.SWT;
import org.eclipse.swt.events.DisposeEvent;
import org.eclipse.swt.events.DisposeListener;
import org.eclipse.swt.layout.FillLayout;
import org.eclipse.swt.widgets.Composite;
import org.eclipse.swt.widgets.Text;
import org.eclipse.ui.part.ViewPart;

/** Eclipse View for the alarm table.
 *  @author Kay Kasemir
 *  @author Jaka Bobnar - Combined/split alarm tables, configurable columns
 */
public class AlarmTableView extends ViewPart
{
    /** ID of view, defined in plugin.xml */
    public static final String ID = "org.csstudio.alarm.beast.ui.alarmtable.view"; //$NON-NLS-1$

    private static final String ALARM_TABLE_GROUP_SETTING = "alarm_table_group";
    private static final String ALARM_TABLE_COLUMN_SETTING = "alarm_table_columns";
    
    private static class GroupUngroupAction extends Action 
    {
        private final boolean group;
        private final AlarmTableView view;
        public GroupUngroupAction(AlarmTableView view, boolean group, boolean checked)
        {
            super(group ? Messages.AlarmTableGroup : Messages.AlarmTableUngroup, AS_RADIO_BUTTON);
            this.group = group;
            this.view = view;
            setChecked(checked);
        }
        @Override
        public void run() 
        {
            view.group(group);
        }
    }
    
    private static class ColumnConfigureAction extends Action 
    {
        private final AlarmTableView view;
        public ColumnConfigureAction(AlarmTableView view) 
        {
            super("Configure Columns...");
            this.view = view;
        }
        @Override
        public void run() 
        {
            ColumnWrapper[] columns = ColumnWrapper.getCopy(view.columns);
            ColumnConfigurer configurer = new ColumnConfigurer(view.getViewSite().getShell(), columns);
            if (configurer.open() == IDialogConstants.OK_ID) 
            {
                columns = configurer.getColumns();
                view.setColumns(columns);
                //redoTheGUI
            }
        }
    }
    
    private AlarmClientModel model;
    
    private Composite parent;
<<<<<<< HEAD
    private GUI gui;
    //by default group the alarms: one group for acknowledged and one for active
    private boolean group = true;  
    private ColumnWrapper[] columns = ColumnWrapper.getNewWrappers(); 
=======
    private IDialogSettings settings; 
    private GUI gui;
    
    /** Combined active and acknowledge alarms, group into separate tables? */
    private boolean group = true;  
    
    ColumnWrapper[] columns = ColumnWrapper.getNewWrappers();
>>>>>>> 70055732
    
    @Override
    public void createPartControl(final Composite parent)
    {
        this.parent = parent;
<<<<<<< HEAD
=======
        this.settings = Activator.getDefault().getDialogSettings();
        
>>>>>>> 70055732
        try
        {
            model = AlarmClientModel.getInstance();
        }
        catch (final Throwable ex)
        {   // Instead of actual GUI, create error message
            final String error = ex.getCause() != null
                ? ex.getCause().getMessage()
                : ex.getMessage();
            final String message = NLS.bind(org.csstudio.alarm.beast.ui.Messages.ServerErrorFmt, error);
            // Add to log, also display in text widget
            Logger.getLogger(Activator.ID).log(Level.SEVERE, "Cannot load alarm model", ex); //$NON-NLS-1$
            parent.setLayout(new FillLayout());
            new Text(parent, SWT.READ_ONLY | SWT.BORDER | SWT.MULTI)
                .setText(message);
            return;
        }

        // Arrange for model to be released
        parent.addDisposeListener(new DisposeListener()
        {
            @Override
            public void widgetDisposed(DisposeEvent e)
            {
                model.release();
                model = null;
            }
        });

<<<<<<< HEAD
        String groupSet = Activator.getDefault().getDialogSettings().get(ALARM_TABLE_GROUP_SETTING);
        if (groupSet != null)
        {
            this.group = Boolean.valueOf(groupSet);
        } 
        else 
        {
            this.group = Activator.getDefault().getPreferenceStore().getBoolean(ALARM_TABLE_GROUP_SETTING);
        }
        String[] columns = Activator.getDefault().getDialogSettings().getArray(ALARM_TABLE_COLUMN_SETTING);
        if (columns == null) 
        {
            String c = Activator.getDefault().getPreferenceStore().getString(ALARM_TABLE_COLUMN_SETTING);
            if (c != null) {
                columns = c.split(",");
            }
        }
        if (columns != null)
        {
            this.columns = ColumnWrapper.fromSaveArray(columns);
        }
=======
        String groupSet = settings.get(Preferences.ALARM_TABLE_GROUP_SETTING);
        if (groupSet != null)
            this.group = Boolean.valueOf(groupSet);
        else 
            this.group = Preferences.isCombinedAlarmTable();

        String[] columns = settings.getArray(Preferences.ALARM_TABLE_COLUMN_SETTING);
        if (columns == null)
            columns = Preferences.getColumns();
        if (columns != null)
            this.columns = ColumnWrapper.fromSaveArray(columns);
>>>>>>> 70055732
        makeGUI();
        
        if (model.isWriteAllowed())
        {
            // Add Toolbar buttons
            final IToolBarManager toolbar = getViewSite().getActionBars().getToolBarManager();
            toolbar.add(new MaintenanceModeAction(model));
            toolbar.add(new Separator());
            AcknowledgeAction action = new AcknowledgeAction(true, gui.getActiveAlarmTable());
            action.clearSelectionOnAcknowledgement(gui.getActiveAlarmTable());
            toolbar.add(action);
            action = new AcknowledgeAction(false, gui.getAcknowledgedAlarmTable());
            action.clearSelectionOnAcknowledgement(gui.getAcknowledgedAlarmTable());
            toolbar.add(action);
        }
        
        final IMenuManager menu = getViewSite().getActionBars().getMenuManager();
        menu.add(new GroupUngroupAction(this,true,group));
        menu.add(new GroupUngroupAction(this,false,!group));
        menu.add(new Separator());
        menu.add(new ColumnConfigureAction(this));
    }
    
<<<<<<< HEAD
    private void setColumns(ColumnWrapper[] columns)
    {
        this.columns = columns;
        Activator.getDefault().getDialogSettings().put(ALARM_TABLE_COLUMN_SETTING, ColumnWrapper.toSaveArray(columns));
=======
    void setColumns(ColumnWrapper[] columns)
    {
        this.columns = columns;
        settings.put(Preferences.ALARM_TABLE_COLUMN_SETTING, ColumnWrapper.toSaveArray(columns));
>>>>>>> 70055732
        redoGUI();
    }
    
    private void makeGUI()
    {
     // Add GUI to model
        if (parent.isDisposed()) return;
        if (gui != null) 
            gui.dispose();
<<<<<<< HEAD
        gui = new GUI(parent, model, getSite(), Activator.getDefault().getDialogSettings(), 
                group, columns);
=======
        gui = new GUI(parent, model, getSite(), settings, group, columns);
>>>>>>> 70055732
    }
    
    private void redoGUI() 
    {
        if (gui != null) 
        {
            parent.getDisplay().asyncExec(() ->
            { 
                makeGUI();
                parent.layout();
            });
        }
    }

    @Override
    public void setFocus()
    {
        // NOP
    }
    
    /**
     * Group the alarms into two separate tables (by the acknowledge status) or display them all in one table.
     * 
     * @param group true if the acknowledged and unacknowledged alarms should be displayed in separate tables,
     *          or false if they should be displayed all in one table
     */
    public void group(boolean group)
    {
        this.group = group;
<<<<<<< HEAD
        Activator.getDefault().getDialogSettings().put(ALARM_TABLE_GROUP_SETTING, this.group);
=======
        settings.put(Preferences.ALARM_TABLE_GROUP_SETTING, this.group);
>>>>>>> 70055732
        redoGUI();
    }
}<|MERGE_RESOLUTION|>--- conflicted
+++ resolved
@@ -13,18 +13,10 @@
 import org.csstudio.alarm.beast.ui.actions.AcknowledgeAction;
 import org.csstudio.alarm.beast.ui.actions.MaintenanceModeAction;
 import org.csstudio.alarm.beast.ui.clientmodel.AlarmClientModel;
-<<<<<<< HEAD
-import org.eclipse.jface.action.Action;
-import org.eclipse.jface.action.IMenuManager;
-import org.eclipse.jface.action.IToolBarManager;
-import org.eclipse.jface.action.Separator;
-import org.eclipse.jface.dialogs.IDialogConstants;
-=======
 import org.eclipse.jface.action.IMenuManager;
 import org.eclipse.jface.action.IToolBarManager;
 import org.eclipse.jface.action.Separator;
 import org.eclipse.jface.dialogs.IDialogSettings;
->>>>>>> 70055732
 import org.eclipse.osgi.util.NLS;
 import org.eclipse.swt.SWT;
 import org.eclipse.swt.events.DisposeEvent;
@@ -43,58 +35,9 @@
     /** ID of view, defined in plugin.xml */
     public static final String ID = "org.csstudio.alarm.beast.ui.alarmtable.view"; //$NON-NLS-1$
 
-    private static final String ALARM_TABLE_GROUP_SETTING = "alarm_table_group";
-    private static final String ALARM_TABLE_COLUMN_SETTING = "alarm_table_columns";
-    
-    private static class GroupUngroupAction extends Action 
-    {
-        private final boolean group;
-        private final AlarmTableView view;
-        public GroupUngroupAction(AlarmTableView view, boolean group, boolean checked)
-        {
-            super(group ? Messages.AlarmTableGroup : Messages.AlarmTableUngroup, AS_RADIO_BUTTON);
-            this.group = group;
-            this.view = view;
-            setChecked(checked);
-        }
-        @Override
-        public void run() 
-        {
-            view.group(group);
-        }
-    }
-    
-    private static class ColumnConfigureAction extends Action 
-    {
-        private final AlarmTableView view;
-        public ColumnConfigureAction(AlarmTableView view) 
-        {
-            super("Configure Columns...");
-            this.view = view;
-        }
-        @Override
-        public void run() 
-        {
-            ColumnWrapper[] columns = ColumnWrapper.getCopy(view.columns);
-            ColumnConfigurer configurer = new ColumnConfigurer(view.getViewSite().getShell(), columns);
-            if (configurer.open() == IDialogConstants.OK_ID) 
-            {
-                columns = configurer.getColumns();
-                view.setColumns(columns);
-                //redoTheGUI
-            }
-        }
-    }
-    
     private AlarmClientModel model;
     
     private Composite parent;
-<<<<<<< HEAD
-    private GUI gui;
-    //by default group the alarms: one group for acknowledged and one for active
-    private boolean group = true;  
-    private ColumnWrapper[] columns = ColumnWrapper.getNewWrappers(); 
-=======
     private IDialogSettings settings; 
     private GUI gui;
     
@@ -102,17 +45,13 @@
     private boolean group = true;  
     
     ColumnWrapper[] columns = ColumnWrapper.getNewWrappers();
->>>>>>> 70055732
     
     @Override
     public void createPartControl(final Composite parent)
     {
         this.parent = parent;
-<<<<<<< HEAD
-=======
         this.settings = Activator.getDefault().getDialogSettings();
         
->>>>>>> 70055732
         try
         {
             model = AlarmClientModel.getInstance();
@@ -142,29 +81,6 @@
             }
         });
 
-<<<<<<< HEAD
-        String groupSet = Activator.getDefault().getDialogSettings().get(ALARM_TABLE_GROUP_SETTING);
-        if (groupSet != null)
-        {
-            this.group = Boolean.valueOf(groupSet);
-        } 
-        else 
-        {
-            this.group = Activator.getDefault().getPreferenceStore().getBoolean(ALARM_TABLE_GROUP_SETTING);
-        }
-        String[] columns = Activator.getDefault().getDialogSettings().getArray(ALARM_TABLE_COLUMN_SETTING);
-        if (columns == null) 
-        {
-            String c = Activator.getDefault().getPreferenceStore().getString(ALARM_TABLE_COLUMN_SETTING);
-            if (c != null) {
-                columns = c.split(",");
-            }
-        }
-        if (columns != null)
-        {
-            this.columns = ColumnWrapper.fromSaveArray(columns);
-        }
-=======
         String groupSet = settings.get(Preferences.ALARM_TABLE_GROUP_SETTING);
         if (groupSet != null)
             this.group = Boolean.valueOf(groupSet);
@@ -176,7 +92,6 @@
             columns = Preferences.getColumns();
         if (columns != null)
             this.columns = ColumnWrapper.fromSaveArray(columns);
->>>>>>> 70055732
         makeGUI();
         
         if (model.isWriteAllowed())
@@ -200,17 +115,10 @@
         menu.add(new ColumnConfigureAction(this));
     }
     
-<<<<<<< HEAD
-    private void setColumns(ColumnWrapper[] columns)
-    {
-        this.columns = columns;
-        Activator.getDefault().getDialogSettings().put(ALARM_TABLE_COLUMN_SETTING, ColumnWrapper.toSaveArray(columns));
-=======
     void setColumns(ColumnWrapper[] columns)
     {
         this.columns = columns;
         settings.put(Preferences.ALARM_TABLE_COLUMN_SETTING, ColumnWrapper.toSaveArray(columns));
->>>>>>> 70055732
         redoGUI();
     }
     
@@ -220,12 +128,7 @@
         if (parent.isDisposed()) return;
         if (gui != null) 
             gui.dispose();
-<<<<<<< HEAD
-        gui = new GUI(parent, model, getSite(), Activator.getDefault().getDialogSettings(), 
-                group, columns);
-=======
         gui = new GUI(parent, model, getSite(), settings, group, columns);
->>>>>>> 70055732
     }
     
     private void redoGUI() 
@@ -255,11 +158,7 @@
     public void group(boolean group)
     {
         this.group = group;
-<<<<<<< HEAD
-        Activator.getDefault().getDialogSettings().put(ALARM_TABLE_GROUP_SETTING, this.group);
-=======
         settings.put(Preferences.ALARM_TABLE_GROUP_SETTING, this.group);
->>>>>>> 70055732
         redoGUI();
     }
 }