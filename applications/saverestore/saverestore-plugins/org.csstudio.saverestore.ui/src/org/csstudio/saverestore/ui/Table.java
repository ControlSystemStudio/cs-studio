/*
 * This software is Copyright by the Board of Trustees of Michigan
 * State University (c) Copyright 2016.
 *
 * Contact Information:
 *   Facility for Rare Isotope Beam
 *   Michigan State University
 *   East Lansing, MI 48824-1321
 *   http://frib.msu.edu
 */
package org.csstudio.saverestore.ui;

import java.lang.reflect.Field;
import java.security.AccessController;
import java.security.PrivilegedAction;
import java.time.Instant;
import java.util.ArrayList;
import java.util.List;
import java.util.concurrent.CopyOnWriteArrayList;
import java.util.stream.Collectors;

import org.csstudio.csdata.ProcessVariable;
import org.csstudio.csdata.TimestampedPV;
import org.csstudio.saverestore.SaveRestoreService;
import org.csstudio.saverestore.Utilities;
import org.csstudio.saverestore.Utilities.VTypeComparison;
import org.csstudio.saverestore.data.VDisconnectedData;
import org.csstudio.saverestore.data.VNoData;
import org.csstudio.saverestore.data.VSnapshot;
import org.csstudio.saverestore.ui.util.MultitypeTableCell;
import org.csstudio.saverestore.ui.util.VTypeNamePair;
import org.csstudio.saverestore.ui.util.VTypePair;
import org.csstudio.ui.fx.util.FXMessageDialog;
import org.csstudio.ui.fx.util.FXUtilities;
import org.csstudio.ui.fx.util.UnfocusableCheckBox;
import org.diirt.vtype.AlarmSeverity;
import org.diirt.vtype.VEnum;
import org.diirt.vtype.VType;
import org.diirt.vtype.ValueFactory;
import org.eclipse.jface.viewers.ISelection;
import org.eclipse.jface.viewers.ISelectionChangedListener;
import org.eclipse.jface.viewers.ISelectionProvider;
import org.eclipse.jface.viewers.SelectionChangedEvent;
import org.eclipse.jface.viewers.StructuredSelection;

import javafx.application.Platform;
import javafx.beans.InvalidationListener;
import javafx.beans.property.ObjectProperty;
import javafx.beans.value.ChangeListener;
import javafx.beans.value.ObservableValue;
import javafx.collections.ObservableList;
import javafx.scene.control.CheckBox;
import javafx.scene.control.ContextMenu;
import javafx.scene.control.Label;
import javafx.scene.control.MenuItem;
import javafx.scene.control.SelectionMode;
import javafx.scene.control.SeparatorMenuItem;
import javafx.scene.control.TableCell;
import javafx.scene.control.TableColumn;
import javafx.scene.control.TableRow;
import javafx.scene.control.TableView;
import javafx.scene.control.Tooltip;
import javafx.scene.control.TableColumn.CellDataFeatures;
import javafx.scene.control.cell.CheckBoxTableCell;
import javafx.scene.control.cell.PropertyValueFactory;
import javafx.scene.image.Image;
import javafx.scene.image.ImageView;
import javafx.scene.input.MouseButton;
import javafx.scene.text.Font;
import javafx.scene.text.TextAlignment;
import javafx.util.Callback;
import javafx.util.StringConverter;

/**
 *
 * <code>Table</code> is an extension of the JavaFX table, tailored for the presentation of the {@link VSnapshot}s. The
 * table also implements {@link ISelectionProvider} interface and provides the selected items as {@link ProcessVariable}
 * s or {@link TimestampedPV}s. This table is used in combination with the {@link SnapshotViewerEditor}.
 *
 * @author <a href="mailto:jaka.bobnar@cosylab.com">Jaka Bobnar</a>
 *
 */
class Table extends TableView<TableEntry> implements ISelectionProvider {

    private static boolean resizePolicyNotInitialized = true;
    private static PrivilegedAction<Object> resizePolicyAction = () -> {
        try {
            // Java FX bugfix: the table columns are not properly resized for the first table
            Field f = TableView.CONSTRAINED_RESIZE_POLICY.getClass().getDeclaredField("isFirstRun");
            f.setAccessible(true);
            f.set(TableView.CONSTRAINED_RESIZE_POLICY, Boolean.FALSE);
        } catch (NoSuchFieldException | IllegalAccessException | RuntimeException e) {
            // ignore
        }
        // Even if failed to set the policy, pretend that it was set. In such case the UI will be slightly dorked the
        // first time, but will be OK in all other cases.
        resizePolicyNotInitialized = false;
        return null;
    };

    /**
     * <code>TimestampTableCell</code> is a table cell for rendering the {@link Instant} objects in the table.
     *
     * @author <a href="mailto:jaka.bobnar@cosylab.com">Jaka Bobnar</a>
     *
     */
    private static class TimestampTableCell extends TableCell<TableEntry, Instant> {
        @Override
        protected void updateItem(Instant item, boolean empty) {
            super.updateItem(item, empty);
            if (empty) {
                setText(null);
                setStyle("");
            } else if (item == null) {
                setText("---");
                setStyle("");
            } else {
                setText(Utilities.timestampToLittleEndianString(item, true));
            }
        }
    }

    /**
     * <code>VTypeCellEditor</code> is an editor type for {@link VType} or {@link VTypePair}, which allows editing the
     * value as a string.
     *
     * @author <a href="mailto:jaka.bobnar@cosylab.com">Jaka Bobnar</a>
     *
     * @param <T> {@link VType} or {@link VTypePair}
     */
    private static class VTypeCellEditor<T> extends MultitypeTableCell<TableEntry, T> {
        private static final Image WARNING_IMAGE = new Image(
            SnapshotViewerEditor.class.getResourceAsStream("/icons/hprio_tsk.png"));
        private static final Image DISCONNECTED_IMAGE = new Image(
            SnapshotViewerEditor.class.getResourceAsStream("/icons/showerr_tsk.png"));
        private final SnapshotViewerController controller;
        private final Tooltip tooltip = new Tooltip();

        VTypeCellEditor(SnapshotViewerController cntrl) {
            this.controller = cntrl;
            setConverter(new StringConverter<T>() {
                @Override
                public String toString(T item) {
                    if (item == null) {
                        return "";
                    } else if (item instanceof VType) {
                        return Utilities.valueToString((VType) item);
                    } else if (item instanceof VTypePair) {
                        return Utilities.valueToString(((VTypePair) item).value);
                    } else {
                        return item.toString();
                    }
                }

                @SuppressWarnings("unchecked")
                @Override
                public T fromString(String string) {
                    T item = getItem();
                    try {
                        if (string == null) {
                            return item;
                        } else if (item instanceof VType) {
                            return (T) Utilities.valueFromString(string, (VType) item);
                        } else if (item instanceof VTypePair) {
                            VTypePair t = (VTypePair) item;
                            if (t.value instanceof VDisconnectedData) {
                                return (T) new VTypePair(t.base, Utilities.valueFromString(string, t.base),
                                    t.threshold);
                            } else {
                                return (T) new VTypePair(t.base, Utilities.valueFromString(string, t.value),
                                    t.threshold);
                            }
                        } else {
                            return item;
                        }
                    } catch (IllegalArgumentException e) {
                        FXMessageDialog.openError(controller.getSnapshotReceiver().getShell(), "Editing Error",
                            e.getMessage());
                        return item;
                    }
                }
            });
            // FX does not provide any facilities to get the column index at mouse position, so use this hack, to know
            // where the mouse is located
            setOnMouseEntered(e -> ((Table) getTableView()).setColumnAndRowAtMouse(getTableColumn(), getIndex()));
            setOnMouseExited(e -> ((Table) getTableView()).setColumnAndRowAtMouse(null, -1));
        }

        @SuppressWarnings("unchecked")
        @Override
        public boolean isTextFieldType() {
            T item = getItem();
            if (item instanceof VEnum) {
                if (getItems().isEmpty()) {
                    VEnum value = (VEnum) item;
                    List<String> labels = value.getLabels();
                    List<T> values = new ArrayList<>(labels.size());
                    for (int i = 0; i < labels.size(); i++) {
                        values.add((T) ValueFactory.newVEnum(i, labels, value, value));
                    }
                    setItems(values);
                }
                return false;
            } else if (item instanceof VTypePair) {
                VTypePair v = ((VTypePair) item);
                VType type = v.value;
                if (type instanceof VEnum) {
                    if (getItems().isEmpty()) {
                        VEnum value = (VEnum) type;
                        List<String> labels = value.getLabels();
                        List<T> values = new ArrayList<>(labels.size());
                        for (int i = 0; i < labels.size(); i++) {
                            values.add(
                                (T) new VTypePair(v.base, ValueFactory.newVEnum(i, labels, value, value), v.threshold));
                        }
                        setItems(values);
                    }
                    return false;
                }
            }
            return true;
        }

        @Override
        public void cancelEdit() {
            super.cancelEdit();
            updateItem(getItem(), isEmpty());
        }

        @Override
        public void updateItem(T item, boolean empty) {
            super.updateItem(item, empty);
            getStyleClass().remove("diff-cell");
            if (item == null || empty) {
                setText("");
                setTooltip(null);
                setGraphic(null);
            } else {
                if (item == VDisconnectedData.INSTANCE) {
                    setText(VDisconnectedData.DISCONNECTED);
                    setGraphic(new ImageView(DISCONNECTED_IMAGE));
                    tooltip.setText("No Value Available");
                    setTooltip(tooltip);
                    getStyleClass().add("diff-cell");
                } else if (item == VNoData.INSTANCE) {
                    setText(item.toString());
                    tooltip.setText("No Value Available");
                    setTooltip(tooltip);
                } else if (item instanceof VType) {
                    setText(Utilities.valueToString((VType) item));
                    setGraphic(null);
                    tooltip.setText(item.toString());
                    setTooltip(tooltip);
                } else if (item instanceof VTypePair) {
                    VTypePair pair = (VTypePair) item;
                    if (pair.value == VDisconnectedData.INSTANCE) {
                        setText(VDisconnectedData.DISCONNECTED);
                        if (pair.base != VDisconnectedData.INSTANCE) {
                            getStyleClass().add("diff-cell");
                        }
                        setGraphic(new ImageView(DISCONNECTED_IMAGE));
                    } else if (pair.value == VNoData.INSTANCE) {
                        setText(pair.value.toString());
                    } else {
                        VTypeComparison vtc = Utilities.valueToCompareString(pair.value, pair.base, pair.threshold);
                        setText(vtc.getString());
                        if (!vtc.isWithinThreshold()) {
                            getStyleClass().add("diff-cell");
                            setGraphic(new ImageView(WARNING_IMAGE));
                        }
                    }

                    tooltip.setText(item.toString());
                    setTooltip(tooltip);
                }
            }
        }
    }

    /**
     * A dedicated CellEditor for displaying delta only.
     * TODO can be simplified further
<<<<<<< HEAD
     *
=======
     * 
>>>>>>> e5909618
     * @author Kunal Shroff
     *
     * @param <T>
     */
    private static class VDeltaCellEditor<T> extends VTypeCellEditor<T> {

        private static final Image WARNING_IMAGE = new Image(
            SnapshotViewerEditor.class.getResourceAsStream("/icons/hprio_tsk.png"));
        private static final Image DISCONNECTED_IMAGE = new Image(
            SnapshotViewerEditor.class.getResourceAsStream("/icons/showerr_tsk.png"));
        private final Tooltip tooltip = new Tooltip();

        VDeltaCellEditor(SnapshotViewerController cntrl) {
            super(cntrl);
        }

        @Override
        public void updateItem(T item, boolean empty) {
            super.updateItem(item, empty);
            getStyleClass().remove("diff-cell");
            if (item == null || empty) {
                setText("");
                setTooltip(null);
                setGraphic(null);
            } else {
                if (item == VDisconnectedData.INSTANCE) {
                    setText(VDisconnectedData.DISCONNECTED);
                    setGraphic(new ImageView(DISCONNECTED_IMAGE));
                    tooltip.setText("No Value Available");
                    setTooltip(tooltip);
                    getStyleClass().add("diff-cell");
                } else if (item == VNoData.INSTANCE) {
                    setText(item.toString());
                    tooltip.setText("No Value Available");
                    setTooltip(tooltip);
                } else if (item instanceof VTypePair) {
                    VTypePair pair = (VTypePair) item;
                    if (pair.value == VDisconnectedData.INSTANCE) {
                        setText(VDisconnectedData.DISCONNECTED);
                        if (pair.base != VDisconnectedData.INSTANCE) {
                            getStyleClass().add("diff-cell");
                        }
                        setGraphic(new ImageView(DISCONNECTED_IMAGE));
                    } else if (pair.value == VNoData.INSTANCE) {
                        setText(pair.value.toString());
                    } else {
                        VTypeComparison vtc = Utilities.deltaValueToString(pair.value, pair.base, pair.threshold);
                        setText(vtc.getString());
                        if (!vtc.isWithinThreshold()) {
                            getStyleClass().add("diff-cell");
                            setGraphic(new ImageView(WARNING_IMAGE));
                        }
                    }

                    tooltip.setText(item.toString());
                    setTooltip(tooltip);
                }
            }
        }
    }

    private static class VSetpointCellEditor<T> extends VTypeCellEditor<T> {

        private static final Image DISCONNECTED_IMAGE = new Image(
                SnapshotViewerEditor.class.getResourceAsStream("/icons/showerr_tsk.png"));
        private final Tooltip tooltip = new Tooltip();

        VSetpointCellEditor(SnapshotViewerController cntrl) {
            super(cntrl);
        }

        @Override
        public void updateItem(T item, boolean empty) {
            super.updateItem(item, empty);
            getStyleClass().remove("diff-cell");
            if (item == null || empty) {
                setText("");
                setTooltip(null);
                setGraphic(null);
            } else {
                if (item == VDisconnectedData.INSTANCE) {
                    setText(VDisconnectedData.DISCONNECTED);
                    setGraphic(new ImageView(DISCONNECTED_IMAGE));
                    tooltip.setText("No Value Available");
                    setTooltip(tooltip);
                    getStyleClass().add("diff-cell");
                } else if (item == VNoData.INSTANCE) {
                    setText(item.toString());
                    tooltip.setText("No Value Available");
                    setTooltip(tooltip);
                } else if (item instanceof VType) {
                    setText(Utilities.valueToString((VType) item));
                    setGraphic(null);
                    tooltip.setText(item.toString());
                    setTooltip(tooltip);
                } else if (item instanceof VTypePair) {
                    VTypePair pair = (VTypePair) item;
                    if (pair.value == VDisconnectedData.INSTANCE) {
                        setText(VDisconnectedData.DISCONNECTED);
                        if (pair.base != VDisconnectedData.INSTANCE) {
                            getStyleClass().add("diff-cell");
                        }
                        setGraphic(new ImageView(DISCONNECTED_IMAGE));
                    } else if (pair.value == VNoData.INSTANCE) {
                        setText(pair.value.toString());
                    } else {
                        setText(Utilities.valueToString(pair.value));
                    }
                    tooltip.setText(pair.value.toString());
                    setTooltip(tooltip);
                }
            }
        }
    }
<<<<<<< HEAD
=======
    
>>>>>>> e5909618

    /**
     * <code>TooltipTableColumn</code> is the common table column implementation, which can also provide the tooltip.
     *
     * @author <a href="mailto:jaka.bobnar@cosylab.com">Jaka Bobnar</a>
     *
     * @param <T> the type of the values displayed by this column
     */
    private class TooltipTableColumn<T> extends TableColumn<TableEntry, T> {
        private String text;
        private Label label;

        TooltipTableColumn(String text, String tooltip, int minWidth) {
            setup(text, tooltip, minWidth, -1, true);
        }

        TooltipTableColumn(String text, String tooltip, int minWidth, int prefWidth, boolean resizable) {
            setup(text, tooltip, minWidth, prefWidth, resizable);
        }

        private void setup(String text, String tooltip, int minWidth, int prefWidth, boolean resizable) {
            label = new Label(text);
            label.setTooltip(new Tooltip(tooltip));
            label.setTextAlignment(TextAlignment.CENTER);
            setGraphic(label);

            if (minWidth != -1) {
                setMinWidth(minWidth);
            }
            if (prefWidth != -1) {
                setPrefWidth(prefWidth);
            }
            setResizable(resizable);
            setOnEditStart(e -> controller.suspend());
            setOnEditCancel(e -> controller.resume());
            setOnEditCommit(e -> controller.resume());
            this.text = text;
        }

        void setSaved(boolean saved) {
            if (saved) {
                label.setText(text);
            } else {
                String t = this.text;
                if (text.indexOf('\n') > 0) {
                    t = "*" + t.replaceFirst("\n", "*\n");
                } else {
                    t = "*" + t + "*";
                }
                label.setText(t);
            }
        }
    }

    /**
     * <code>SelectionTableColumn</code> is the table column for the first column in the table, which displays
     * a checkbox, whether the PV should be selected or not.
     *
     * @author <a href="mailto:jaka.bobnar@cosylab.com">Jaka Bobnar</a>
     *
     */
    private class SelectionTableColumn extends TooltipTableColumn<Boolean> {
        SelectionTableColumn() {
            super("", "Include this PV when restoring values", 30, 30, false);
            setCellValueFactory(new PropertyValueFactory<>("selected"));
            //for those entries, which have a read-only property, disable the checkbox
            setCellFactory(column -> {
                TableCell<TableEntry, Boolean> cell = new CheckBoxTableCell<>(null,null);
                cell.itemProperty().addListener((a, o, n) -> {
                    cell.getStyleClass().remove("check-box-table-cell-disabled");
                    TableRow<?> row = cell.getTableRow();
                    if (row != null) {
                        TableEntry item = (TableEntry) row.getItem();
                        if (item != null) {
                            cell.setEditable(!item.readOnlyProperty().get());
                            if (item.readOnlyProperty().get()) {
                                cell.getStyleClass().add("check-box-table-cell-disabled");
                            }
                        }
                    }
                });
                return cell;
            });
            setEditable(true);
            setSortable(false);
            selectAllCheckBox = new UnfocusableCheckBox();
            selectAllCheckBox.setSelected(false);
            selectAllCheckBox.setOnAction(e -> getItems().stream().filter(te -> !te.readOnlyProperty().get())
                    .forEach(te -> te.selectedProperty().setValue(selectAllCheckBox.isSelected())));
            setGraphic(selectAllCheckBox);
            MenuItem inverseMI = new MenuItem("Inverse Selection");
            inverseMI.setOnAction(e -> getItems().stream().filter(te -> !te.readOnlyProperty().get())
                    .forEach(te -> te.selectedProperty().setValue(!te.selectedProperty().get())));
            final ContextMenu contextMenu = new ContextMenu(inverseMI);
            selectAllCheckBox.setOnMouseReleased(e -> {
                if (e.getButton() == MouseButton.SECONDARY) {
                    contextMenu.show(selectAllCheckBox, e.getScreenX(), e.getScreenY());
                }
            });
        }
    }

    private final List<VSnapshot> uiSnapshots = new ArrayList<>();
    private boolean showStoredReadbacks;
    private boolean showReadbacks;
    private final SnapshotViewerController controller;
    private CheckBox selectAllCheckBox;

    private TableColumn<TableEntry, ?> columnAtMouse;
    private int rowAtMouse = -1;
    private int clickedColumn = -1;
    private int clickedRow = -1;
    private final List<ISelectionChangedListener> selectionChangedListener = new CopyOnWriteArrayList<>();

    /**
     * Constructs a new table.
     *
     * @param controller the controller
     */
    Table(SnapshotViewerController controller) {
        if (resizePolicyNotInitialized) {
            AccessController.doPrivileged(resizePolicyAction);
        }
        this.controller = controller;
        setEditable(true);
        getSelectionModel().setSelectionMode(SelectionMode.MULTIPLE);
        setMaxWidth(Double.MAX_VALUE);
        setColumnResizePolicy(TableView.CONSTRAINED_RESIZE_POLICY);
        getStylesheets().add(Table.class.getResource(SnapshotViewerEditor.STYLE).toExternalForm());

        setOnMouseClicked(e -> {
            if (getSelectionModel().getSelectedCells() != null && !getSelectionModel().getSelectedCells().isEmpty()) {
                if (columnAtMouse == null) {
                    clickedColumn = getSelectionModel().getSelectedCells().get(0).getColumn();
                } else {
                    int idx = getColumns().indexOf(columnAtMouse);
                    if (uiSnapshots.size() > 1) {
                        int i = showReadbacks ? 4 : 3;
                        if (idx < 0) {
                            // it is one of the grouped stored values columns
                            idx = getColumns().get(i).getColumns().indexOf(columnAtMouse);
                            if (idx >= 0) {
                                idx += i;
                            }
                        } else {
                            // it is either one of the first 3 columns (do nothing) or one of the live columns
                            if (idx > i) {
                                idx = getColumns().get(i).getColumns().size() + idx - 1;
                            }
                        }
                    }
                    if (idx < 0) {
                        clickedColumn = getSelectionModel().getSelectedCells().get(0).getColumn();
                    } else {
                        clickedColumn = idx;
                    }
                }
                clickedRow = rowAtMouse == -1 ? getSelectionModel().getSelectedCells().get(0).getRow() : rowAtMouse;
                final SelectionChangedEvent event = new SelectionChangedEvent(this, getSelection());
                selectionChangedListener.forEach(l -> l.selectionChanged(event));
            }
        });
    }

    /**
     * Set the column and row number at current mouse position.
     *
     * @param column the column at mouse cursor (null if none)
     * @param row the row index at mouse cursor
     */
    private void setColumnAndRowAtMouse(TableColumn<TableEntry, ?> column, int row) {
        this.columnAtMouse = column;
        this.rowAtMouse = row;
    }

    private void createTableForSingleSnapshot(boolean showReadback, boolean showStoredReadback) {
        List<TableColumn<TableEntry, ?>> list = new ArrayList<>(12);

        TableColumn<TableEntry, Boolean> selectedColumn = new SelectionTableColumn();
        list.add(selectedColumn);

        int width = FXUtilities.measureStringWidth("0000", Font.font(20));
        TableColumn<TableEntry, Integer> idColumn = new TooltipTableColumn<>("#",
            "The order number of the PV in the save set", width, width, false);
        idColumn.setCellValueFactory(new PropertyValueFactory<>("id"));
        list.add(idColumn);

        TableColumn<TableEntry, String> setpointPVName = new TooltipTableColumn<>("Setpoint\nPV Name",
            "The list of setpoint PV names defined by the snapshot or save set", 100);
        setpointPVName.setCellValueFactory(new PropertyValueFactory<>("pvName"));
        list.add(setpointPVName);
        if (showReadback) {
            TableColumn<TableEntry, String> readbackPVName = new TooltipTableColumn<>("Readback\nPV Name",
                "The list of readback PV names associated with the setpoints", 100);
            readbackPVName.setCellValueFactory(new PropertyValueFactory<>("readbackName"));
            list.add(readbackPVName);
        }

        width = FXUtilities.measureStringWidth("MM:MM:MM.MMM MMM MM M", null);
        TableColumn<TableEntry, Instant> timestampColumn = new TooltipTableColumn<>("Timestamp",
            "Timestamp of the setpoint value when the snapshot was taken", width, width, true);
        timestampColumn.setCellValueFactory(new PropertyValueFactory<TableEntry, Instant>("timestamp"));
        timestampColumn.setCellFactory(c -> new TimestampTableCell());
        timestampColumn.setPrefWidth(width);
        list.add(timestampColumn);

        TableColumn<TableEntry, String> statusColumn = new TooltipTableColumn<>("Status",
            "Alarm status of the setpoint PV when the snapshot was taken", 100, 100, true);
        statusColumn.setCellValueFactory(new PropertyValueFactory<>("status"));
        list.add(statusColumn);

        TableColumn<TableEntry, AlarmSeverity> severityColumn = new TooltipTableColumn<>("Severity",
            "Alarm severity of the setpoint PV when the snapshot was taken", 80, 80, false);
        severityColumn.setCellValueFactory(new PropertyValueFactory<>("severity"));
        list.add(severityColumn);

        TableColumn<TableEntry, ?> storedValueBaseColumn = new TooltipTableColumn<>(
                "Stored Setpoint", "", -1);
<<<<<<< HEAD

=======
        
>>>>>>> e5909618
        TableColumn<TableEntry, VType> storedValueColumn = new TooltipTableColumn<>(
            "Stored Setpoint",
            "Setpoint PV value when the snapshot was taken", 100);
        storedValueColumn.setCellValueFactory(new PropertyValueFactory<>("snapshotVal"));
        storedValueColumn.setCellFactory(e -> new VTypeCellEditor<>(controller));
        storedValueColumn.setEditable(true);
        storedValueColumn.setOnEditCommit(e -> {
            ObjectProperty<VTypePair> value = e.getRowValue().valueProperty();
            value.setValue(new VTypePair(value.get().base, e.getNewValue(), value.get().threshold));
            controller.updateSnapshot(0, e.getRowValue());
            controller.resume();
        });

        storedValueBaseColumn.getColumns().add(storedValueColumn);
        // show deltas in separate column
        TableColumn<TableEntry, VTypePair> delta = new TooltipTableColumn<>(
                Utilities.DELTA_CHAR + " Live Setpoint",
                "", 100);
        delta.setCellValueFactory(e -> e.getValue().valueProperty());
        delta.setCellFactory(e -> new VDeltaCellEditor<>(controller));
        delta.setEditable(false);
        storedValueBaseColumn.getColumns().add(delta);

        list.add(storedValueBaseColumn);

        if (showStoredReadback) {
            TableColumn<TableEntry, VType> storedReadbackColumn = new TooltipTableColumn<>(
                "Stored Readback\n(" + Utilities.DELTA_CHAR + " Stored Setpoint)", "Stored Readback Value", 100);
            storedReadbackColumn.setCellValueFactory(new PropertyValueFactory<>("storedReadback"));
            storedReadbackColumn.setCellFactory(e -> new VTypeCellEditor<>(controller));
            storedReadbackColumn.setEditable(false);
            list.add(storedReadbackColumn);
        }

        TableColumn<TableEntry, VType> liveValueColumn = new TooltipTableColumn<>("Live Setpoint", "Current PV Value",
            100);
        liveValueColumn.setCellValueFactory(new PropertyValueFactory<>("liveValue"));
        liveValueColumn.setCellFactory(e -> new VTypeCellEditor<>(controller));
        liveValueColumn.setEditable(false);
        list.add(liveValueColumn);

        if (showReadback) {
            TableColumn<TableEntry, VType> readbackColumn = new TooltipTableColumn<>(
                "Live Readback\n(" + Utilities.DELTA_CHAR + " Live Setpoint)", "Current Readback Value", 100);
            readbackColumn.setCellValueFactory(new PropertyValueFactory<>("readback"));
            readbackColumn.setCellFactory(e -> new VTypeCellEditor<>(controller));
            readbackColumn.setEditable(false);
            list.add(readbackColumn);
        }
        getColumns().addAll(list);
    }

    private void createTableForMultipleSnapshots(List<VSnapshot> snapshots, boolean showReadback,
        boolean showStoredReadback) {
        List<TableColumn<TableEntry, ?>> list = new ArrayList<>(7);
        TableColumn<TableEntry, Boolean> selectedColumn = new SelectionTableColumn();
        list.add(selectedColumn);

        int width = FXUtilities.measureStringWidth("0000", Font.font(20));
        TableColumn<TableEntry, Integer> idColumn = new TooltipTableColumn<>("#",
            "The order number of the PV in the save set", width, width, false);
        idColumn.setCellValueFactory(new PropertyValueFactory<>("id"));
        list.add(idColumn);

        TableColumn<TableEntry, String> setpointPVName = new TooltipTableColumn<>("Setpoint\nPV Name",
            "Union of setpoint PV names defined by all compared snapshots", 100);
        setpointPVName.setCellValueFactory(new PropertyValueFactory<>("pvName"));
        list.add(setpointPVName);
        if (showReadback) {
            TableColumn<TableEntry, String> readbackPVName = new TooltipTableColumn<>("Readback\nPV Name",
                "The list of readback PV names associated with the setpoints", 66);
            readbackPVName.setCellValueFactory(new PropertyValueFactory<>("readbackName"));
            list.add(readbackPVName);
        }

        TableColumn<TableEntry, ?> storedValueColumn = new TooltipTableColumn<>("Stored Values",
            "PV values when the snapshots were taken", -1);
        TableColumn<TableEntry, ?> baseCol = new TooltipTableColumn<>(
            "Base Setpoint",
            "Setpoint PV value when the base snapshot was taken", 33);

        TableColumn<TableEntry, VType> storedBaseSetpointValueColumn = new TooltipTableColumn<>(
            "Base Setpoint",
            "Base Setpoint PV value when the snapshot was taken", 100);
        storedBaseSetpointValueColumn.setCellValueFactory(new PropertyValueFactory<>("snapshotVal"));
        storedBaseSetpointValueColumn.setCellFactory(e -> new VTypeCellEditor<>(controller));
        storedBaseSetpointValueColumn.setEditable(true);
        storedBaseSetpointValueColumn.setOnEditCommit(e -> {
            ObjectProperty<VTypePair> value = e.getRowValue().valueProperty();
            value.setValue(new VTypePair(value.get().base, e.getNewValue(), value.get().threshold));
            controller.updateSnapshot(0, e.getRowValue());
            controller.resume();
        });

        baseCol.getColumns().add(storedBaseSetpointValueColumn);
        // show deltas in separate column
        TableColumn<TableEntry, VTypePair> delta = new TooltipTableColumn<>(
                Utilities.DELTA_CHAR + " Live Setpoint",
                "", 100);
        delta.setCellValueFactory(e -> e.getValue().valueProperty());
        delta.setCellFactory(e -> new VDeltaCellEditor<>(controller));
        delta.setEditable(false);
        baseCol.getColumns().add(delta);

        storedValueColumn.getColumns().add(baseCol);

        if (showStoredReadback) {
            TableColumn<TableEntry, VTypePair> storedReadbackColumn = new TooltipTableColumn<>(
                "Base Readback\n(" + Utilities.DELTA_CHAR + " Base Setpoint)",
                "Stored Readback PV value when the base snapshot was taken", 100);
            storedReadbackColumn.setCellValueFactory(e -> e.getValue().storedReadbackProperty());
            storedReadbackColumn.setCellFactory(e -> new VTypeCellEditor<>(controller));
            storedReadbackColumn.setEditable(false);
            storedValueColumn.getColumns().add(storedReadbackColumn);
        }
        for (int i = 1; i < snapshots.size(); i++) {
            final int snapshotIndex = i;
            String snapshotName = String.valueOf(snapshots.get(snapshotIndex));
            final ContextMenu menu = createContextMenu(snapshotIndex);

            TooltipTableColumn<VTypePair> baseSnapshotCol = new TooltipTableColumn<>(snapshotName,
                    "Setpoint PV value when the " + snapshotName + " snapshot was taken", 100);
            baseSnapshotCol.label.setContextMenu(menu);
<<<<<<< HEAD

=======
            
>>>>>>> e5909618
            TooltipTableColumn<VTypePair> setpointValueCol = new TooltipTableColumn<>(
                    "Setpoint",
                    "Setpoint PV value when the " + snapshotName + " snapshot was taken", 66);
            setpointValueCol.label.setContextMenu(menu);
            setpointValueCol.setCellValueFactory(e -> e.getValue().compareValueProperty(snapshotIndex));
            setpointValueCol.setCellFactory(e -> new VSetpointCellEditor<>(controller));
            setpointValueCol.setEditable(true);
            setpointValueCol.setOnEditCommit(e -> {
                ObjectProperty<VTypePair> value = e.getRowValue().compareValueProperty(snapshotIndex);
                value.setValue(new VTypePair(value.get().base, e.getNewValue().value, value.get().threshold));
                controller.updateSnapshot(snapshotIndex, e.getRowValue());
                controller.resume();
            });
            setpointValueCol.label.setOnMouseReleased(e -> {
<<<<<<< HEAD
                if (e.getButton() == MouseButton.SECONDARY) {
                    menu.show(setpointValueCol.label, e.getScreenX(), e.getScreenY());
                }
            });
            baseSnapshotCol.getColumns().add(setpointValueCol);

            TooltipTableColumn<VTypePair> deltaCol = new TooltipTableColumn<>(
                 Utilities.DELTA_CHAR + " Base Setpoint",
                "Setpoint PV value when the " + snapshotName + " snapshot was taken", 50);
            deltaCol.label.setContextMenu(menu);
            deltaCol.setCellValueFactory(e -> e.getValue().compareValueProperty(snapshotIndex));
            deltaCol.setCellFactory(e -> new VDeltaCellEditor<>(controller));
            deltaCol.setEditable(false);
            deltaCol.label.setOnMouseReleased(e -> {
                if (e.getButton() == MouseButton.SECONDARY) {
                    menu.show(deltaCol.label, e.getScreenX(), e.getScreenY());
                }
            });
            baseSnapshotCol.getColumns().add(deltaCol);
            storedValueColumn.getColumns().add(baseSnapshotCol);

=======
                if (e.getButton() == MouseButton.SECONDARY) {
                    menu.show(setpointValueCol.label, e.getScreenX(), e.getScreenY());
                }
            });
            baseSnapshotCol.getColumns().add(setpointValueCol);
            
            TooltipTableColumn<VTypePair> deltaCol = new TooltipTableColumn<>(
                 Utilities.DELTA_CHAR + " Base Setpoint",
                "Setpoint PV value when the " + snapshotName + " snapshot was taken", 50);
            deltaCol.label.setContextMenu(menu);
            deltaCol.setCellValueFactory(e -> e.getValue().compareValueProperty(snapshotIndex));
            deltaCol.setCellFactory(e -> new VDeltaCellEditor<>(controller));
            deltaCol.setEditable(false);
            deltaCol.label.setOnMouseReleased(e -> {
                if (e.getButton() == MouseButton.SECONDARY) {
                    menu.show(deltaCol.label, e.getScreenX(), e.getScreenY());
                }
            });
            baseSnapshotCol.getColumns().add(deltaCol);
            storedValueColumn.getColumns().add(baseSnapshotCol);
            
>>>>>>> e5909618
            if (showStoredReadback) {
                TableColumn<TableEntry, VTypePair> storedReadbackColumn = new TooltipTableColumn<>(
                    "Readback\n(" + Utilities.DELTA_CHAR + " Setpoint)", "Stored Readback value", 100);
                storedReadbackColumn.setEditable(false);
                storedReadbackColumn
                    .setCellValueFactory(e -> e.getValue().compareStoredReadbackProperty(snapshotIndex));
                storedReadbackColumn.setCellFactory(e -> new VTypeCellEditor<>(controller));
                storedReadbackColumn.setEditable(false);
                storedValueColumn.getColumns().add(storedReadbackColumn);
            }
        }
        list.add(storedValueColumn);
        TableColumn<TableEntry, VType> liveValueColumn = new TooltipTableColumn<>("Live Setpoint",
            "Current Setpoint value", 100);
        liveValueColumn.setCellValueFactory(new PropertyValueFactory<>("liveValue"));
        liveValueColumn.setCellFactory(e -> new VTypeCellEditor<>(controller));
        liveValueColumn.setEditable(false);
        list.add(liveValueColumn);
        if (showReadback) {
            TableColumn<TableEntry, VType> readbackColumn = new TooltipTableColumn<>(
                "Live Readback\n(" + Utilities.DELTA_CHAR + " Live Setpoint)", "Current Readback Value", 100);
            readbackColumn.setCellValueFactory(new PropertyValueFactory<>("readback"));
            readbackColumn.setCellFactory(e -> new VTypeCellEditor<>(controller));
            readbackColumn.setEditable(false);
            list.add(readbackColumn);
        }
        getColumns().addAll(list);
    }

    private ContextMenu createContextMenu(final int snapshotIndex) {
        MenuItem removeItem = new MenuItem("Remove");
        removeItem.setOnAction(ev -> SaveRestoreService.getInstance().execute("Remove Snapshot",
            () -> update(controller.removeSnapshot(snapshotIndex))));
        MenuItem setAsBaseItem = new MenuItem("Set As Base");
        setAsBaseItem.setOnAction(ev -> SaveRestoreService.getInstance().execute("Set new base Snapshot",
            () -> update(controller.setAsBase(snapshotIndex))));
        MenuItem moveToNewEditor = new MenuItem("Move To New Editor");
        moveToNewEditor.setOnAction(ev -> SaveRestoreService.getInstance().execute("Open Snapshot",
            () -> update(controller.moveSnapshotToNewEditor(snapshotIndex))));
        return new ContextMenu(removeItem, setAsBaseItem, new SeparatorMenuItem(), moveToNewEditor);
    }

    private void update(final List<TableEntry> entries) {
        final List<VSnapshot> snaps = controller.getAllSnapshots();
        // the readback properties are changed on the UI thread, however they are just flags, which do not have any
        // effect on the data model, so they can be read by anyone at anytime
        Platform.runLater(
            () -> updateTable(entries, snaps, controller.isShowReadbacks(), controller.isShowStoredReadbacks()));
    }

    /**
     * Updates the table by setting new content, including the structure. The table is always recreated, even if the new
     * structure is identical to the old one. This is slightly more expensive; however, this method is only invoked per
     * user request (button click).
     *
     * @param entries the table entries (rows) to set on the table
     * @param snapshots the snapshots which are currently displayed
     * @param showReadback true if readback column should be visible or false otherwise
     * @param showStoredReadback true if the stored readback value columns should be visible or false otherwise
     */
    void updateTable(List<TableEntry> entries, List<VSnapshot> snapshots, boolean showReadback,
        boolean showStoredReadback) {
        getColumns().clear();
        uiSnapshots.clear();
        // we should always know if we are showing the stored readback or not, to properly extract the selection
        this.showStoredReadbacks = showStoredReadback;
        this.showReadbacks = showReadback;
        uiSnapshots.addAll(snapshots);
        if (uiSnapshots.size() == 1) {
            createTableForSingleSnapshot(showReadback, showStoredReadback);
        } else {
            createTableForMultipleSnapshots(snapshots, showReadback, showStoredReadback);
        }
        updateTableColumnTitles();
        updateTable(entries);
    }

    /**
     * Sets new table entries for this table, but do not change the structure of the table.
     *
     * @param entries the entries to set
     */
    void updateTable(List<TableEntry> entries) {
        final ObservableList<TableEntry> items = getItems();
        final boolean notHide = !controller.isHideEqualItems();
        items.clear();
        entries.forEach(e -> {
            // there is no harm if this is executed more than once, because only one listener is allowed for these
            // two properties (see SingleListenerBooleanProperty for more details)
            e.selectedProperty()
                .addListener((a, o, n) -> selectAllCheckBox.setSelected(n ? selectAllCheckBox.isSelected() : false));
            e.liveStoredEqualProperty().addListener((a, o, n) -> {
                if (controller.isHideEqualItems()) {
                    if (n) {
                        getItems().remove(e);
                    } else {
                        getItems().add(e);
                    }
                }
            });
            if (notHide || !e.liveStoredEqualProperty().get()) {
                items.add(e);
            }
        });
    }

    /**
     * Add a new item to the table.
     *
     * @param entry the item to add
     */
    void addItem(TableEntry entry) {
        entry.selectedProperty()
            .addListener((a, o, n) -> selectAllCheckBox.setSelected(n ? selectAllCheckBox.isSelected() : false));
        entry.liveStoredEqualProperty().addListener((a, o, n) -> {
            if (controller.isHideEqualItems()) {
                if (n) {
                    getItems().remove(entry);
                } else {
                    getItems().add(entry);
                }
            }
        });
        if (!controller.isHideEqualItems() || !entry.liveStoredEqualProperty().get()) {
            getItems().add(entry);
        }
    }

    /**
     * Removes the given entry from this table.
     *
     * @param entry the entry to remove
     */
    void removeItem(TableEntry entry) {
        getItems().remove(entry);
    }

    /**
     * Update the table column titles, by putting an asterisk to non saved snapshots or remove asterisk from saved
     * snapshots.
     */
    void updateTableColumnTitles() {
        // add the * to the title of the column if the snapshot is not saved
        if (uiSnapshots.size() == 1) {
            ((TooltipTableColumn<?>) getColumns().get(6)).setSaved(uiSnapshots.get(0).isSaved());
        } else {
            TableColumn<TableEntry, ?> column = (TableColumn<TableEntry, ?>) getColumns().get(3);
            for (int i = 0; i < uiSnapshots.size(); i++) {
                ((TooltipTableColumn<?>) column.getColumns().get(i)).setSaved(uiSnapshots.get(i).isSaved());
            }
        }
    }

    /**
     * Replace the old snapshot reference with the new one. This only replaces the entry in the list of snapshots in
     * order for the column titles to be properly updated.
     *
     * @param old the old value already present in the table
     * @param n the new value which should be identical to the old value, except that it is saved
     * @return always true (for pragmatic reasons)
     */
    boolean replaceSnapshot(VSnapshot old, VSnapshot n) {
        Platform.runLater(() -> {
            int idx = uiSnapshots.indexOf(old);
            if (idx > -1) {
                uiSnapshots.set(idx, n);
                updateTableColumnTitles();
            }
        });
        return true;
    }

    /**
     * Returns the snapshot that is currently selected in the UI. Selected snapshot is the snapshot which was last
     * clicked.
     *
     * @return the selected snapshot
     */
    VSnapshot getSelectedSnapshot() {
        int numSnapshots = uiSnapshots.size();
        if (numSnapshots == 0) {
            return null;
        }
        // find the snapshot that matches the clicked column
        VSnapshot snapshot;
        int i = showReadbacks ? 4 : 3;
        if (numSnapshots == 1 || clickedColumn <= i) {
            snapshot = uiSnapshots.get(0);
        } else {
            int subColumns = getColumns().get(i).getColumns().size();
            if (2 + subColumns < clickedColumn) {
                // clicked on one of the live columns - in this case select the right most snapshot
                snapshot = uiSnapshots.get(numSnapshots - 1);
            } else {
                int clickedSubColumn = clickedColumn - i;
                if (showStoredReadbacks) {
                    snapshot = uiSnapshots.get(clickedSubColumn / 2);
                } else {
                    snapshot = uiSnapshots.get(clickedSubColumn);
                }
            }
        }
        return snapshot;
    }

    /*
     * (non-Javadoc)
     *
     * @see org.eclipse.jface.viewers.ISelectionProvider#getSelection()
     */
    @Override
    public ISelection getSelection() {
        VSnapshot snapshot = getSelectedSnapshot();
        if (snapshot == null) {
            return null;
        }
        //if there is no PV selected, return null selection
        if (selectionModelProperty().get().getSelectedItems().isEmpty()) {
            return null;
        }
        // if snapshot was found, use its timestamp and create timestamped PVs
        Instant timestamp = snapshot.getTimestamp();
        if (timestamp == null) {
            return new StructuredSelection(selectionModelProperty().get().getSelectedItems().stream()
                .map(e -> new ProcessVariable(e.pvNameProperty().get())).collect(Collectors.toList()));
        } else {
            long time = timestamp.toEpochMilli();
            return new StructuredSelection(selectionModelProperty().get().getSelectedItems().stream()
                .map(e -> new TimestampedPV(e.pvNameProperty().get(), time)).collect(Collectors.toList()));
        }
    }

    /*
     * (non-Javadoc)
     *
     * @see org.eclipse.jface.viewers.ISelectionProvider#addSelectionChangedListener(org.eclipse.jface.viewers.
     * ISelectionChangedListener)
     */
    @Override
    public void addSelectionChangedListener(ISelectionChangedListener listener) {
        selectionChangedListener.add(listener);
    }

    /*
     * (non-Javadoc)
     *
     * @see org.eclipse.jface.viewers.ISelectionProvider#removeSelectionChangedListener(org.eclipse.jface.viewers.
     * ISelectionChangedListener)
     */
    @Override
    public void removeSelectionChangedListener(ISelectionChangedListener listener) {
        selectionChangedListener.remove(listener);
    }

    /*
     * (non-Javadoc)
     *
     * @see org.eclipse.jface.viewers.ISelectionProvider#setSelection(org.eclipse.jface.viewers.ISelection)
     */
    @Override
    public void setSelection(ISelection selection) {
        // select action not supported
    }

    /**
     * Returns the most recently clicked (selected) item in the table. If the clicked column is a value column, that
     * value is returned. If the clicked column is not a value column, the stored value of the base snapshot is
     * returned.
     *
     * @return the item clicked in the table
     */
    VTypeNamePair getClickedItem() {
        if (clickedRow < 0) {
            return null;
        }
        int numSnapshots = uiSnapshots.size();
        if (numSnapshots == 0) {
            return null;
        } else if (numSnapshots == 1) {
            // in case of a single snapshot it is easy
            boolean readback = showStoredReadbacks && clickedColumn == 7
                || showReadbacks && clickedColumn == getColumns().size() - 1;
            boolean live = showStoredReadbacks ? clickedColumn > 7 : clickedColumn > 6;
            Object obj = getColumns().get(clickedColumn).getCellData(clickedRow);
            return extractValue(obj, clickedRow, live ? -1 : 0, readback);
        } else {
            int i = showReadbacks ? 4 : 3;
            if (clickedColumn <= i) {
                Object obj = getColumns().get(i).getColumns().get(0).getCellData(clickedRow);
                return extractValue(obj, clickedRow, 0, false);
            } else {
                int subColumns = getColumns().get(i).getColumns().size();
                if (clickedColumn < subColumns + i) {
                    // one of the subcolumns were clicked, extract the data and find the corresponding snapshot
                    int col = clickedColumn - i;
                    Object obj = getColumns().get(i).getColumns().get(col).getCellData(clickedRow);
                    // if stored readbacks are displayed, there are twice the number of columns as there are snapshots
                    // snapshot is only provided for the setpoints, we ignore the readbacks
                    boolean readback = showStoredReadbacks && col % 2 == 1;
                    col = showStoredReadbacks ? col / 2 : col;
                    return extractValue(obj, clickedRow, col, readback);
                } else {
                    // live data, no snapshot associated
                    int col = clickedColumn - subColumns + 1;
                    boolean readback = showReadbacks && col == getColumns().size() - 1;
                    Object obj = getColumns().get(col).getCellData(clickedRow);
                    return extractValue(obj, clickedRow, -1, readback);
                }
            }
        }
    }

    /**
     * Extract the VType data from the cellData object (if possible) and return the pair containing that value and the
     * pv name at the given row.
     *
     * @param cellData the cell data object (should belong to the row given as a parameter)
     * @param row the row to extract the pv name
     * @param snapshotIndex the index which defines the clicked snapshot
     * @return the value name pair if the cell data is value or null if cell data is anything else.
     */
    private VTypeNamePair extractValue(Object cellData, int row, int snapshotIndex, boolean readback) {
        VType value;
        if (cellData instanceof VType) {
            value = (VType) cellData;
        } else if (cellData instanceof VTypePair) {
            value = ((VTypePair) cellData).value;
        } else {
            value = null;
        }
        if (getItems().size() > clickedRow) {
            TableEntry entry = getItems().get(clickedRow);
            VSnapshot snapshot = snapshotIndex > -1 ? uiSnapshots.get(snapshotIndex) : null;
            String name = (readback ? entry.readbackNameProperty() : entry.pvNameProperty()).get();
            return new VTypeNamePair(value, name, snapshot, readback, entry);
        } else {
            return null;
        }
    }
}<|MERGE_RESOLUTION|>--- conflicted
+++ resolved
@@ -280,11 +280,7 @@
     /**
      * A dedicated CellEditor for displaying delta only.
      * TODO can be simplified further
-<<<<<<< HEAD
-     *
-=======
      * 
->>>>>>> e5909618
      * @author Kunal Shroff
      *
      * @param <T>
@@ -399,10 +395,7 @@
             }
         }
     }
-<<<<<<< HEAD
-=======
     
->>>>>>> e5909618
 
     /**
      * <code>TooltipTableColumn</code> is the common table column implementation, which can also provide the tooltip.
@@ -621,11 +614,7 @@
 
         TableColumn<TableEntry, ?> storedValueBaseColumn = new TooltipTableColumn<>(
                 "Stored Setpoint", "", -1);
-<<<<<<< HEAD
-
-=======
         
->>>>>>> e5909618
         TableColumn<TableEntry, VType> storedValueColumn = new TooltipTableColumn<>(
             "Stored Setpoint",
             "Setpoint PV value when the snapshot was taken", 100);
@@ -749,11 +738,7 @@
             TooltipTableColumn<VTypePair> baseSnapshotCol = new TooltipTableColumn<>(snapshotName,
                     "Setpoint PV value when the " + snapshotName + " snapshot was taken", 100);
             baseSnapshotCol.label.setContextMenu(menu);
-<<<<<<< HEAD
-
-=======
             
->>>>>>> e5909618
             TooltipTableColumn<VTypePair> setpointValueCol = new TooltipTableColumn<>(
                     "Setpoint",
                     "Setpoint PV value when the " + snapshotName + " snapshot was taken", 66);
@@ -768,29 +753,6 @@
                 controller.resume();
             });
             setpointValueCol.label.setOnMouseReleased(e -> {
-<<<<<<< HEAD
-                if (e.getButton() == MouseButton.SECONDARY) {
-                    menu.show(setpointValueCol.label, e.getScreenX(), e.getScreenY());
-                }
-            });
-            baseSnapshotCol.getColumns().add(setpointValueCol);
-
-            TooltipTableColumn<VTypePair> deltaCol = new TooltipTableColumn<>(
-                 Utilities.DELTA_CHAR + " Base Setpoint",
-                "Setpoint PV value when the " + snapshotName + " snapshot was taken", 50);
-            deltaCol.label.setContextMenu(menu);
-            deltaCol.setCellValueFactory(e -> e.getValue().compareValueProperty(snapshotIndex));
-            deltaCol.setCellFactory(e -> new VDeltaCellEditor<>(controller));
-            deltaCol.setEditable(false);
-            deltaCol.label.setOnMouseReleased(e -> {
-                if (e.getButton() == MouseButton.SECONDARY) {
-                    menu.show(deltaCol.label, e.getScreenX(), e.getScreenY());
-                }
-            });
-            baseSnapshotCol.getColumns().add(deltaCol);
-            storedValueColumn.getColumns().add(baseSnapshotCol);
-
-=======
                 if (e.getButton() == MouseButton.SECONDARY) {
                     menu.show(setpointValueCol.label, e.getScreenX(), e.getScreenY());
                 }
@@ -812,7 +774,6 @@
             baseSnapshotCol.getColumns().add(deltaCol);
             storedValueColumn.getColumns().add(baseSnapshotCol);
             
->>>>>>> e5909618
             if (showStoredReadback) {
                 TableColumn<TableEntry, VTypePair> storedReadbackColumn = new TooltipTableColumn<>(
                     "Readback\n(" + Utilities.DELTA_CHAR + " Setpoint)", "Stored Readback value", 100);
