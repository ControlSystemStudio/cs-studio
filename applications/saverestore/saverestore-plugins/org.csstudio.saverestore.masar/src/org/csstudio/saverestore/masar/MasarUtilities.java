--- conflicted
+++ resolved
@@ -165,10 +165,7 @@
     static final Pattern deltaPattern = Pattern.compile("DELTA:([\\S]*);");
     /**
      * Transform the result structure of <code>loadServiceConfig</code> call to a list of save set entries.
-<<<<<<< HEAD
-=======
      * 
->>>>>>> e5909618
      * @param result PVStructure from the loadServiceConfig
      * @return A list of {@link SaveSetEntry}
      */
@@ -294,11 +291,7 @@
                 ScalarType.pvString);
         PVStringArray pvtags = (PVStringArray) result.getScalarArrayField(MasarConstants.P_SNAPSHOT_TAG,
                 ScalarType.pvString);
-<<<<<<< HEAD
-
-=======
         
->>>>>>> e5909618
         StringArrayData pvName = new StringArrayData();
         pvPVName.get(0, pvPVName.getLength(), pvName);
         StringArrayData alarmMessage = new StringArrayData();
