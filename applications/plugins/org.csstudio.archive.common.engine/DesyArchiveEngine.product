<?xml version="1.0" encoding="UTF-8"?>
<?pde version="3.5"?>

<product name="DesyArchiveEngine" id="org.csstudio.archive.common.engine.engine" application="org.csstudio.archive.engine2.application" useFeatures="false" includeLaunchers="true">

   <configIni use="default">
   </configIni>

   <launcherArgs>
      <vmArgs>-Djava.awt.headless=true -Xms64m -Xmx256m</vmArgs>
      <vmArgsMac>-XstartOnFirstThread -Dorg.eclipse.swt.internal.carbon.smallFonts</vmArgsMac>
   </launcherArgs>

   <windowImages/>

   <launcher name="DesyArchiveEngine">
      <solaris/>
      <win useIco="false">
         <bmp/>
      </win>
   </launcher>

   <vm>
   </vm>

   <plugins>
      <plugin id="com.ibm.icu"/>
      <plugin id="javax.annotation"/>
      <plugin id="javax.servlet"/>
      <plugin id="org.apache.commons.logging"/>
      <plugin id="org.csstudio.apputil"/>
      <plugin id="org.csstudio.archive.common.engine"/>
<<<<<<< HEAD
      <plugin id="org.csstudio.archive.common.engine.test" fragment="true"/>
=======
>>>>>>> 8077ed0d
      <plugin id="org.csstudio.archive.common.requesttype"/>
      <plugin id="org.csstudio.archive.common.service"/>
      <plugin id="org.csstudio.archive.rdb"/>
      <plugin id="org.csstudio.data"/>
      <plugin id="org.csstudio.data.test" fragment="true"/>
      <plugin id="org.csstudio.domain.desy"/>
      <plugin id="org.csstudio.domain.desy.epics"/>
      <plugin id="org.csstudio.domain.desy.epics.test" fragment="true"/>
      <plugin id="org.csstudio.domain.desy.test" fragment="true"/>
      <plugin id="org.csstudio.logging"/>
      <plugin id="org.csstudio.logging.test" fragment="true"/>
      <plugin id="org.csstudio.platform"/>
      <plugin id="org.csstudio.platform.libs.dal"/>
      <plugin id="org.csstudio.platform.libs.epics"/>
      <plugin id="org.csstudio.platform.libs.guava"/>
      <plugin id="org.csstudio.platform.libs.jdbc"/>
      <plugin id="org.csstudio.platform.libs.jmock"/>
      <plugin id="org.csstudio.platform.libs.jms"/>
      <plugin id="org.csstudio.platform.libs.jodatime"/>
      <plugin id="org.csstudio.platform.libs.log4j"/>
      <plugin id="org.csstudio.platform.test" fragment="true"/>
      <plugin id="org.csstudio.platform.utility.jms"/>
      <plugin id="org.csstudio.platform.utility.rdb"/>
      <plugin id="org.csstudio.platform.workspace"/>
      <plugin id="org.csstudio.testsuite"/>
      <plugin id="org.csstudio.utility.httpd"/>
      <plugin id="org.csstudio.utility.pv"/>
      <plugin id="org.csstudio.utility.pv.epics"/>
      <plugin id="org.csstudio.utility.pv.simu"/>
      <plugin id="org.csstudio.utility.pvmanager"/>
      <plugin id="org.csstudio.utility.pvmanager.epics"/>
      <plugin id="org.eclipse.core.commands"/>
      <plugin id="org.eclipse.core.contenttype"/>
      <plugin id="org.eclipse.core.databinding"/>
      <plugin id="org.eclipse.core.databinding.observable"/>
      <plugin id="org.eclipse.core.databinding.property"/>
      <plugin id="org.eclipse.core.expressions"/>
      <plugin id="org.eclipse.core.filesystem"/>
      <plugin id="org.eclipse.core.filesystem.aix.ppc" fragment="true"/>
      <plugin id="org.eclipse.core.filesystem.hpux.ia64_32" fragment="true"/>
      <plugin id="org.eclipse.core.filesystem.linux.ppc" fragment="true"/>
      <plugin id="org.eclipse.core.filesystem.linux.x86" fragment="true"/>
      <plugin id="org.eclipse.core.filesystem.linux.x86_64" fragment="true"/>
      <plugin id="org.eclipse.core.filesystem.macosx" fragment="true"/>
      <plugin id="org.eclipse.core.filesystem.solaris.sparc" fragment="true"/>
      <plugin id="org.eclipse.core.filesystem.win32.x86" fragment="true"/>
      <plugin id="org.eclipse.core.filesystem.win32.x86_64" fragment="true"/>
      <plugin id="org.eclipse.core.jobs"/>
      <plugin id="org.eclipse.core.resources"/>
      <plugin id="org.eclipse.core.resources.win32.x86" fragment="true"/>
      <plugin id="org.eclipse.core.runtime"/>
      <plugin id="org.eclipse.core.runtime.compatibility.registry" fragment="true"/>
      <plugin id="org.eclipse.equinox.app"/>
      <plugin id="org.eclipse.equinox.common"/>
      <plugin id="org.eclipse.equinox.ds"/>
      <plugin id="org.eclipse.equinox.http.jetty"/>
      <plugin id="org.eclipse.equinox.http.servlet"/>
      <plugin id="org.eclipse.equinox.preferences"/>
      <plugin id="org.eclipse.equinox.registry"/>
      <plugin id="org.eclipse.equinox.security"/>
      <plugin id="org.eclipse.equinox.security.macosx" fragment="true"/>
      <plugin id="org.eclipse.equinox.security.win32.x86" fragment="true"/>
      <plugin id="org.eclipse.equinox.util"/>
      <plugin id="org.eclipse.help"/>
      <plugin id="org.eclipse.jface"/>
      <plugin id="org.eclipse.jface.databinding"/>
      <plugin id="org.eclipse.osgi"/>
      <plugin id="org.eclipse.osgi.services"/>
      <plugin id="org.eclipse.swt"/>
      <plugin id="org.eclipse.swt.carbon.macosx" fragment="true"/>
      <plugin id="org.eclipse.swt.cocoa.macosx" fragment="true"/>
      <plugin id="org.eclipse.swt.cocoa.macosx.x86_64" fragment="true"/>
      <plugin id="org.eclipse.swt.gtk.aix.ppc64" fragment="true"/>
      <plugin id="org.eclipse.swt.gtk.linux.ppc" fragment="true"/>
      <plugin id="org.eclipse.swt.gtk.linux.ppc64" fragment="true"/>
      <plugin id="org.eclipse.swt.gtk.linux.s390" fragment="true"/>
      <plugin id="org.eclipse.swt.gtk.linux.s390x" fragment="true"/>
      <plugin id="org.eclipse.swt.gtk.linux.x86" fragment="true"/>
      <plugin id="org.eclipse.swt.gtk.linux.x86_64" fragment="true"/>
      <plugin id="org.eclipse.swt.gtk.solaris.sparc" fragment="true"/>
      <plugin id="org.eclipse.swt.gtk.solaris.x86" fragment="true"/>
      <plugin id="org.eclipse.swt.motif.aix.ppc" fragment="true"/>
      <plugin id="org.eclipse.swt.motif.hpux.ia64_32" fragment="true"/>
      <plugin id="org.eclipse.swt.motif.linux.x86" fragment="true"/>
      <plugin id="org.eclipse.swt.motif.solaris.sparc" fragment="true"/>
      <plugin id="org.eclipse.swt.photon.qnx.x86" fragment="true"/>
      <plugin id="org.eclipse.swt.win32.win32.x86" fragment="true"/>
      <plugin id="org.eclipse.swt.win32.win32.x86_64" fragment="true"/>
      <plugin id="org.eclipse.ui"/>
      <plugin id="org.eclipse.ui.carbon" fragment="true"/>
      <plugin id="org.eclipse.ui.cocoa" fragment="true"/>
      <plugin id="org.eclipse.ui.workbench"/>
      <plugin id="org.hamcrest.core"/>
      <plugin id="org.junit"/>
      <plugin id="org.junit4"/>
      <plugin id="org.mortbay.jetty.server"/>
      <plugin id="org.mortbay.jetty.util"/>
   </plugins>


</product>
<|MERGE_RESOLUTION|>--- conflicted
+++ resolved
@@ -30,21 +30,14 @@
       <plugin id="org.apache.commons.logging"/>
       <plugin id="org.csstudio.apputil"/>
       <plugin id="org.csstudio.archive.common.engine"/>
-<<<<<<< HEAD
-      <plugin id="org.csstudio.archive.common.engine.test" fragment="true"/>
-=======
->>>>>>> 8077ed0d
+
       <plugin id="org.csstudio.archive.common.requesttype"/>
       <plugin id="org.csstudio.archive.common.service"/>
       <plugin id="org.csstudio.archive.rdb"/>
       <plugin id="org.csstudio.data"/>
-      <plugin id="org.csstudio.data.test" fragment="true"/>
       <plugin id="org.csstudio.domain.desy"/>
       <plugin id="org.csstudio.domain.desy.epics"/>
-      <plugin id="org.csstudio.domain.desy.epics.test" fragment="true"/>
-      <plugin id="org.csstudio.domain.desy.test" fragment="true"/>
       <plugin id="org.csstudio.logging"/>
-      <plugin id="org.csstudio.logging.test" fragment="true"/>
       <plugin id="org.csstudio.platform"/>
       <plugin id="org.csstudio.platform.libs.dal"/>
       <plugin id="org.csstudio.platform.libs.epics"/>
@@ -54,7 +47,7 @@
       <plugin id="org.csstudio.platform.libs.jms"/>
       <plugin id="org.csstudio.platform.libs.jodatime"/>
       <plugin id="org.csstudio.platform.libs.log4j"/>
-      <plugin id="org.csstudio.platform.test" fragment="true"/>
+
       <plugin id="org.csstudio.platform.utility.jms"/>
       <plugin id="org.csstudio.platform.utility.rdb"/>
       <plugin id="org.csstudio.platform.workspace"/>
@@ -134,4 +127,4 @@
    </plugins>
 
 
-</product>
+</product>