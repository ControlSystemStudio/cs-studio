/**
 * 
 */
package org.csstudio.utility.olog;

import java.io.File;
<<<<<<< HEAD
=======
import java.io.InputStream;
>>>>>>> 292781f7
import java.util.Collection;
import java.util.Map;
import java.util.logging.Logger;

import javax.ws.rs.core.MultivaluedMap;

<<<<<<< HEAD
import org.apache.jackrabbit.webdav.DavException;
=======
>>>>>>> 292781f7
import org.csstudio.auth.security.SecureStorage;
import org.eclipse.core.runtime.Platform;
import org.eclipse.core.runtime.preferences.IPreferencesService;

<<<<<<< HEAD
=======
import edu.msu.nscl.olog.api.Attachment;
>>>>>>> 292781f7
import edu.msu.nscl.olog.api.Level;
import edu.msu.nscl.olog.api.Log;
import edu.msu.nscl.olog.api.LogBuilder;
import edu.msu.nscl.olog.api.Logbook;
import edu.msu.nscl.olog.api.LogbookBuilder;
import edu.msu.nscl.olog.api.OlogClient;
import edu.msu.nscl.olog.api.OlogClientImpl.OlogClientBuilder;
import edu.msu.nscl.olog.api.OlogException;
import edu.msu.nscl.olog.api.Property;
import edu.msu.nscl.olog.api.PropertyBuilder;
import edu.msu.nscl.olog.api.Tag;
import edu.msu.nscl.olog.api.TagBuilder;

/**
 * Client to be regestered to the extension point.
 * 
 * @author shroffk
 * 
 */
@SuppressWarnings("deprecation")
public class OlogClientFromPreferences implements OlogClient {

	private static Logger log = Logger
			.getLogger(OlogClientFromPreferences.class.getName());
	private volatile OlogClient client;

	/**
	 * 
	 */
	public OlogClientFromPreferences() {
		final IPreferencesService prefs = Platform.getPreferencesService();
		OlogClientBuilder ologClientBuilder;
		String url = prefs.getString(Activator.PLUGIN_ID,
				PreferenceConstants.Olog_URL,
				"https://localhost:8181/Olog/resources", null);
<<<<<<< HEAD
		String jcr_url = prefs.getString(Activator.PLUGIN_ID,
				PreferenceConstants.Olog_jcr_URL,
				"http://localhost:8080/Olog/repository/olog", null);
		ologClientBuilder = OlogClientBuilder.serviceURL(url).jcrURI(jcr_url);
=======
		ologClientBuilder = OlogClientBuilder.serviceURL(url);
>>>>>>> 292781f7
		if (prefs.getBoolean(Activator.PLUGIN_ID,
				PreferenceConstants.Use_authentication, false, null)) {
			ologClientBuilder
					.withHTTPAuthentication(true)
					.username(
							prefs.getString(Activator.PLUGIN_ID,
									PreferenceConstants.Username, "username",
									null))
					.password(
							SecureStorage.retrieveSecureStorage(
									Activator.PLUGIN_ID,
									PreferenceConstants.Password));
		} else {
			ologClientBuilder.withHTTPAuthentication(false);
		}
		log.info("Creating Olog client : " + url);
		try {
			// OlogClientManager.registerDefaultClient(ologClientBuilder.create());
			this.client = ologClientBuilder.create();
		} catch (Exception e) {
			e.printStackTrace();
		}
	}

	/*
	 * (non-Javadoc)
	 * 
	 * @see edu.msu.nscl.olog.api.OlogClient#listLogbooks()
	 */
	@Override
	public Collection<Logbook> listLogbooks() throws OlogException {
		return client.listLogbooks();
	}

	/*
	 * (non-Javadoc)
	 * 
	 * @see edu.msu.nscl.olog.api.OlogClient#listTags()
	 */
	@Override
	public Collection<Tag> listTags() throws OlogException {
		return client.listTags();
	}

	/*
	 * (non-Javadoc)
	 * 
	 * @see edu.msu.nscl.olog.api.OlogClient#listLevels()
	 */
	@Override
	public Collection<Level> listLevels() throws OlogException {
		return client.listLevels();
	}

	/*
	 * (non-Javadoc)
	 * 
	 * @see edu.msu.nscl.olog.api.OlogClient#listLogs()
	 */
	@Override
	public Collection<Log> listLogs() {
		return client.listLogs();
	}

	/*
	 * (non-Javadoc)
	 * 
	 * @see edu.msu.nscl.olog.api.OlogClient#getLog(java.lang.Long)
	 */
	@Override
	public Log getLog(Long logId) throws OlogException {
		return client.getLog(logId);
	}

	/*
	 * (non-Javadoc)
	 * 
	 * @see
	 * edu.msu.nscl.olog.api.OlogClient#set(edu.msu.nscl.olog.api.LogBuilder)
	 */
	@Override
	public Log set(LogBuilder log) throws OlogException {
		return client.set(log);
	}

	/*
	 * (non-Javadoc)
	 * 
	 * @see edu.msu.nscl.olog.api.OlogClient#set(java.util.Collection)
	 */
	@Override
	public Collection<Log> set(Collection<LogBuilder> logs)
			throws OlogException {
		return client.set(logs);
	}

	/*
	 * (non-Javadoc)
	 * 
	 * @see
	 * edu.msu.nscl.olog.api.OlogClient#set(edu.msu.nscl.olog.api.TagBuilder)
	 */
	@Override
	public Tag set(TagBuilder tag) throws OlogException {
		return client.set(tag);
	}

	/*
	 * (non-Javadoc)
	 * 
	 * @see
	 * edu.msu.nscl.olog.api.OlogClient#set(edu.msu.nscl.olog.api.TagBuilder,
	 * java.util.Collection)
	 */
	@Override
	public Tag set(TagBuilder tag, Collection<Long> logIds)
			throws OlogException {
		return client.set(tag, logIds);
	}

	/*
	 * (non-Javadoc)
	 * 
	 * @see
	 * edu.msu.nscl.olog.api.OlogClient#set(edu.msu.nscl.olog.api.LogbookBuilder
	 * )
	 */
	@Override
	public Logbook set(LogbookBuilder logbookBuilder) throws OlogException {
		return client.set(logbookBuilder);
	}

	/*
	 * (non-Javadoc)
	 * 
	 * @see
	 * edu.msu.nscl.olog.api.OlogClient#set(edu.msu.nscl.olog.api.LogbookBuilder
	 * , java.util.Collection)
	 */
	@Override
	public Logbook set(LogbookBuilder logbook, Collection<Long> logIds)
			throws OlogException {
		return client.set(logbook, logIds);
	}

	/*
	 * (non-Javadoc)
	 * 
	 * @see
	 * edu.msu.nscl.olog.api.OlogClient#update(edu.msu.nscl.olog.api.LogBuilder)
	 */
	@Override
	public Log update(LogBuilder log) throws OlogException {
		return client.update(log);
	}

	/*
	 * (non-Javadoc)
	 * 
	 * @see edu.msu.nscl.olog.api.OlogClient#update(java.util.Collection)
	 */
	@Override
	public Collection<Log> update(Collection<LogBuilder> logs)
			throws OlogException {
		return client.update(logs);
	}

	/*
	 * (non-Javadoc)
	 * 
	 * @see
	 * edu.msu.nscl.olog.api.OlogClient#update(edu.msu.nscl.olog.api.TagBuilder,
	 * java.lang.Long)
	 */
	@Override
	public Tag update(TagBuilder tag, Long logId) throws OlogException {
		return client.update(tag, logId);
	}

	/*
	 * (non-Javadoc)
	 * 
	 * @see
	 * edu.msu.nscl.olog.api.OlogClient#update(edu.msu.nscl.olog.api.TagBuilder,
	 * java.util.Collection)
	 */
	@Override
	public Tag update(TagBuilder tag, Collection<Long> logIds)
			throws OlogException {
		return client.update(tag, logIds);
	}

	/*
	 * (non-Javadoc)
	 * 
	 * @see
	 * edu.msu.nscl.olog.api.OlogClient#update(edu.msu.nscl.olog.api.LogbookBuilder
	 * , java.lang.Long)
	 */
	@Override
	public Logbook update(LogbookBuilder logbook, Long logId)
			throws OlogException {
		return client.update(logbook, logId);
	}

	/*
	 * (non-Javadoc)
	 * 
	 * @see
	 * edu.msu.nscl.olog.api.OlogClient#update(edu.msu.nscl.olog.api.LogbookBuilder
	 * , java.util.Collection)
	 */
	@Override
	public Logbook update(LogbookBuilder logbook, Collection<Long> logIds)
			throws OlogException {
		return client.update(logbook, logIds);
	}

	/*
	 * (non-Javadoc)
	 * 
	 * @see edu.msu.nscl.olog.api.OlogClient#add(java.io.File, java.lang.Long)
	 */
	@Override
<<<<<<< HEAD
	public void add(File local, Long logId) throws OlogException {
		client.add(local, logId);
=======
	public Attachment add(File local, Long logId) throws OlogException {
		return client.add(local, logId);
>>>>>>> 292781f7

	}

	/*
	 * (non-Javadoc)
	 * 
	 * @see edu.msu.nscl.olog.api.OlogClient#findLogById(java.lang.Long)
	 */
	@Override
	public Log findLogById(Long logId) throws OlogException {
		return client.findLogById(logId);
	}

	/*
	 * (non-Javadoc)
	 * 
	 * @see edu.msu.nscl.olog.api.OlogClient#findLogsBySearch(java.lang.String)
	 */
	@Override
	public Collection<Log> findLogsBySearch(String pattern)
			throws OlogException {
		return client.findLogsBySearch(pattern);
	}

	/*
	 * (non-Javadoc)
	 * 
	 * @see edu.msu.nscl.olog.api.OlogClient#findLogsByTag(java.lang.String)
	 */
	@Override
	public Collection<Log> findLogsByTag(String pattern) throws OlogException {
		return client.findLogsByTag(pattern);
	}

	/*
	 * (non-Javadoc)
	 * 
	 * @see edu.msu.nscl.olog.api.OlogClient#findLogsByLogbook(java.lang.String)
	 */
	@Override
	public Collection<Log> findLogsByLogbook(String logbook)
			throws OlogException {
		return client.findLogsByLogbook(logbook);
	}

	/*
	 * (non-Javadoc)
	 * 
	 * @see edu.msu.nscl.olog.api.OlogClient#findLogs(java.util.Map)
	 */
	@Override
	public Collection<Log> findLogs(Map<String, String> map)
			throws OlogException {
		return client.findLogs(map);
	}

	/*
	 * (non-Javadoc)
	 * 
	 * @see edu.msu.nscl.olog.api.OlogClient#deleteTag(java.lang.String)
	 */
	@Override
	public void deleteTag(String tag) throws OlogException {
		client.deleteTag(tag);
	}

	/*
	 * (non-Javadoc)
	 * 
	 * @see edu.msu.nscl.olog.api.OlogClient#deleteLogbook(java.lang.String)
	 */
	@Override
	public void deleteLogbook(String logbook) throws OlogException {
		client.deleteLogbook(logbook);
	}

	/*
	 * (non-Javadoc)
	 * 
	 * @see
	 * edu.msu.nscl.olog.api.OlogClient#delete(edu.msu.nscl.olog.api.LogBuilder)
	 */
	@Override
	public void delete(LogBuilder log) throws OlogException {
		client.delete(log);
	}

	/*
	 * (non-Javadoc)
	 * 
	 * @see edu.msu.nscl.olog.api.OlogClient#delete(java.lang.Long)
	 */
	@Override
	public void delete(Long logId) throws OlogException {
		client.delete(logId);
	}

	/*
	 * (non-Javadoc)
	 * 
	 * @see edu.msu.nscl.olog.api.OlogClient#delete(java.util.Collection)
	 */
	@Override
	public void delete(Collection<Log> logs) throws OlogException {
		client.delete(logs);
	}

	/*
	 * (non-Javadoc)
	 * 
	 * @see
	 * edu.msu.nscl.olog.api.OlogClient#delete(edu.msu.nscl.olog.api.TagBuilder,
	 * java.lang.Long)
	 */
	@Override
	public void delete(TagBuilder tag, Long logId) throws OlogException {
		client.delete(tag, logId);
	}

	/*
	 * (non-Javadoc)
	 * 
	 * @see
	 * edu.msu.nscl.olog.api.OlogClient#delete(edu.msu.nscl.olog.api.TagBuilder,
	 * java.util.Collection)
	 */
	@Override
	public void delete(TagBuilder tag, Collection<Long> logIds)
			throws OlogException {
		client.delete(tag, logIds);
	}

	/*
	 * (non-Javadoc)
	 * 
	 * @see
	 * edu.msu.nscl.olog.api.OlogClient#delete(edu.msu.nscl.olog.api.LogbookBuilder
	 * , java.lang.Long)
	 */
	@Override
	public void delete(LogbookBuilder logbook, Long logId) throws OlogException {
		client.delete(logbook, logId);
	}

	/*
	 * (non-Javadoc)
	 * 
	 * @see
	 * edu.msu.nscl.olog.api.OlogClient#delete(edu.msu.nscl.olog.api.LogbookBuilder
	 * , java.util.Collection)
	 */
	@Override
	public void delete(LogbookBuilder logbook, Collection<Long> logIds)
			throws OlogException {
		client.delete(logbook, logIds);
	}

	/*
	 * (non-Javadoc)
	 * 
	 * @see
	 * edu.msu.nscl.olog.api.OlogClient#delete(edu.msu.nscl.olog.api.PropertyBuilder
	 * , java.lang.Long)
	 */
	@Override
	public void delete(PropertyBuilder property, Long logId)
			throws OlogException {
		client.delete(property, logId);
	}

	/*
	 * (non-Javadoc)
	 * 
	 * @see
	 * edu.msu.nscl.olog.api.OlogClient#delete(edu.msu.nscl.olog.api.PropertyBuilder
	 * , java.util.Collection)
	 */
	@Override
	public void delete(PropertyBuilder property, Collection<Long> logIds)
			throws OlogException {
		client.delete(property, logIds);
	}

	/*
	 * (non-Javadoc)
	 * 
	 * @see edu.msu.nscl.olog.api.OlogClient#delete(java.lang.String,
	 * java.lang.Long)
	 */
	@Override
	public void delete(String fileName, Long logId) throws OlogException {
		client.delete(fileName, logId);
	}

	@Override
<<<<<<< HEAD
	public Collection<String> getAttachments(Long logId) throws OlogException,
			DavException {
		return client.getAttachments(logId);
	}

	@Override
=======
>>>>>>> 292781f7
	public Collection<Log> findLogs(MultivaluedMap<String, String> map)
			throws OlogException {
		return client.findLogs(map);
	}

	@Override
	public Collection<Property> listProperties() throws OlogException {
		return client.listProperties();
	}

	@Override
	public Collection<String> listAttributes(String propertyName)
			throws OlogException {
		return client.listAttributes(propertyName);
	}

	@Override
	public Property getProperty(String property) throws OlogException {
		return client.getProperty(property);
	}

	@Override
	public Property set(PropertyBuilder property) throws OlogException {
		return client.set(property);
	}

	@Override
	public Property update(PropertyBuilder property) {
		return client.update(property);
	}

	@Override
	public Collection<Log> findLogsByProperty(String propertyName,
			String attributeName, String attributeValue) throws OlogException {
		return client.findLogsByProperty(propertyName, attributeName,
				attributeValue);
	}

	@Override
	public Collection<Log> findLogsByProperty(String propertyName)
			throws OlogException {
		return client.findLogsByProperty(propertyName);
	}

	@Override
	public void deleteProperty(String property) throws OlogException {
		client.deleteProperty(property);
	}

	@Override
	public Log update(PropertyBuilder property, Long logId)
			throws OlogException {
		return client.update(property, logId);
	}

<<<<<<< HEAD
=======
	@Override
	public Collection<Attachment> listAttachments(Long logId)
			throws OlogException {
		return client.listAttachments(logId);
	}

	@Override
	public InputStream getAttachment(Long logId, String attachmentFileName) {
		return client.getAttachment(logId, attachmentFileName);
	}

>>>>>>> 292781f7
}<|MERGE_RESOLUTION|>--- conflicted
+++ resolved
@@ -4,28 +4,18 @@
 package org.csstudio.utility.olog;
 
 import java.io.File;
-<<<<<<< HEAD
-=======
 import java.io.InputStream;
->>>>>>> 292781f7
 import java.util.Collection;
 import java.util.Map;
 import java.util.logging.Logger;
 
 import javax.ws.rs.core.MultivaluedMap;
 
-<<<<<<< HEAD
-import org.apache.jackrabbit.webdav.DavException;
-=======
->>>>>>> 292781f7
 import org.csstudio.auth.security.SecureStorage;
 import org.eclipse.core.runtime.Platform;
 import org.eclipse.core.runtime.preferences.IPreferencesService;
 
-<<<<<<< HEAD
-=======
 import edu.msu.nscl.olog.api.Attachment;
->>>>>>> 292781f7
 import edu.msu.nscl.olog.api.Level;
 import edu.msu.nscl.olog.api.Log;
 import edu.msu.nscl.olog.api.LogBuilder;
@@ -61,14 +51,7 @@
 		String url = prefs.getString(Activator.PLUGIN_ID,
 				PreferenceConstants.Olog_URL,
 				"https://localhost:8181/Olog/resources", null);
-<<<<<<< HEAD
-		String jcr_url = prefs.getString(Activator.PLUGIN_ID,
-				PreferenceConstants.Olog_jcr_URL,
-				"http://localhost:8080/Olog/repository/olog", null);
-		ologClientBuilder = OlogClientBuilder.serviceURL(url).jcrURI(jcr_url);
-=======
 		ologClientBuilder = OlogClientBuilder.serviceURL(url);
->>>>>>> 292781f7
 		if (prefs.getBoolean(Activator.PLUGIN_ID,
 				PreferenceConstants.Use_authentication, false, null)) {
 			ologClientBuilder
@@ -293,13 +276,8 @@
 	 * @see edu.msu.nscl.olog.api.OlogClient#add(java.io.File, java.lang.Long)
 	 */
 	@Override
-<<<<<<< HEAD
-	public void add(File local, Long logId) throws OlogException {
-		client.add(local, logId);
-=======
 	public Attachment add(File local, Long logId) throws OlogException {
 		return client.add(local, logId);
->>>>>>> 292781f7
 
 	}
 
@@ -495,15 +473,6 @@
 	}
 
 	@Override
-<<<<<<< HEAD
-	public Collection<String> getAttachments(Long logId) throws OlogException,
-			DavException {
-		return client.getAttachments(logId);
-	}
-
-	@Override
-=======
->>>>>>> 292781f7
 	public Collection<Log> findLogs(MultivaluedMap<String, String> map)
 			throws OlogException {
 		return client.findLogs(map);
@@ -559,8 +528,6 @@
 		return client.update(property, logId);
 	}
 
-<<<<<<< HEAD
-=======
 	@Override
 	public Collection<Attachment> listAttachments(Long logId)
 			throws OlogException {
@@ -572,5 +539,4 @@
 		return client.getAttachment(logId, attachmentFileName);
 	}
 
->>>>>>> 292781f7
 }