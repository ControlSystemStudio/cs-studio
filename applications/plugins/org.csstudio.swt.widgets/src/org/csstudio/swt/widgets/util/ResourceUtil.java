/*******************************************************************************
 * Copyright (c) 2010 Oak Ridge National Laboratory.
 * All rights reserved. This program and the accompanying materials
 * are made available under the terms of the Eclipse Public License v1.0
 * which accompanies this distribution, and is available at
 * http://www.eclipse.org/legal/epl-v10.html
 ******************************************************************************/
package org.csstudio.swt.widgets.util;

import java.io.File;
import java.io.FileInputStream;
import java.io.IOException;
import java.io.InputStream;
import java.net.URI;
import java.net.URL;
import java.net.URLConnection;

import org.csstudio.swt.widgets.Preferences;
import org.eclipse.core.runtime.IPath;
import org.eclipse.core.runtime.IProgressMonitor;
import org.eclipse.core.runtime.IStatus;
import org.eclipse.core.runtime.Status;
import org.eclipse.core.runtime.jobs.Job;
import org.eclipse.swt.widgets.Display;

/**Utility functions for resources.
 * @author Xihui Chen
 *
 */
public class ResourceUtil {
	
	
	
	/**Get inputstream from path. Run in a Job. The uiTask is responsible for closing the inputstream
	 * @param path the path to load
	 * @param uiTask the task to be executed in UI thread after path is loaded.
	 * @param jobName name of the job
	 * @param errorHandler the handler to handle IO exception.
	 */
	public static void pathToInputStreamInJob(final IPath path, 
			final AbstractInputStreamRunnable uiTask, final String jobName,
			final IJobErrorHandler errorHandler){
		final Display display = Display.getCurrent();
		Job job = new Job(jobName) {
			
			@Override
			protected IStatus run(IProgressMonitor monitor) {
				monitor.beginTask("Connecting to " + path, IProgressMonitor.UNKNOWN);
				try {
					final InputStream inputStream = pathToInputStream(path);
					uiTask.setInputStream(inputStream);
					display.asyncExec(uiTask);
				} catch (Exception e) {
					errorHandler.handleError(e);
				}finally{
					monitor.done();
				}
				return Status.OK_STATUS;
			}
		};
		job.schedule();
	}
	

	/**
	 * Return the {@link InputStream} of the file that is available on the
	 * specified path. The caller is responsible for closing inputstream.
	 *
	 * @param path
	 *            The {@link IPath} to the file in the workspace, the local
	 *            file system, or a URL (http:, https:, ftp:, file:, platform:)
	 * @return The corresponding {@link InputStream}. Never <code>null</code>
	 * @throws Exception
	 */
	@SuppressWarnings("nls")
    public static InputStream pathToInputStream(final IPath path) throws Exception
    {
	   InputStream inputStream = SingleSourceHelper.workspaceFileToInputStream(path);
	   
	   if(inputStream != null)
		   return inputStream;

	    // Not a workspace file. Try local file system
        File local_file = path.toFile();
        // Path URL for "file:..." so that it opens as FileInputStream
        if (local_file.getPath().startsWith("file:"))
            local_file = new File(local_file.getPath().substring(5));
        String urlString;
        try
        {
            return new FileInputStream(local_file);
        }
        catch (Exception ex)
        {
            // Could not open as local file.
            // Does it look like a URL?
            //TODO:
        	// Eclipse Path collapses "//" into "/", revert that: Is this true? Need test on Mac.        	
            urlString = path.toString();
//            if(!urlString.startsWith("platform") && !urlString.contains("://")) //$NON-NLS-1$ //$NON-NLS-2$
//                urlString = urlString.replaceFirst(":/", "://"); //$NON-NLS-1$ //$NON-NLS-2$
            // Does it now look like a URL? If not, report the original local file problem
            if (! isURL(urlString))
                throw new Exception("Cannot open " + ex.getMessage(), ex);
        }

        // Must be a URL
        // Allow URLs with spaces. Ideally, the URL class would handle this?
        urlString = urlString.replaceAll(" ", "%20");
<<<<<<< HEAD
        final URL url = new URL(urlString);
=======
        URI uri = new URI(urlString);
        final URL url = uri.toURL();
>>>>>>> a6cf6308
        return  openURLStream(url);
	}
	
	private static InputStream openURLStream(final URL url) throws IOException {
		URLConnection connection = url.openConnection();
		int timeout = 0;
		String value = System.getProperty(Preferences.URL_FILE_LOAD_TIMEOUT); //$NON-NLS-1$
		if(value != null ){
			 try {
				timeout = Integer.parseInt(value);
			} catch (NumberFormatException e) {				
			}
		}
		if(timeout == 0){
			timeout = Preferences.getURLFileLoadTimeout();
		}
		connection.setReadTimeout(timeout);
		return connection.getInputStream();
	}
	
	
	/** Check if a URL is actually a URL
	 *  @param url Possible URL
	 *  @return <code>true</code> if considered a URL
	 */
	@SuppressWarnings("nls")
    public static boolean isURL(final String url){
		return url.contains(":/");  //$NON-NLS-1$
	}
	
//	/**
//	 * Return the {@link InputStream} of the file that is available on the
//	 * specified path.
//	 * 
//	 * @param path
//	 *            The {@link IPath} to the file
//	 * 
//	 * @return The corresponding {@link InputStream} or null
//	 * @throws Exception 
//	 */
//	public static InputStream pathToInputStream(final IPath path) throws Exception{
//		InputStream result = null;
//		
//		IResource r = null;
//		try {
//			// try workspace
//			r = ResourcesPlugin.getWorkspace().getRoot().findMember(
//					path, false);
//			if (r!= null && r instanceof IFile) {			
//				result = ((IFile) r).getContents();		
//				return result;
//			}else
//				throw new Exception();
//		} catch (Exception e) {
//			// try from local file system			
//			try {
//				result = new FileInputStream(path.toFile());
//				if(result != null)
//					return result;
//				else
//					throw new Exception();
//			} catch (Exception e1) {
//				try {
//					//try from URL					
//					String urlString = path.toString();
//					if(!urlString.contains("://")) //$NON-NLS-1$
//						urlString = urlString.replaceFirst(":/", "://"); //$NON-NLS-1$ //$NON-NLS-2$
//					URL url = new URL(urlString);
//					result = url.openStream();
//					return result;
//				} catch (Exception e2) {
//					throw new Exception("This exception includes three sub-exceptions:\n"+ 
//							e+ "\n" + e1 + "\n" + e2);
//				}				
//			}
//		}
//	}
}<|MERGE_RESOLUTION|>--- conflicted
+++ resolved
@@ -107,12 +107,8 @@
         // Must be a URL
         // Allow URLs with spaces. Ideally, the URL class would handle this?
         urlString = urlString.replaceAll(" ", "%20");
-<<<<<<< HEAD
-        final URL url = new URL(urlString);
-=======
         URI uri = new URI(urlString);
         final URL url = uri.toURL();
->>>>>>> a6cf6308
         return  openURLStream(url);
 	}
 	
