--- conflicted
+++ resolved
@@ -18,6 +18,8 @@
 import org.eclipse.ui.IWorkbenchPage;
 import org.eclipse.ui.IWorkbenchWindow;
 import org.eclipse.ui.IWorkbenchWindowActionDelegate;
+import org.eclipse.ui.PlatformUI;
+import org.eclipse.ui.WorkbenchException;
 
 /**The action that opens the OPI Editor perspective
  * @author Xihui Chen
@@ -35,35 +37,19 @@
 	}
 
 	public void run(IAction action) {
-		try {
-<<<<<<< HEAD
-//			PlatformUI.getWorkbench().showPerspective(
-//			        OPIEditorPerspective.ID, window);
+		if(window == null)
+			window = PlatformUI.getWorkbench().getActiveWorkbenchWindow();
+		final IWorkbenchPage page = window.getActivePage();
+		final String current = page.getPerspective().getId();
+		if (current.equals(OPIEditorPerspective.ID))
+		{
+		    if (MessageDialog.openQuestion(window.getShell(),
+		            "Reset OPI Editor Perspective?",
+		            "You are already in OPI Editor perspective.\n" +
+		            "Do you want to reset it to default arrangement?"))
+		        page.resetPerspective();
+		}else			
 			E4Utils.showPerspective(OPIEditorPerspective.ID, window.getActivePage());
-		} catch (Exception e) {
-=======
-			if(window == null)
-				window = PlatformUI.getWorkbench().getActiveWorkbenchWindow();
-			final IWorkbenchPage page = window.getActivePage();
-			final String current = page.getPerspective().getId();
-            if (current.equals(OPIEditorPerspective.ID))
-            {
-                if (MessageDialog.openQuestion(window.getShell(),
-                        "Reset OPI Editor Perspective?",
-                        "You are already in OPI Editor perspective.\n" +
-                        "Do you want to reset it to default arrangement?"))
-                    page.resetPerspective();
-            }else			
-            	PlatformUI.getWorkbench().showPerspective(
-			        OPIEditorPerspective.ID, window);
-		} catch (WorkbenchException e) {
->>>>>>> 6881ef3f
-			final String message = NLS.bind(
-					"Failed to open OPI Editor perspective. \n{0}", e.getMessage());
-			MessageDialog.openError(null, "Error",
-						message);
-			OPIBuilderPlugin.getLogger().log(Level.WARNING, message, e);
-		}
 	}
 
 	public void selectionChanged(IAction action, ISelection selection) {
