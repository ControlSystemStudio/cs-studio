--- conflicted
+++ resolved
@@ -86,11 +86,8 @@
 				XYGraphMediaFactory.getInstance().getImage("images/Panning.png"),
 				XYGraphMediaFactory.getInstance().getImage("images/PanningCursor.png"),
                 XYGraphFlags.COMBINED_ZOOM | XYGraphFlags.SEPARATE_ZOOM, SWT.CURSOR_SIZEALL),
-<<<<<<< HEAD
-=======
 				
         
->>>>>>> 64024e51
 				
         /** Disarm zoom behavior */
 		NONE(Messages.Zoom_None,
