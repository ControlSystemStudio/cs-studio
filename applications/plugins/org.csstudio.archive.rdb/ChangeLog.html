--- conflicted
+++ resolved
@@ -9,15 +9,14 @@
 
 <p>Version numbers in here refer to the version of the plugin org.csstudio.archive.rdb.</p>
 
-<<<<<<< HEAD
+<h2>Version 3.2.14 - 2014-01-28</h2>
+<ul>
+<li>Archive engine can write to configurable table other than "sample"</li>
+</ul>
+
 <h2>Version 3.2.13 - 2013-12-31</h2>
 <ul>
   <li>In the PostGres table 'sample' data type of 'float_val' has been updated to 'double precision'.</li>
-=======
-<h2>Version 3.2.14 - 2014-01-28</h2>
-<ul>
-<li>Archive engine can write to configurable table other than "sample"</li>
->>>>>>> 8c194cab
 </ul>
 
 <h2>Version 3.2.11 - 2013-11-06</h2>
