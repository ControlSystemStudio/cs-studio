<html>
  <head>
    <meta http-equiv="Content-Type" content="text/html; charset=Cp1252"/>
    <link rel="stylesheet" href="default.css" type="text/css"></link>
    <title>BOY Changelog
    </title>
  </head>
 <body>
<h1>BOY Changelog</h1>
<ul>
<li><a href="#nextversion">Next Version</a></li>
<li><a href="#3.1.4">Version 3.1.4</a></li>
<li><a href="#3.1.3">Version 3.1.3</a></li>
<li><a href="#3.1.2">Version 3.1.2</a></li>
<li><a href="#3.1.1">Version 3.1.1</a></li>
<li><a href="#3.1.0">Version 3.1.0</a></li>
<li><a href="#1.2.0">Version 1.2.0</a></li>
<li><a href="#1.1.0">Version 1.1.0</a></li>
<li><a href="#1.0.6">Version 1.0.6</a></li>
</ul>

<A NAME="nextversion"></A>
<h2>Next Version</h2>
<ul>
<<<<<<< HEAD
    <li>Shows index of PVs in Attach Script dialog for better scripting. The shown index corresponds to the index of "pvs" array in the script.
    <p><img src="img/InputPVs_with_Index.png"></p>
    </li>
    <li>Tank, Progress Bar, Thermometer supports "FillColor Alarm Sensitive" property.</li>
    <li>Spinner gains focus when the users click its text box so that users can change the value with up/down keys.</li>
    <li>
    <li>Byte Monitor supports "Labels" property to describe the meaning of each bit.
    <p><img src="img/ByteMonitorLabels.png"></p>
    </li>
    <li>Rotated text in Text Update can be properly aligned inside the box.
    <p><img src="img/ALignedRotatedText.png"></p>
    </li>
=======
	<li>Support PV Name auto-complete. By default, it only supports history inputs, but a site may implement 
	its own PV name provider. For more details, please see <code>CSS online help->CSS Core->Auto-Complete</code>  
	(Primarily contributed by ITER).
	<p><img src="img/autocomplete.png"</p>
	
	</li> 

>>>>>>> 6186e5cd
    <li>Add <a href="http://pvmanager.sourceforge.net/">PVManager</a> as an optional PV connection layer.
    It can be set from <code>Preferences->CSS Applications->Display->BOY->OPI Runtime->PV Connection Layer</code>.
    PVManager has lots of advantages such as better performance on array type of PV, maximum updating rate throttling, formula support and so on.
    With PVManager, there are few differences with Utility PV on local and simulation PV syntax:
    <ul>
       <li>Constant PV such as <code>1</code> or <code>"fred"</code> must be prefixed with <code>=</code>. For example, <code>=1</code> and <code>="fred"</code>.</li>
       <li><code>const://...</code> is not supported, please use <code>sim://const(...)</code>instead</li>
       <li>Initial string value should be enclosed in quotes. For example: <code>loc://myPV("Hello, World!")</code> </li>
       <li>Noise simulation pv only accepts three parameters: <code>sim://noise(minValue, maxValue, timeStep)</code>.</li>
       <li>Arbitrary name noise simulation PV is not supported, for example: <code>sim://sfdsdf, sim://noise2</code> are not supported</li>       
    </ul> 
    BOY will automatically convert existing local PV names to new syntax for old OPIs except the PV names embedded in scripts. 
    For more syntax details, please see <code>CSS online help -> CSS Core -> Process Variables</code>.  
   
    </li>
    
    <li>Add authentication support to WebOPI so that you can protect the whole site or only OPIs in a particular directory with password.
    You can provide user name and password either from preference file, LDAP server or Kerberos. 
    See <a href = "http://htmlpreview.github.com/?https://raw.github.com/ControlSystemStudio/cs-studio/master/applications/plugins/org.csstudio.opibuilder.rap/html/WebOPI.html">WebOPI helps</a> for more details.
    <p><img src="img/login.png"></p>
    </li>
    
 	<li>Support searching OPI by text. Double click a search result entry will open the OPI file and 
 	select the widget (Only works if the default editor of the OPI file is OPI editor). (Contributed by ITER)
 	<p><img src="img/OPISearch.png"></p>
 	</li> 	
 	
 	 <li>Add a small square handle on top left of PV widget to allow editing PV Name directly on widget. Hover mouse on the 
 	 handle will show PV Name as tooltip. Handle color could be gray or orange, which depends on if the PV name is empty or not.
 	 <p><img src="img/EditPVNameHandle.png"></p>
 	 </li>
 	
 	<li>Add <code>Select Parent (Ctrl+R)</code> context menu to help selecting the parent container. For example, one can 
 	finally select the Display by hitting <code>Ctrl+R</code> multiple times. </li>
 	
 	<li>Add a feedback to Grouping Container widget to show if it is locked. Click the handle can
 	lock/unlock the container.
 	<p><img src="img/locked.png"></p> 
 	</li>
 	
 	<li>Add <code>Forward Colors</code> property to Grouping Container widget. If it is yes, it will
 	forward background and foreground color to its children. This is useful for creating
 	symbol from multiple graphics widgets shown as below. See Grouping Container Example in BOY Example.
 	<p><img src="img/ForwardColorsDemo.png"></p>
 	</li> 
 	
 	<li>Changed the looking of Check Box and Radio Box to have modern style and feeling.
 	<p><img src="img/NewCheckBox.png"></p> 
 	</li> 
 	
 	<li>Add <code>Dump PV List</code> context menu in Runtime to dump all PVs in the OPI including the ones for rules and scripts.
 	<p><img src="img/PVList.png"></p> 	
 	</li>
 	
	<li>Support launching an OPI from command line in dedicated position using "Position" macro.
	</li> 
	<li>Add more <a href="script/ScriptUtil/index.html">ScriptUtil</a> functions.</li>
	<li>Add Confirm Dialog option to Write PV Action.</li>
	<li>Add <code>Directory</code> option to file selector on Text Input widget, so it only selects 
	directory in file dialog</li>
	<li>Removed Native Button widget and add <code>Style</code> property to Action Button widget to have 
	native button</li>
	<li>Removed Native Text widget and add <code>Style</code> property to Text Input widget to have 
	native text style.</li>
	<li>Automatically use native text for Text Input and Text Update (if they are not transparent)
	in WebOPI to improve performance.
	</li>
	<li>Highlight button color when mouse entered.</li>
	<li>Add a new predefined font <code>Fine Print</code>.</li> 
</ul>

<A NAME="3.1.4"></A>
<h2>Version 3.1.4 (2012-12-20)</h2>
<ul>
	<li>Add <code>hidden_widgets</code> preference entry, so unwanted widgets can be hidden
	from palette</li> 
</ul>

<A NAME="3.1.3"></A>

<h2>Version 3.1.3 (2012-12-11)</h2>
<p><b>Note</b>: This version has some new introduced bugs with macros which may result in some existing OPIs
work improperly. These bugs has been fixed in Version 3.1.4.
</p> 
<ul> 
	<li>Add more properties to tab widget: <code>Horizontal Tabs</code>, <code>Minimum Tab Height</code>, 
	<code>Active Tab</code> and <code>Enabled</code> to each tab. (Contributed by ITER)
	<p><img src="img/VerticalTab.png"></p>
	</li>
	<li>Add "Directory" option to "File Return Part" property of text input widget, which allows to 
	select folder only.</li>
    <li>Add Rotation Angle, Flip Horizontal/Vertical properties to Image widget. It only has effect on
    static images. This is contributed by ITER.</li>
	<li>Add Copy action to rules dialog</li>
	<li>Add "Refresh OPI (F5)" context menu action for OPI Runtime so the OPI can be reloaded.</li>
</ul>
<A NAME="3.1.2"></A>
<h2>Version 3.1.2 (2012-08-27)</h2>
<ul>
<li>Add more features to Intensity Graph widget to support areaDetector or beamline experiment:
	<ul>
		<li>Support areaDetector RGB1 Mode</li>
		<li>Support adding arbitrary number of Region of Interest(ROI)</li>
		<li>Support profiling on single line</li>
		<li>Support giving cursor label information on each pixel from script</li>
		<li>Make more properties runtime configurable</li>
	</ul>
	 <p><img src="img/IntensityGraph_RGBMode.png"> <img src="img/IntensityGraph_ROI.png"></p>
</li>


<li>Add <code>Confirm Message</code> property to Text Input and Text widget. 
If the message is not empty, a confirm dialog will pop up before writing the new value to PV.
<p><img src="img/TextInputConfirmDialog.png"></p>
</li>
<li>Array widget: support multiple widgets on each element by embedding grouping container.
<p><img height=200 src="img/groupInArray.png"></p>

</li>
<li>Add <code>Next Focus</code> property to <a href="widgets/NativeText.html">Text</a> widget.</li>
<li>XY Graph widget: Don't autoscale on invisible traces.</li>
<li>Fix a drawing error on XYGraph widget and undersampling performance bug.(Contributed by Takashi Nakamoto from Cosylab)</li>
<li>Enabled arrow key operations on <a href="widgets/ThumbWheel.html">ThumbWheel</a> widget.
 Added new properties "Show Buttons" and "Focused Frame Color" to ThumbWheel widget.(Contributed by Takashi Nakamoto from Cosylab)</li>
<li>Allow multiple selection in Input PVs table.</li>
<li>Allow dragging text with a list of PV names to Input PVs table.</li>
</ul>

<A NAME="3.1.1"></A>

<h2>Version 3.1.1 (2012-07-18)</h2>
<ul>
<li>Add Native <a href="widgets/NativeButton.html">Button<a>, <a href="widgets/NativeText.html">Text</a> widgets. 
Native widgets will have significantly better performance in WebOPI. 
They also support Tab key traversing.
The native text widget can be used as either label, text update or text input. 
<br><b>Tip:</b>You can use context menu <code>Replace Widgets With...</code> as described below 
to easily replace old widgets with native widgets.
<p><img src="img/NativeButton.png"></p><p><img src="img/NativeText.png"></p></li>

<li>Add <code>Replace Widgets With...</code> in context menu to replace selected widgets with other widgets. 
Common properties will be copied to the new widgets.</li><br>

<li>Add Table widget. For more details, see <a href="widgets/Table.html">Table</a>.
<p>Example: Use table widget to show multiple PV values<br><img src = "widgets/img/Table_PVs.gif"></p>
</li>

<li>Add <a href="widgets/Array.html">Array</a> widget, which is great for reading/writing a waveform.<p><img src="widgets/img/ArrayWidget.gif"></p>
</li>

<li>Reworked BOY Examples to have better user experience and more demonstrations.
<p><img height=400 src="img/BetterBOYExamples.png">  <img src="img/Calculator.png"></li>

<li>Included the Symbol widgets provided by ITER. Symbol widgets can display/write On/Off 
states with On/Off color on a single image or on multiple images based on image names.
It supports SVG, PNG and GIF format of images. SVG is vector image which can keep the same definition after it is resized.
ITER also contributed more than 200 SVG and PNG symbol images to BOY,
 which can be imported to workspace from menu <code>File->Import...->BOY->BOY Symbol Library</code>
<p><img height=350 src="img/SymbolsDemo.png"></li>

<li>XYGraph widget performance has been improved greatly by Takashi Nakamoto from CosyLab.
 Undersampling and drawing polyline tactics are used for line or dash line trace.</li>
<br>
<li>Fixed the bug that zooming a widget with gradient (or 3D) effect resulted in ugly looking.
<p>
<img height=300 src="img/ZoomingGradient.png"></p></li>

<li>Add alpha property to all shape widgets. <p><img src="img/AlphaEffect.png"></li>

<li>Add gradient, background gradient start color, foreground gradient start color properties to Rectangle,
Rounded Rectangle and Ellipse widgets.
<p><img src="img/GradientEffect.png"></li>

<li>Support double clicking in Font, Color and File dialog to finish resource selection</li> 
<br>

<li>Add direct editing support to button, menu button, check box widgets, so now you can
double click these widgets to input text directly in edit mode</li>
<br>
<li>For macro color and font, both color/font name and value are saved in OPI file, 
so in case of color/font file is not available, use the saved value. This will
make OPI function normally in most cases even color/font file is not available. 
Existing OPIs need to be re-saved to take use of this feature.</li>
<br>
<li>Add more predefined fonts in BOY, so even if you don't have any font file set, you still have these
macro fonts available: <code>Default</code><code>Default Bold</code><code>Header 1</code><code>Header 2</code>
<code>Header 3</code>. These predefined fonts will use system default font but with different styles and heights.
These predefined fonts can be replaced from font file by defining the same font name.
</li>
<br>
<li> Allow to give a different menu text rather than using file name for top opi by appending
 a macro <code>Alias=The Menu Name</code>. It also allows to specify the top opi open position by appending 
 a macro <code>Position</code>. 
    The available positions are: 
    <ul>
    <li> <code>Left</code>: Left View</li>
    <li> <code>Right</code>: Right View</li>
    <li> <code>Top</code>: Top View</li>
    <li> <code>Bottom</code>: Bottom View</li>
    <li> <code>Default_View</code>: Default View</li>
    <li> <code>Detached</code>: Detached View</li>
    </ul>
    <p>If macro <code>Position</code> is not set or is not in one of above positions, it will be opened in editor area.
    For example:
     
    <pre class = "example_code">"/BOY Examples/main.opi", "macro1 = hello", "macro2 = hello2", "Alias=BOY Examples", "Position=Left" | "BOY Examples/1_2_WidgetExamples.opi"</pre>    
  </p><br>
<li>Add <code>Round Rectangle Background Style</code> Border.
<p><img src="img/RoundRectBorder.png"></p></li>
<li>For XY Graph, always show full time stamp (date and time) on the start and end of an axis which is in time format. Optimized auto time format.</li>

<br><li>Stop Autoscale on XYGraph whenever one of the Zoom buttons is toggled.</li>

<br><li>OPI Probe is reworked to have better user experience. 
Add Array widget to probe OPI so Waveform PV can be probed. Probe OPI will be opened as detached view.
<p><img src="img/OPIProbe.png"></li> 

<li>WebOPI use system property <code>org.csstudio.rap.preference</code> to provide path to the preference file.</li>
<br>

<li>Add <code>Buttons on Left</code> property to spinner widget.
<p><img src="widgets/img/Spinner_Left.gif"></p></li>

<li>Support OPI Search Path, so BOY can run an OPI found on search path. See <a href="PreferencePage.html">preferences</a><br>
<p><img src="img/OPISearchPath.gif"></p>
</li>

<li>Improve intensity graph performance significantly by accepting all basic array types and using nearest neighbor image scaling technique.</li>
<br><li>Add <code><a href="widgets/SashContainer.html">Sash Container</a></code> widget.
<p><img src="widgets/img/SashContainer.gif"></p>
</li>

<li>Add <code>Auto Scale Widgets</code> property to display. If it is true, all widgets on this display may be scaled
 when display is resized. The old display property <code>Auto Zoom to Fit All</code> should be deprecated, because the advance graphics
 effects such as gradient cannot display correctly in zoom.<br>
<img src = "img/ScaleWidgets.gif">
</li>


<li>Add trace visible property to XY Graph
<p><img src ="widgets/img/XYGraph_TraceVisible.gif"></p>
</li>
<li>Hide status bar in compact mode</li>

</ul>

<A NAME="3.1.0"></A>
<h2>Version 3.1.0 - 1/6/2012</h2>
<ul><li>Support view OPI in Web Browser, including mobile device! See <a class="ext-link" href="https://sourceforge.net/apps/trac/cs-studio/wiki/webopi"><span class="icon">WebOPI</span></a>
<p><img height="300" src="img/WebOPI_Widgets.gif"> <img height="300" src="img/WebOPI_iPod.JPG"></p>

</li><li>Support connections between widgets
<p><img height="200" alt="connection" src="widgets/img/Connection.gif"></p>
</li><li>OPI editor is separated to a plugin <tt>org.csstudio.opibuilder.editor</tt>, 
which allows you to install BOY in your RCP without OPI editor.
</li><li>Add a new option <tt>Detached</tt> to <tt>Open OPI in View</tt> action 
so the OPI will be opened in a detached view directly.
<p><img height="300" src="img/detachedView.gif"></p>

</li><li>Support Unicode in OPI, such as Chinese, Japanese...
<p><img src="img/UnicodeSupport.gif"></p>

</li><li>Allow embedding script text as part of an opi file
<p><img src="img/EmbedScript.gif"></p>
</li><li>Add an option "Hook all actions to mouse click event" to actions dialog
</li><li>Add a new widget <tt>Image Boolean Indicator</tt> for displaying on/off value by images
<p><img src="widgets/img/ImageBooleanIndicator.gif"></p>
</li><li>Change the text input behavior with TextInput and Spinner widget, please read <a href="widgets/TextInput.html">BOY manual</a> for details
</li><li>Allow to write numeric array to PV from Text Input widget with format like <code>13 22 33 24</code> 
</li><li>Add version check to OPI file. If it is opening an opi file created from newer version of BOY, a warning dialog will popup
</li><li>Allow customized widget hooking its own online help with BOY help system
</li><li>Keep border style in alarm status if the border style is one of the line styles, such as dash, dot, dash dot and so on. So now you are able to have a dash alarm border.
<p><img src="img/DashAlarmBorder.gif"></p>
</li><li>Use border color for text color on Group Box Style border. This may affect the looking of some old OPIs which are using Group Box Style border.
</li><li>Solve the "floating" problem and improve the performance greatly with using native SWT widgets in BOY
</li><li>Allow minimum value higher than maximum value on scaled widgets, such as XYGraph, bar graph, gauge
<p><img src="img/InvertedAxis.gif"></p>
</li><li>Add <tt>Rotation Angle</tt> property to text update and text input widget, so its text can be rotated to arbitrary angle
<p><img src="img/RotatedText.gif"></p>

</li><li>Add two system predefined macros
<ul><li>$(DID): The unique ID of a display. It can help to create an unique local PV name dedicated to a display
</li><li>$(DNAME): The name of a display
</li></ul></li><li>Add GUIUtil in ScriptUtil
</li><li>Add a methods to ScriptUtil: executeEclipseCommand(id)
</li><li>Add a method to widget: widget.getMacroValue(macroName)
</li><li>Add example and document about how to call custom Java code from BOY script
<p><img src="img/CustomScriptUtil.gif"></p>
</li><li>Support using macros in file path property
</li><li>Add a new option <tt>Open in new Window</tt> to <tt>Open OPI</tt> action
</li><li>An OPI view will automatically resize to the OPI size when it is detached
</li><li>Add "Auto" time format for XYGraph Axis, so its time format will be automatically calculated from its range
</li><li>Add "Boolean Label Position" property to boolean widgets such as boolean switch, image boolean button
</li><li>Show disabled graphic figures such as polyline, rectangle in gray
</li><li>Allow applying the Display properties value from schema file
</li><li>Fix a bug that the context help link for some widgets do not work
</li><li>Fix a bug related to the <tt>crop</tt> property of Image widget
</li><li>Add Login Dialog example</li></ul>


<A NAME="1.2.0"></A>
<h2>Version 1.2.0 - 6/9/2011</h2>
<ul><li>Support using Jython script in BOY
<p><img height="300" src="img/JythonInBOY.gif"></p>
</li><li>Finish BOY online help which includes the help document for every widget. 
In OPI editor, press F1 to open context help view. Context help will automatically update to match the selected widget. 
<p><img src="img/onlineHelp.gif"></p>
</li><li>Allow to open an OPI in view which can be detached as a standalone window
</li><li>Allow user to change the default properties value of widgets by using schema OPI
</li><li>Change <tt>widgetController</tt> to <tt>widget</tt>, <tt>pvArray</tt> to <tt>pvs</tt>. Add <tt>display</tt> object to script
</li><li>Add script method <tt>display.getWidget(name)</tt> to search a widget by name
</li><li>Add script methods <tt>addChild()</tt>, <tt>addChildToRight()</tt>, <tt>addChildToBottom()</tt>, <tt>removeChildByName()</tt> to container widget to support dynamic loading widget
</li><li>Add <tt>FileUtil</tt> class to help read/write XML/text file from script
</li><li>Support <tt>widget</tt> and <tt>display</tt> objects in scripts executed from Actions
</li><li>Add global hot key F8 to enter/exit compact mode, F11 to enter/exit full screen
</li><li>Add <tt>Show Scrollbar</tt> property to Label and Text Update widget
</li><li>Add <tt>Wrap Words</tt> property to Text Update widget
</li><li>Add <tt>Multi-line Input</tt> property to Text Input widget
</li><li>Make loading URL file as a background job so that CSS will not hangup if a URL resource is not available
</li><li>Re-organize BOY preference to three pages.
</li><li>Add an option to script execution: <tt>Do not execute the script if error was detected</tt>. By default, the script is allowed to execute again even error was detected
</li><li>Fix a bug that string value cannot be written to local PV from text input widget
</li><li>Fix a bug that some widget do not redraw itself when <tt>enabled</tt> properties changed
</li><li>Allow embedding <tt>[\ascii-code]</tt> in macros when inputting macros from command line. For example:
<pre class="wiki">css --launcher.openFile "&lt;path_to_opi&gt;/file1.opi macro1=A[\58]B, macro2=value2" "&lt;path_to_opi2&gt;/file2.opi"
</pre>In above example, the value of macro1 is <tt>A:B</tt>.
</li></ul>


<A NAME="1.1.0"></A>
<h2>Version 1.1.0 - 2/18/2011</h2>

<ul><li>Support opening OPI files from command line. For example:
<pre class="wiki">css --launcher.openFile "&lt;path_to_opi&gt;/file1.opi macro1=value1, macro2=value2" "&lt;path_to_opi2&gt;/file2.opi"
</pre>If there is already a CSS instance running, it will open the OPIs in the running CSS. The option <tt>--launcher.openFile</tt> is not necessary if following lines were added to css.ini: 
<pre class="wiki">--launcher.defaultAction 
openFile
</pre>Note1: For Linux GTK, ":" is not allowed in macros. Instead using <tt>[\58]</tt>.<br />
Note2: To make this command line work for Linux machine, you may need to add follow lines to your css.ini which is under your CSS directory (this line should be added before <tt>-vmargs</tt>):
<pre class="wiki">-vm 
/path to/libjvm.so 
</pre>You may able to find the path to libjvm.so by using command <tt>locate libjvm.so</tt>
See <a class="ext-link" href="https://bugs.eclipse.org/bugs/show_bug.cgi?id=331122"><span class="icon">https://bugs.eclipse.org/bugs/show_bug.cgi?id=331122</span></a>
</li></ul><ul><li>Add "Tree View" to Outline, which supports reordering and changing parent operations by Drag-and-Drop. It also supports other context menu actions such as copy, paste, delete, create group and so on
<p><img src="img/TreeView.gif"></p>
</li><li>Add "Grid Layout" widget. If a container or display contains such a widget, it will automatically layout widgets in grids 
</li><li>Add "OPI Probe" to CSS context menu, so the PV names will be passed to the probe OPI
</li><li>Support orientation operation on all widgets
<ul><li>Flip Horizontal
</li><li>Flip Vertical
</li><li>Rotate Right 90 degree
</li><li>Rotate Left 90 degree
</li></ul></li><li>Better looking Tab widget
<ul><li>Allow icon on Tab
</li><li>Add a new context menu entry <i>Change Tab Index</i>
</li><li>Fix some bugs related to undo/redo
</li></ul>
<p><img src="widgets/img/Tab.gif"></p>
</li><li>Add two option for executing a script: 
<ul><li>Skip execution triggered by PVs' first connection
</li><li>Execute anyway even if some PVs are disconnected
</li></ul>
<p><img src="img/ScriptOptions.gif"></p>
</li><li>Show script input PVs' connectivity on border too
</li><li>Show PVs' disconnected information in tooltip
</li><li>Add a preference "Console Popup Level" to control when should the console popup
</li><li>Add "Scale Format" property to XYGraph Axis and other widgets with scale such as meter, gauge, knob, progress bar and so on, so that the numeric format on scale can be customized
</li><li>Add "Value Label Format" property to widgets with scale and value label, so that the numeric format of the value label can be customized.
</li><li>Add two properties to Display: "Auto Zoom to Fit All" and "Show Close Button".        
</li><li>Add Lock/Unlock Children context menu entry to grouping container.
</li><li>Add Import BOY Example wizard, so user will be able to import BOY Examples from File-&gt;Import...
</li><li>If children are locked, scale children's size correspondingly when grouping container's size changed.
</li><li>Allow to paste widgets to a selected container
</li><li>Fix an unexpected behavior in drawing straight polyline
</li><li>Make "Show Macros" available to runtime
</li><li>Add Font property to most of widgets so border's font can be configured now
</li></ul>

<A NAME="1.0.6"></A>
<h2>Versin 1.0.6 - 11/12/2010</h2>
<ul><li>Add three context menu entries for openning related display as in web browser: Open, Open in New Tab and Open in New Window.
<p><img src="img/OpenOPIContextMenu.gif"></p>
</li><li>Remove the wrapping capability from <a class="missing wiki" href="/apps/trac/cs-studio/wiki/TextUpdate" rel="nofollow">TextUpdate?</a> to improve its performance greatly.
</li><li>Improve the performance of cloning widgets.
</li><li>Use Display.asyncExec() in GUI Thread with flood control to get a more smooth GUI update.
</li><li>Memory usage optimization on Intensity Graph
</li><li>Handle NAN alarm limits
</li><li>Add Description to every widget action
</li><li>Add Virtual Linac Example
</li><li>Allow changing pv_value property in Rules. This will allow rules to output a calculation result to a PV widget.
</li><li>Remove Drag&amp;Drop capability in Runtime because it would cause unintended change on running OPI.
</li><li>Fix a bug that scaled widgets' max property cannot be negative number.
</li><li>Fix a bug on Polyline which will cause high CPU usage.
</li><li>Fix a bug on Text Update format property which will cause no response on OPI.
</li><li>Fix a bug that wav file cannot be played on linux-x64.
</li></ul>

</body>
</html><|MERGE_RESOLUTION|>--- conflicted
+++ resolved
@@ -22,7 +22,6 @@
 <A NAME="nextversion"></A>
 <h2>Next Version</h2>
 <ul>
-<<<<<<< HEAD
     <li>Shows index of PVs in Attach Script dialog for better scripting. The shown index corresponds to the index of "pvs" array in the script.
     <p><img src="img/InputPVs_with_Index.png"></p>
     </li>
@@ -35,15 +34,12 @@
     <li>Rotated text in Text Update can be properly aligned inside the box.
     <p><img src="img/ALignedRotatedText.png"></p>
     </li>
-=======
 	<li>Support PV Name auto-complete. By default, it only supports history inputs, but a site may implement 
 	its own PV name provider. For more details, please see <code>CSS online help->CSS Core->Auto-Complete</code>  
 	(Primarily contributed by ITER).
 	<p><img src="img/autocomplete.png"</p>
 	
 	</li> 
-
->>>>>>> 6186e5cd
     <li>Add <a href="http://pvmanager.sourceforge.net/">PVManager</a> as an optional PV connection layer.
     It can be set from <code>Preferences->CSS Applications->Display->BOY->OPI Runtime->PV Connection Layer</code>.
     PVManager has lots of advantages such as better performance on array type of PV, maximum updating rate throttling, formula support and so on.
