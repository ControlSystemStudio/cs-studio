/*******************************************************************************
 * Copyright (c) 2010 Oak Ridge National Laboratory.
 * All rights reserved. This program and the accompanying materials
 * are made available under the terms of the Eclipse Public License v1.0
 * which accompanies this distribution, and is available at
 * http://www.eclipse.org/legal/epl-v10.html
 ******************************************************************************/
package org.csstudio.trends.databrowser2.model;

import java.util.ArrayList;

import org.csstudio.data.values.IValue;
import org.csstudio.swt.xygraph.dataprovider.IDataProviderListener;
import org.csstudio.swt.xygraph.linearscale.Range;
import org.csstudio.trends.databrowser2.Messages;

/** Samples of a {@link PVItem}.
 *  <p>
 *  Made up of two sections,
 *  {@link HistoricSamples} and {@link LiveSamples},
 *  and presenting them as one long stream of samples.
 *
 *  In addition, if the last sample is valid, it's
 *  extended to 'now' assuming no new data means
 *  that the last value is still valid.
 *
 *  @author Kay Kasemir
 *  @author Takashi Nakamoto changed PVSamples to handle waveform index.
 */
public class PVSamples extends PlotSamples
{
    /** Historic samples */
    final private HistoricSamples history = new HistoricSamples();

    /** Live samples. Should start after end of historic samples */
    final private LiveSamples live = new LiveSamples();
<<<<<<< HEAD

=======
    
    private ArrayList<IDataProviderListener> listeners = new ArrayList<IDataProviderListener>();

    /** {@inheritDoc} */
    @Override
    public void addDataProviderListener(IDataProviderListener listener)
    {
    	synchronized (listeners)
    	{
    		listeners.add(listener);
    	}
    }

    /** {@inheritDoc} */
    @Override
    public boolean removeDataProviderListener(IDataProviderListener listener)
    {
        synchronized (listeners)
        {
        	return listeners.remove(listener);
        }
    }
    
>>>>>>> d562a912
    /** @param index Waveform index to show */
    public void setWaveformIndex(final int index)
    {
    	live.setWaveformIndex(index);
    	history.setWaveformIndex(index);
    	
    	synchronized (listeners)
    	{
    		for (IDataProviderListener listener : listeners)
    		{
    			// Notify listeners of the change of the waveform index
    			// mainly in order to update the position of snapped
    			// annotations. For more details, see the comment in
    			// Annotation.dataChanged(IDataProviderListener).
    			listener.dataChanged(this);
    		}
    	}
    }

    /** @return Maximum number of live samples in ring buffer */
    public int getLiveCapacity()
    {
        return live.getCapacity();
    }

    /** Set new capacity for live sample ring buffer
     *  <p>
     *  @param new_capacity New sample count capacity
     *  @throws Exception on out-of-memory error
     */
    public void setLiveCapacity(final int new_capacity) throws Exception
    {
        live.setCapacity(new_capacity);
    }

    /** @return Combined count of historic and live samples */
    @Override
    synchronized public int getSize()
    {
        final int raw = getRawSize();
        if (raw <= 0)
            return raw;
        final PlotSample last = getSample(raw-1);
        if (! last.getValue().getSeverity().hasValue())
            return raw;
        // Last sample is valid, so it should still apply 'now'
        return raw+1;
    }

    /** @return Size of the actual historic and live samples
     *          without the continuation to 'now'
     */
    private int getRawSize()
    {
        return history.getSize() + live.getSize();
    }

    /** @param index 0... getSize()-1
     *  @return Sample from historic or live sample subsection
     */
    @Override
    synchronized public PlotSample getSample(final int index)
    {
        final int raw_count = getRawSize();
        if (index < raw_count)
            return getRawSample(index);
        // Last sample is valid, so it should still apply 'now'
        final PlotSample sample = getRawSample(raw_count-1);
        return ValueButcher.changeTimestampToNow(sample);
    }

    /** Get 'raw' sample, no continuation until 'now'
     *  @param index 0... getRawSize()-1
     *  @return Sample from historic or live sample subsection
     */
    private PlotSample getRawSample(final int index)
    {
        final int num_old = history.getSize();
        if (index < num_old)
            return history.getSample(index);
        return live.getSample(index - num_old);
    }

    /** @return Overall time (x axis) range of historic and live samples */
    @Override
    synchronized public Range getXDataMinMax()
    {
        final Range old_range = history.getXDataMinMax();
        final Range new_range = live.getXDataMinMax();
        if (old_range == null)
            return new_range;
        if (new_range == null)
            return old_range;
        // Both are not-null
        return new Range(old_range.getLower(), new_range.getUpper());
    }

    /** @return Overall value (y axis) range of historic and live samples */
    @Override
    synchronized public Range getYDataMinMax()
    {
        final Range old_range = history.getYDataMinMax();
        final Range new_range = live.getYDataMinMax();
        if (old_range == null)
            return new_range;
        if (new_range == null)
            return old_range;
        // Both are not-null
        final double min = Math.min(old_range.getLower(), new_range.getLower());
        final double max = Math.max(old_range.getUpper(), new_range.getUpper());
        return new Range(min, max);
    }

    /** Test if samples changed since the last time
     *  <code>testAndClearNewSamplesFlag</code> was called.
     *  @return <code>true</code> if there were new samples
     */
    @Override
    synchronized public boolean hasNewSamples()
    {
        return history.hasNewSamples() | live.hasNewSamples();
    }

    /** Test if samples changed since the last time this method was called.
     *  @return <code>true</code> if there were new samples
     */
    @Override
    synchronized public boolean testAndClearNewSamplesFlag()
    {
        // Must check & __clear__ both subsections!
        // return hist.test() | live.test() would skip
        // the live.test if hist.test() was already true!
        final boolean hist_change = history.testAndClearNewSamplesFlag();
        final boolean live_change = live.testAndClearNewSamplesFlag();
        return hist_change | live_change;
    }

    /** Add data retrieved from an archive to the 'historic' section
     *  @param source Source of the samples
     *  @param result Historic data
     */
    synchronized public void mergeArchivedData(final String source,
            final ArrayList<IValue> result)
    {
        history.mergeArchivedData(source, result);
    }

    /** Add another 'live' sample
     *  @param value 'Live' sample
     */
    synchronized public void addLiveSample(IValue value)
    {
        if (! value.getTime().isValid())
            value = ValueButcher.changeTimestampToNow(value);
        addLiveSample(new PlotSample(Messages.LiveData, value));
    }

    /** Add another 'live' sample
     *  @param value 'Live' sample
     */
    synchronized public void addLiveSample(final PlotSample sample)
    {
        live.add(sample);
        // History ends before the start of 'live' samples.
        // Adding a live sample might have moved the ring buffer,
        // so need to update whenever live data is extended.
        history.setBorderTime(live.getSample(0).getTime());
    }

    /** Delete all samples */
    synchronized public void clear()
    {
        history.clear();
        live.clear();
    }

    /** @return (Long) string representation for debugging */
    @SuppressWarnings("nls")
    @Override
    public String toString()
    {
        final StringBuilder buf = new StringBuilder();
        buf.append("PV Samples\nHistory: ");
        buf.append(history.toString());
        buf.append("\nLive Buffer: ");
        buf.append(live.toString());

        final int count = getSize();
        if (count != getRawSize())
        {
            buf.append("\nContinuation to 'now':\n");
            buf.append("     " + getSample(count-1));
        }
        return buf.toString();
    }
}<|MERGE_RESOLUTION|>--- conflicted
+++ resolved
@@ -34,10 +34,7 @@
 
     /** Live samples. Should start after end of historic samples */
     final private LiveSamples live = new LiveSamples();
-<<<<<<< HEAD
-
-=======
-    
+
     private ArrayList<IDataProviderListener> listeners = new ArrayList<IDataProviderListener>();
 
     /** {@inheritDoc} */
@@ -60,7 +57,6 @@
         }
     }
     
->>>>>>> d562a912
     /** @param index Waveform index to show */
     public void setWaveformIndex(final int index)
     {
