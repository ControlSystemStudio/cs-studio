--- conflicted
+++ resolved
@@ -7,16 +7,9 @@
  ******************************************************************************/
 package org.csstudio.trends.databrowser2.sampleview;
 
-<<<<<<< HEAD
-import org.csstudio.data.values.IDoubleValue;
-import org.csstudio.data.values.IMinMaxDoubleValue;
-import org.csstudio.data.values.ISeverity;
-import org.csstudio.data.values.IValue;
-=======
 import org.csstudio.archive.vtype.DefaultVTypeFormat;
 import org.csstudio.archive.vtype.VTypeFormat;
 import org.csstudio.archive.vtype.VTypeHelper;
->>>>>>> 7d1cc9fb
 import org.csstudio.trends.databrowser2.Messages;
 import org.csstudio.trends.databrowser2.editor.DataBrowserAwareView;
 import org.csstudio.trends.databrowser2.model.AxisConfig;
@@ -236,7 +229,6 @@
                 cell.setText(sample.getSource());
             }
         });
-<<<<<<< HEAD
         // Data Quality column
         col = TableHelper.createColumn(table_layout, sample_table, Messages.SampleView_Quality, 90, 10);
         col.setLabelProvider(new CellLabelProvider()
@@ -248,8 +240,6 @@
                 cell.setText(sample.getValue().getQuality().toString());
             }
         });
-=======
->>>>>>> 7d1cc9fb
         ColumnViewerToolTipSupport.enableFor(sample_table);
         
         // Be ignorant of any change of the current model after this view
