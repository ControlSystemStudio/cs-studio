/*******************************************************************************
 * Copyright (c) 2010 Oak Ridge National Laboratory.
 * All rights reserved. This program and the accompanying materials
 * are made available under the terms of the Eclipse Public License v1.0
 * which accompanies this distribution, and is available at
 * http://www.eclipse.org/legal/epl-v10.html
 ******************************************************************************/
package org.csstudio.trends.databrowser2.search;

import java.util.ArrayList;
import java.util.Arrays;

import org.csstudio.apputil.ui.swt.TableColumnSortHelper;
import org.csstudio.archive.reader.ArchiveReader;
<<<<<<< HEAD
=======
import org.csstudio.autocomplete.ui.AutoCompleteUIHelper;
import org.csstudio.autocomplete.ui.AutoCompleteTypes;
>>>>>>> 64024e51
import org.csstudio.autocomplete.ui.AutoCompleteWidget;
import org.csstudio.trends.databrowser2.Messages;
import org.csstudio.trends.databrowser2.archive.SearchJob;
import org.csstudio.trends.databrowser2.model.ArchiveDataSource;
import org.csstudio.trends.databrowser2.model.ChannelInfo;
import org.csstudio.trends.databrowser2.ui.TableHelper;
import org.csstudio.ui.util.dnd.ControlSystemDragSource;
import org.eclipse.jface.action.MenuManager;
import org.eclipse.jface.action.Separator;
import org.eclipse.jface.dialogs.MessageDialog;
import org.eclipse.jface.layout.TableColumnLayout;
import org.eclipse.jface.viewers.ArrayContentProvider;
import org.eclipse.jface.viewers.CellLabelProvider;
import org.eclipse.jface.viewers.IStructuredSelection;
import org.eclipse.jface.viewers.TableViewer;
import org.eclipse.jface.viewers.TableViewerColumn;
import org.eclipse.jface.viewers.ViewerCell;
import org.eclipse.osgi.util.NLS;
import org.eclipse.swt.SWT;
import org.eclipse.swt.custom.SashForm;
import org.eclipse.swt.events.SelectionAdapter;
import org.eclipse.swt.events.SelectionEvent;
import org.eclipse.swt.layout.FillLayout;
import org.eclipse.swt.layout.GridData;
import org.eclipse.swt.layout.GridLayout;
import org.eclipse.swt.widgets.Button;
import org.eclipse.swt.widgets.Composite;
import org.eclipse.swt.widgets.Event;
import org.eclipse.swt.widgets.Label;
import org.eclipse.swt.widgets.Listener;
import org.eclipse.swt.widgets.Table;
import org.eclipse.swt.widgets.Text;
import org.eclipse.ui.IMemento;
import org.eclipse.ui.IViewSite;
import org.eclipse.ui.IWorkbenchActionConstants;
import org.eclipse.ui.PartInitException;
import org.eclipse.ui.part.ViewPart;

/** Eclipse View for searching the archive
 *  @author Kay Kasemir
 */
public class SearchView extends ViewPart
{
    /** View ID (same ID as original Data Browser) registered in plugin.xml */
    final public static String ID = "org.csstudio.trends.databrowser.archiveview.ArchiveView"; //$NON-NLS-1$

    /** Memento tags */
	private static final String TAG_REGEX = "regex", //$NON-NLS-1$
			TAG_REPLACE = "replace"; //$NON-NLS-1$
	// TAG_CHANNELS = "channels"; //$NON-NLS-1$

    /** Archive URL and list of archives */
    private ArchiveListGUI archive_gui;

    // GUI elements
    private Text pattern;
    private Button search, result_replace, regex;
    private TableViewer channel_table;

    /** Memento that might store previous state */
    private IMemento memento;

    @Override
    public void init(final IViewSite site, final IMemento memento) throws PartInitException
    {
        super.init(site, memento);
        this.memento = memento;
    }

    @Override
    public void saveState(final IMemento memento)
    {
        memento.putBoolean(TAG_REGEX, regex.getSelection());
        memento.putBoolean(TAG_REPLACE, result_replace.getSelection());
    }

    /** {@inheritDoc} */
    @Override
    public void createPartControl(final Composite parent)
    {
        createGUI(parent);
        configureActions();
    }

    /** {@inheritDoc} */
    @Override
    public void setFocus()
    {
        archive_gui.setFocus();
    }

    /** Create GUI elements
     *  @param parent Parent widget
     */
    private void createGUI(final Composite parent)
    {
        // Upper Sash: Server URL, archives on server
        // Lower Sash: PV search
        parent.setLayout(new FillLayout());
        final SashForm sashform = new SashForm(parent, SWT.VERTICAL | SWT.BORDER);
        sashform.setLayout(new FillLayout());

        createServerSash(sashform);
        createSearchSash(sashform);

        sashform.setWeights(new int[] { 15, 85 });
    }

    /** Create the 'upper' sash for selecting a server and archives
     *  @param sashform
     */
    private void createServerSash(final SashForm sashform)
    {
        final Composite parent = new Composite(sashform, SWT.BORDER);
        archive_gui = new ArchiveListGUI(parent)
        {
            @Override
            protected void handleArchiveUpdate()
            {
                pattern.setEnabled(true);
                search.setEnabled(true);
            }

            @Override
            protected void handleServerError(final String url, final Exception ex)
            {
                SearchView.this.handleServerError(url, ex);
            }
        };
    }

    /** Create the 'lower' sash for searching archives
     *  @param sashform
     */
    private void createSearchSash(final SashForm sashform)
    {
        final Composite parent = new Composite(sashform, SWT.BORDER);
        final GridLayout layout = new GridLayout(3, false);
        parent.setLayout(layout);

        // Pattern:  ___pattern___ [x] [search]
        Label l = new Label(parent, 0);
        l.setText(Messages.SearchPattern);
        l.setLayoutData(new GridData());

        // On OS X, a 'search' box might look a little better:
        // pattern = new Text(parent, SWT.SEARCH | SWT.ICON_CANCEL);
        // ... except:
        // a) only takes effect on OS X
        // b) doesn't support drop-down for recent searches
        pattern = new Text(parent, SWT.BORDER);
        pattern.setToolTipText(Messages.SearchPatternTT);
        pattern.setLayoutData(new GridData(SWT.FILL, 0, true, false));
        pattern.setEnabled(false);
<<<<<<< HEAD
		pattern.addListener(SWT.DefaultSelection, new Listener() {
			public void handleEvent(Event e) {
				searchForChannels();
			}
		});
		new AutoCompleteWidget(pattern, "PV");
=======
		pattern.addListener(SWT.DefaultSelection, new Listener()
		{
			@Override
            public void handleEvent(Event e) {
				searchForChannels();
			}
		});
		AutoCompleteWidget acw = new AutoCompleteWidget(pattern, AutoCompleteTypes.PV);
>>>>>>> 64024e51

		// final ComboHistoryHelper pattern_history =
		// new ComboHistoryHelper(Activator.getDefault().getDialogSettings(),
		// TAG_CHANNELS, pattern)
		// {
		// @Override
		// public void newSelection(final String entered_pattern)
		// {
		// searchForChannels();
		// }
		// };

        search = new Button(parent, SWT.PUSH);
        search.setText(Messages.Search);
        search.setToolTipText(Messages.SearchTT);
        search.setLayoutData(new GridData());
        search.setEnabled(false);
		AutoCompleteUIHelper.handleSelectEvent(search, acw);

        // ( ) Add  (*) Replace   [ ] Reg.Exp.
        final Button result_append = new Button(parent, SWT.RADIO);
        result_append.setText(Messages.AppendSearchResults);
        result_append.setToolTipText(Messages.AppendSearchResultsTT);
        result_append.setLayoutData(new GridData());

        result_replace = new Button(parent, SWT.RADIO);
        result_replace.setText(Messages.ReplaceSearchResults);
        result_replace.setToolTipText(Messages.ReplaceSearchResultsTT);
        result_replace.setLayoutData(new GridData(SWT.LEFT, 0, true, false));
        result_replace.setSelection(true);

        regex = new Button(parent, SWT.CHECK);
        regex.setText(Messages.RegularExpression);
        regex.setToolTipText(Messages.RegularExpressionTT);
        regex.setLayoutData(new GridData());

        // Table for channel names, displaying array of ChannelInfo entries
        // TableColumnLayout requires table in its own composite
        final Composite table_parent = new Composite(parent, 0);
        final TableColumnLayout table_layout = new TableColumnLayout();
        table_parent.setLayout(table_layout);
        table_parent.setLayoutData(new GridData(SWT.FILL, SWT.FILL, true, true, layout.numColumns, 1));

        channel_table = new TableViewer(table_parent, SWT.MULTI | SWT.H_SCROLL | SWT.V_SCROLL | SWT.BORDER | SWT.FULL_SELECTION);
        channel_table.setContentProvider(new ArrayContentProvider());
        TableViewerColumn col = TableHelper.createColumn(table_layout, channel_table, Messages.PVName, 200, 100);
        col.setLabelProvider(new CellLabelProvider()
        {
            @Override
            public void update(final ViewerCell cell)
            {
                final ChannelInfo channel = (ChannelInfo) cell.getElement();
                cell.setText(channel.getProcessVariable().getName());
            }
        });
        new TableColumnSortHelper<ChannelInfo>(channel_table, col)
        {
			@Override
            public int compare(final ChannelInfo item1, final ChannelInfo item2)
            {
				return item1.getProcessVariable().getName().compareTo(item2.getProcessVariable().getName());
            }
        };
        col = TableHelper.createColumn(table_layout, channel_table, Messages.ArchiveName, 50, 100);
        col.setLabelProvider(new CellLabelProvider()
        {
            @Override
            public void update(final ViewerCell cell)
            {
                final ChannelInfo channel = (ChannelInfo) cell.getElement();
                cell.setText(channel.getArchiveDataSource().getName());
            }
        });
        new TableColumnSortHelper<ChannelInfo>(channel_table, col)
        {
			@Override
            public int compare(final ChannelInfo item1, final ChannelInfo item2)
            {
				return item1.getArchiveDataSource().getName().compareTo(item2.getArchiveDataSource().getName());
            }
        };
        final Table table = channel_table.getTable();
        table.setHeaderVisible(true);
        table.setLinesVisible(true);

        // searchForChannels() relies on non-null content
        channel_table.setInput(new ChannelInfo[0]);

		// Load previously entered patterns
		// pattern_history.loadSettings();
		// Restore settings from memento
        if (memento != null)
        {
            if (memento.getBoolean(TAG_REGEX) != null)
                regex.setSelection(memento.getBoolean(TAG_REGEX));
            if (memento.getBoolean(TAG_REPLACE) != null)
            {
                final boolean replace = memento.getBoolean(TAG_REPLACE);
                result_append.setSelection(! replace);
                result_replace.setSelection(replace);
            }
        }
    }

    /** React to selections, button presses, ... */
    private void configureActions()
    {
        // Start a channel search
        search.addSelectionListener(new SelectionAdapter()
        {
            @Override
            public void widgetSelected(final SelectionEvent e)
            {
                searchForChannels();
            }
        });

        // Channel Table: Allow dragging of PVs with archive
        final Table table = channel_table.getTable();
        new ControlSystemDragSource(table)
        {
            @Override
            public Object getSelection()
            {
                final IStructuredSelection selection = (IStructuredSelection) channel_table.getSelection();
                // To allow transfer of array, the data must be
                // of the actual array type, not Object[]
                final Object[] objs = selection.toArray();
                final ChannelInfo[] channels = Arrays.copyOf(objs, objs.length, ChannelInfo[].class);
                return channels;
                // return selection.getFirstElement();
            }
        };

        // Add context menu for object contributions
        final MenuManager menu = new MenuManager();
        menu.add(new Separator(IWorkbenchActionConstants.MB_ADDITIONS));
        table.setMenu(menu.createContextMenu(table));
        getSite().registerContextMenu(menu, channel_table);
    }

    /** Display error from archive server connection or channel search
     *  @param url Server URL
     *  @param ex Error
     */
    private void handleServerError(final String url, final Exception ex)
    {
        if (pattern.isDisposed())
            return;
        pattern.getDisplay().asyncExec(new Runnable()
        {
            @Override
            public void run()
            {
                if (pattern.isDisposed())
                    return;
                pattern.setEnabled(false);
                search.setEnabled(false);
                MessageDialog.openError(pattern.getShell(),
                    Messages.Error,
                    NLS.bind(Messages.ArchiveServerErrorFmt, url, ex.getMessage()));
            }
        });
    }

    /** Search selected archives for channels, updating the
     *  <code>channel_table</code> with the result
     *  @see #channel_table
     */
    private void searchForChannels()
    {
        final ArchiveDataSource archives[] = archive_gui.getSelectedArchives();
        if (archives == null)
            return;

        final String pattern_txt = pattern.getText().trim();

        // Warn when searching ALL channels
        if (pattern_txt.length() <= 0)
    	{
            MessageDialog.openInformation(pattern.getShell(),
                    Messages.Search,
                    Messages.SearchPatternEmptyMessage);
            // Aborted, move focus to search pattern
            pattern.setFocus();
            return;
    	}

        final ArchiveReader reader = archive_gui.getArchiveReader();
        new SearchJob(reader, archives, pattern_txt, !regex.getSelection())
        {
            @Override
            protected void receivedChannelInfos(final ChannelInfo channels[])
            {
                displayChannelInfos(channels);
            }

            @Override
            protected void archiveServerError(final String url, final Exception ex)
            {
                handleServerError(url, ex);
            }
        }.schedule();
    }

    /** Update the <code>channel_table</code> with received channel list
     *  @param channels Channel infos to add/replace
     */
    private void displayChannelInfos(final ChannelInfo[] channels)
    {
        final Table table = channel_table.getTable();
        if (table.isDisposed())
            return;
        table.getDisplay().asyncExec(new Runnable()
        {
            @Override
            public void run()
            {
                if (result_replace.isDisposed())
                    return;
                if (result_replace.getSelection())
                    channel_table.setInput(channels);
                else
                {   // Combine new channels with existing list
                    final ChannelInfo old[] = (ChannelInfo[]) channel_table.getInput();
                    final ArrayList<ChannelInfo> full = new ArrayList<ChannelInfo>();
                    for (ChannelInfo channel : old)
                        full.add(channel);
                    // Add new channels but avoid duplicates
                    for (ChannelInfo channel : channels)
                        if (! full.contains(channel))
                            full.add(channel);
                    channel_table.setInput((ChannelInfo[]) full.toArray(new ChannelInfo[full.size()]));
                }
            }
        });
    }
}<|MERGE_RESOLUTION|>--- conflicted
+++ resolved
@@ -12,11 +12,8 @@
 
 import org.csstudio.apputil.ui.swt.TableColumnSortHelper;
 import org.csstudio.archive.reader.ArchiveReader;
-<<<<<<< HEAD
-=======
 import org.csstudio.autocomplete.ui.AutoCompleteUIHelper;
 import org.csstudio.autocomplete.ui.AutoCompleteTypes;
->>>>>>> 64024e51
 import org.csstudio.autocomplete.ui.AutoCompleteWidget;
 import org.csstudio.trends.databrowser2.Messages;
 import org.csstudio.trends.databrowser2.archive.SearchJob;
@@ -171,14 +168,6 @@
         pattern.setToolTipText(Messages.SearchPatternTT);
         pattern.setLayoutData(new GridData(SWT.FILL, 0, true, false));
         pattern.setEnabled(false);
-<<<<<<< HEAD
-		pattern.addListener(SWT.DefaultSelection, new Listener() {
-			public void handleEvent(Event e) {
-				searchForChannels();
-			}
-		});
-		new AutoCompleteWidget(pattern, "PV");
-=======
 		pattern.addListener(SWT.DefaultSelection, new Listener()
 		{
 			@Override
@@ -187,7 +176,6 @@
 			}
 		});
 		AutoCompleteWidget acw = new AutoCompleteWidget(pattern, AutoCompleteTypes.PV);
->>>>>>> 64024e51
 
 		// final ComboHistoryHelper pattern_history =
 		// new ComboHistoryHelper(Activator.getDefault().getDialogSettings(),
