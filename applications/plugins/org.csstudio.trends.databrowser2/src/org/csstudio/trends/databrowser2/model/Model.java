/*******************************************************************************
 * Copyright (c) 2010 Oak Ridge National Laboratory.
 * All rights reserved. This program and the accompanying materials
 * are made available under the terms of the Eclipse Public License v1.0
 * which accompanies this distribution, and is available at
 * http://www.eclipse.org/legal/epl-v10.html
 ******************************************************************************/
package org.csstudio.trends.databrowser2.model;

import java.io.InputStream;
import java.io.OutputStream;
import java.io.PrintWriter;
import java.util.ArrayList;
import java.util.List;
import java.util.Timer;
import java.util.logging.Level;

import javax.xml.parsers.DocumentBuilder;
import javax.xml.parsers.DocumentBuilderFactory;

import org.csstudio.apputil.macros.IMacroTableProvider;
import org.csstudio.apputil.macros.InfiniteLoopException;
import org.csstudio.apputil.macros.MacroUtil;
import org.csstudio.apputil.time.PeriodFormat;
import org.csstudio.apputil.time.RelativeTime;
import org.csstudio.apputil.time.StartEndTimeParser;
import org.csstudio.apputil.xml.DOMHelper;
import org.csstudio.apputil.xml.XMLWriter;
import org.csstudio.archive.vtype.TimestampHelper;
import org.csstudio.swt.xygraph.figures.Annotation.CursorLineStyle;
import org.csstudio.trends.databrowser2.Activator;
import org.csstudio.trends.databrowser2.Messages;
import org.csstudio.trends.databrowser2.imports.ImportArchiveReaderFactory;
import org.csstudio.trends.databrowser2.persistence.AnnotationSettings;
import org.csstudio.trends.databrowser2.persistence.AxisSettings;
import org.csstudio.trends.databrowser2.persistence.ColorSettings;
import org.csstudio.trends.databrowser2.persistence.XYGraphSettings;
import org.csstudio.trends.databrowser2.persistence.XYGraphSettingsXMLUtil;
import org.csstudio.trends.databrowser2.preferences.Preferences;
import org.eclipse.osgi.util.NLS;
import org.eclipse.swt.graphics.RGB;
import org.epics.util.time.TimeDuration;
import org.epics.util.time.Timestamp;
import org.epics.vtype.VTable;
import org.w3c.dom.Document;
import org.w3c.dom.Element;
import org.w3c.dom.NodeList;

/** Data Browser model
 *  <p>
 *  Maintains a list of {@link ModelItem}s
 *
 *  @author Kay Kasemir
 *  @author Takashi Nakamoto changed the model to accept multiple items with
 *                           the same name so that Data Browser can show the
 *                           trend of the same PV in different axes or with
 *                           different waveform indexes.
 */
@SuppressWarnings("nls")
public class Model
{
    /** File extension for data browser config files.
     *  plugin.xml registers the editor for this file extension
     */
    final public static String FILE_EXTENSION = "plt"; //$NON-NLS-1$

    /** Previously used file extension */
    final public static String FILE_EXTENSION_OLD = "css-plt"; //$NON-NLS-1$

    // XML file tags
    final public static String TAG_DATABROWSER = "databrowser";
    final public static String TAG_SCROLL = "scroll";
    final public static String TAG_UPDATE_PERIOD = "update_period";
    final public static String TAG_LIVE_SAMPLE_BUFFER_SIZE = "ring_size";
    final public static String TAG_PVLIST = "pvlist";
    final public static String TAG_PV = "pv";
    final public static String TAG_NAME = "name";
    final public static String TAG_AUTOMATIC_HISTORY_REFRESH = "automatic_history_refresh";
    final public static String TAG_DISPLAYNAME = "display_name";
    final public static String TAG_FORMULA = "formula";
    final public static String TAG_AXES = "axes";
    final public static String TAG_AXIS = "axis";
    final public static String TAG_LINEWIDTH = "linewidth";
    final public static String TAG_COLOR = "color";
    final public static String TAG_RED = "red";
    final public static String TAG_GREEN = "green";
    final public static String TAG_BLUE = "blue";
    final public static String TAG_TRACE_TYPE = "trace_type";
    final public static String TAG_SCAN_PERIOD = "period";
    final public static String TAG_INPUT = "input";
    final public static String TAG_ARCHIVE = "archive";
    final public static String TAG_URL = "url";
    final public static String TAG_KEY = "key";
    final public static String TAG_START = "start";
    final public static String TAG_END = "end";
    final public static String TAG_LOG_SCALE = "log_scale";
    final public static String TAG_AUTO_SCALE = "autoscale";
    final public static String TAG_MAX = "max";
    final public static String TAG_MIN = "min";
    final public static String TAG_BACKGROUND = "background";
    final public static String TAG_ARCHIVE_RESCALE = "archive_rescale";
    final public static String TAG_REQUEST = "request";
    final public static String TAG_VISIBLE = "visible";
    final public static String TAG_FUTURE_BUFFER = "future_buffer";

    final public static String TAG_ANNOTATIONS = "annotations";
    final public static String TAG_ANNOTATION = "annotation";
	public static final String TAG_ANNOTATION_CURSOR_LINE_STYLE = "line_style";
	public static final String TAG_ANNOTATION_SHOW_NAME = "show_name";
	public static final String TAG_ANNOTATION_SHOW_POSITION = "show_position";
	public static final String TAG_ANNOTATION_COLOR = "color";
	public static final String TAG_ANNOTATION_FONT = "font";

    final public static String TAG_TIME = "time";
    final public static String TAG_VALUE = "value";
    final public static String TAG_WAVEFORM_INDEX = "waveform_index";


    public static final String TAG_FONT = "font";
	public static final String TAG_SCALE_FONT = "scale_font";

	final public static String TAG_TIME_AXIS = "time_axis";


	//GRID LINE
	public static final String TAG_GRID_LINE = "grid_line";
	public static final String TAG_SHOW_GRID_LINE = "show_grid_line";
	public static final String TAG_DASH_GRID_LINE = "dash_grid_line";

	//FORMAT
	public static final String TAG_FORMAT = "format";
	public static final String TAG_AUTO_FORMAT = "auto_format";
	public static final String TAG_TIME_FORMAT = "time_format";
	public static final String TAG_FORMAT_PATTERN = "format_pattern";


    /** Default colors for newly added item, used over when reaching the end.
     *  <p>
     *  Very hard to find a long list of distinct colors.
     *  This list is definitely too short...
     */
    final private static RGB[] default_colors =
    {
        new RGB( 21,  21, 196), // blue
        new RGB(242,  26,  26), // red
        new RGB( 33, 179,  33), // green
        new RGB(  0,   0,   0), // black
        new RGB(128,   0, 255), // violet
        new RGB(255, 170,   0), // (darkish) yellow
        new RGB(255,   0, 240), // pink
        new RGB(243, 132, 132), // peachy
        new RGB(  0, 255,  11), // neon green
        new RGB(  0, 214, 255), // neon blue
        new RGB(114,  40,   3), // brown
        new RGB(219, 128,   4), // orange
    };

    /** Macros */
    private IMacroTableProvider macros = null;

    /** Listeners to model changes */
    final private ArrayList<ModelListener> listeners = new ArrayList<ModelListener>();

    /** Axes configurations */
    final private ArrayList<AxisConfig> axes = new ArrayList<AxisConfig>();

    /**
     * Time Axes configurations
     * Ignore MIN-MAX part because the range is set by start & end properties
     */
    private  AxisConfig timeAxis;

    public AxisConfig getTimeAxis() {
		return timeAxis;
	}

	/** All the items in this model */
    final private ArrayList<ModelItem> items = new ArrayList<ModelItem>();

    /** 'run' flag
     *  @see #start()
     *  @see #stop()
     */
    private boolean is_running = false;

    /** Period in seconds for scrolling or refreshing */
    private double update_period = Preferences.getUpdatePeriod();

    /** Timer used to scan PVItems */
    final private Timer scanner = new Timer("ScanTimer", true);

    /** <code>true</code> if scrolling is enabled */
    private boolean scroll_enabled = true;

    /** Start and end time specification */
    private String start_spec, end_spec;
    
    /** Time span of data in seconds */
    private double time_span = Preferences.getTimeSpan();

    /** End time of the data range */
    private Timestamp end_time = Timestamp.now();
    
<<<<<<< HEAD
    private int futureBufferInSeconds = Preferences.getFutureBuffer();
=======
    private final int futureBufferInSeconds = Preferences.getFutureBuffer();
    
    private final boolean automaticHistoryRefresh = Preferences.isAutomaticHistoryRefresh();
>>>>>>> e4e03af4

    /** Background color */
    private RGB background = new RGB(255, 255, 255);

    /** Annotations */
	private AnnotationInfo[] annotations = new AnnotationInfo[0];

    /** How should plot rescale when archived data arrives? */
    private ArchiveRescale archive_rescale = Preferences.getArchiveRescale();

    private VTable cursorData;

    /**
     *  Manage XYGraph Configuration Settings
     *  @author L.PHILIPPE GANIL
     */
	private XYGraphSettings graphSettings = null;

	public Model()
	{
		start_spec = "-" + PeriodFormat.formatSeconds(time_span);
		end_spec = RelativeTime.NOW;
	}
	
	
    public XYGraphSettings getGraphSettings() {
		return graphSettings;
	}

	public void setGraphSettings(XYGraphSettings xYGraphMem) {
		graphSettings = xYGraphMem;
		//fireXYGraphMemChanged(settings);
	}

	public void fireGraphConfigChanged() {

		for (ModelListener listener : listeners)
	            listener.changedXYGraphConfig();
	}
	
	public void setCursorData(VTable table) {
		this.cursorData = table;
		for (ModelListener listener : listeners)
            listener.cursorDataChanged();
	}
	
	public VTable getCursorData() {
		return cursorData;
	}

    /** @param macros Macros to use in this model */
    public void setMacros(final IMacroTableProvider macros)
    {
    	this.macros = macros;
    }

    /** Resolve macros
     *  @param text Text that might contain "$(macro)"
     *  @return Text with all macros replaced by their value
     */
    public String resolveMacros(final String text)
    {
    	if (macros == null)
    		return text;
    	try
        {
	        return MacroUtil.replaceMacros(text, macros);
        }
        catch (InfiniteLoopException ex)
        {
        	Activator.getLogger().log(Level.WARNING,
        			"Problem in macro {0}: {1}", new Object[] { text, ex.getMessage()});
        	return "Macro Error";
        }
    }

	/** @param listener New listener to notify */
    public void addListener(final ModelListener listener)
    {
        listeners.add(listener);
    }

    /** @param listener Listener to remove */
    public void removeListener(final ModelListener listener)
    {
        listeners.remove(listener);
    }

    /** @return Number of axes in model */
    public int getAxisCount()
    {
        return axes.size();
    }

    /** @param axis_index Index of axis, 0 ... <code>getAxisCount()-1</code>
     *  @return {@link AxisConfig}
     */
    public AxisConfig getAxis(final int axis_index)
    {
        return axes.get(axis_index);
    }

    /**
     *  Return the AxisConfig with the specifc name or null
     *  @param axis_index Index of axis, 0 ... <code>getAxisCount()-1</code>
     *  @return {@link AxisConfig}
     */
    public AxisConfig getAxis(final String name)
    {
        for(AxisConfig axis : axes){
        	//System.err.println(axis.getName() + " == " + name + "=" + (axis.getName().equals(name)));
        	if(axis.getName().equals(name))
        		return axis;
        }

        return null;
    }

    /** Locate index of value axis
     *  @param axis Value axis configuration
     *  @return Index of axis (0, ...) or -1 if not in Model
     */
    public int getAxisIndex(final AxisConfig axis)
    {
        return axes.indexOf(axis);
    }

    /** @param axis Axis to test
     *  @return First ModelItem that uses the axis, <code>null</code> if
     *          axis is empty
     */
    public ModelItem getFirstItemOnAxis(final AxisConfig axis)
    {
        for (ModelItem item : items)
            if (item.getAxis() == axis)
                return item;
        return null;
    }
    
    /** @param axis Axis to test
     *  @return ModelItem linked to this axis count
     */
    public int countActiveItemsOnAxis(final AxisConfig axis)
    {
		int count = 0;
		for (ModelItem item : items)
			if (item.getAxis() == axis && item.isVisible())
				count++;
		return count;
    }

    /** @return First unused axis (no items on axis),
     *          <code>null</code> if none found
     */
    public AxisConfig getEmptyAxis()
    {
        for (AxisConfig axis : axes)
            if (getFirstItemOnAxis(axis) == null)
                return axis;
        return null;
    }

    /** Add value axis with default settings
     *  @return Newly added axis configuration
     */
    public AxisConfig addAxis(String name)
    {
		if (name == null)
			name = NLS.bind(Messages.Plot_ValueAxisNameFMT, getAxisCount() + 1);
		final AxisConfig axis = new AxisConfig(name);
		axis.setColor(getNextItemColor());
		addAxis(axis);
		return axis;
    }

    /** @param axis New axis to add */
    public void addAxis(final AxisConfig axis)
    {
        axes.add(axis);
        axis.setModel(this);
        fireAxisChangedEvent(null);
    }

    /** Add axis at given index.
     *  Adding at '1' means the new axis will be at index '1',
     *  and what used to be at '1' will be at '2' and so on.
     *  @param index Index where axis will be placed.
     *  @param axis New axis to add
     */
    public void addAxis(final int index, final AxisConfig axis)
    {
        axes.add(index, axis);
        axis.setModel(this);
        fireAxisChangedEvent(null);
    }

    /** @param axis Axis to remove
     *  @throws Error when axis not in model, or axis in use by model item
     */
    public void removeAxis(final AxisConfig axis)
    {
        if (! axes.contains(axis))
            throw new Error("Unknown AxisConfig");
        for (ModelItem item : items)
            if (item.getAxis() == axis)
                throw new Error("Cannot removed AxisConfig while in use");
        axis.setModel(null);
        axes.remove(axis);
        fireAxisChangedEvent(null);
    }

    /** @return How should plot rescale after archived data arrived? */
    public ArchiveRescale getArchiveRescale()
    {
        return archive_rescale;
    }

    /** @param archive_rescale How should plot rescale after archived data arrived? */
    public void setArchiveRescale(final ArchiveRescale archive_rescale)
    {
        if (this.archive_rescale == archive_rescale)
            return;
        this.archive_rescale = archive_rescale;
        for (ModelListener listener : listeners)
            listener.changedArchiveRescale();
    }

    /** @return {@link ModelItem} count in model */
    public int getItemCount()
    {
        return items.size();
    }

    /** Get one {@link ModelItem}
     *  @param i 0... getItemCount()-1
     *  @return {@link ModelItem}
     */
    public ModelItem getItem(final int i)
    {
        return items.get(i);
    }

    /** Locate item by name.
     *  If different items with the same exist in this model, the first
     *  occurrence will be returned. If no item is found with the given
     *  name, <code>null</code> will be returned.
     *  Now that this model may have different items with the same name,
     *  this method is not recommended to locate an item. This method
     *  just returns an item which just happens to have the given name.
     *  Use {@link #indexOf(ModelItem)} or {@link #getItem(int)} to locate
     *  an item in this model.
     *  @param name
     *  @return ModelItem by that name or <code>null</code>
     */
    public ModelItem getItem(final String name)
    {
        for (ModelItem item : items)
            if (item.getName().equals(name))
                return item;
        return null;
    }

    /** Returns the index of the specified item, or -1 if this list does not contain
     *  the item.
     *  @param item
     *  @return ModelItem
     */
    public int indexOf(final ModelItem item)
    {
    	return items.indexOf(item);
    }

    /** Called by items to set their initial color
     *  @return 'Next' suggested item color
     */
    private RGB getNextItemColor()
    {
        return default_colors[items.size() % default_colors.length];
    }

    /** Add item to the model.
     *  <p>
     *  If the item has no color, this will define its color based
     *  on the model's next available color.
     *  <p>
     *  If the model is already 'running', the item will be 'start'ed.
     *
     *  @param item {@link ModelItem} to add
     *  @throws RuntimeException if item is already in model
     *  @throws Exception on error trying to start a PV Item that's added to a
     *          running model
     */
    public void addItem(final ModelItem item) throws Exception
    {
    	// A new item with the same PV name are allowed to be added in the
    	// model. This way Data Browser can show the trend of the same PV
    	// in different axes or with different waveform indexes. For example,
    	// one may want to show the first element of epics://aaa:bbb in axis 1
    	// while showing the third element of the same PV in axis 2 to compare
    	// their trends in one chart.
    	//
        // if (getItem(item.getName()) != null)
        //        throw new RuntimeException("Item " + item.getName() + " already in Model");

    	// But, if exactly the same instance of the given ModelItem already exists in this
    	// model, it will not be added.
    	if (items.indexOf(item) != -1)
    		throw new RuntimeException("Item " + item.getName() + " already in Model");

        // Assign default color
        if (item.getColor() == null)
            item.setColor(getNextItemColor());

        // Force item to be on an axis
        if (item.getAxis() == null)
        {
            if (axes.size() == 0)
                addAxis(item.getDisplayName());
            item.setAxis(axes.get(0));
        }
        // Check item axis
        if (! axes.contains(item.getAxis()))
            throw new Exception("Item " + item.getName() + " added with invalid axis " + item.getAxis());

        // Add to model
        items.add(item);
        item.setModel(this);
        if (is_running  &&  item instanceof PVItem)
            ((PVItem)item).start(scanner);
        // Notify listeners of new item
        for (ModelListener listener : listeners)
            listener.itemAdded(item);
    }

    /** Remove item from the model.
     *  <p>
     *  If the model and thus item are 'running',
     *  the item will be 'stopped'.
     *  @param item
     *  @throws RuntimeException if item is already in model
     */
    public void removeItem(final ModelItem item)
    {
        if (is_running  &&  item instanceof PVItem)
        {
            final PVItem pv = (PVItem)item;
            pv.stop();
            // Delete its samples:
            // For one, so save memory.
            // Also, in case item is later added back in, its old samples
            // will have gaps because the item was stopped
            pv.getSamples().clear();
        }
        if (! items.remove(item))
            throw new RuntimeException("Unknown item " + item.getName());
        // Detach item from model
        item.setModel(null);

        // Notify listeners of removed item
        for (ModelListener listener : listeners)
            listener.itemRemoved(item);
        		
        // Remove axis if unused
		AxisConfig axis = item.getAxis();
		item.setAxis(null);
		if (countActiveItemsOnAxis(axis) == 0) {
			removeAxis(axis);
	        fireAxisChangedEvent(null);
		}
    }

    /** @return Period in seconds for scrolling or refreshing */
    public double getUpdatePeriod()
    {
        return update_period;
    }

    /** @param period_secs New update period in seconds */
    public void setUpdatePeriod(final double period_secs)
    {
        // Don't allow updates faster than 10Hz (0.1 seconds)
        if (period_secs < 0.1)
            update_period = 0.1;
        else
            update_period = period_secs;
        // Notify listeners
        for (ModelListener listener : listeners)
            listener.changedUpdatePeriod();
    }

    /** The model supports two types of start/end time handling:
     *  <ol>
     *  <li>Scroll mode: While <code>isScrollEnabled=true</code>,
     *      the end time is supposed to be 'now' and the start time is
     *      supposed to be <code>getTimespan()</code> seconds before 'now'.
     *  <li>Fixed start/end time: While <code>isScrollEnabled=false</code>,
     *      the methods <code>getStartTime()</code>, <code>getEndTime</code>
     *      return a fixed start/end time.
     *  </ol>
     *  @return <code>true</code> if scrolling is enabled */
    synchronized public boolean isScrollEnabled()
    {
        return scroll_enabled;
    }

    /** @param scroll_enabled Should scrolling be enabled? */
    public void enableScrolling(final boolean scroll_enabled)
    {
        synchronized (this)
        {
            if (this.scroll_enabled == scroll_enabled)
                return;
            this.scroll_enabled = scroll_enabled;
        }
        // Notify listeners
        for (ModelListener listener : listeners)
            listener.scrollEnabled(scroll_enabled);
    }

    /** @return time span of data in seconds
     *  @see #isScrollEnabled()
     */
    synchronized public double getTimespan()
    {
        return time_span;
    }

    /** Set time range.
     *  <p>In 'scroll' mode, this determines the displayed time range.
     *  Otherwise, it determines the absolute start and end times
     *  @param start_spec Start and ..
     *  @param end_spec   end time specification of the range to display
     *  @throws Exception on error in the time specifications
     */
    public void setTimerange(final String start_spec, final String end_spec) throws Exception
    {
        final StartEndTimeParser times = new StartEndTimeParser(start_spec, end_spec);
        final Timestamp start_time = TimestampHelper.fromCalendar(times.getStart());
        final Timestamp end_time = TimestampHelper.fromCalendar(times.getEnd());
        final double new_span = end_time.durationFrom(start_time).toSeconds();
        if (new_span > 0)
        {
            synchronized (this)
            {
            	if (this.start_spec.equals(start_spec)  &&
            	    this.end_spec.equals(end_spec))
            		return;
            	this.start_spec = start_spec;
            	this.end_spec = end_spec;
                this.end_time = end_time;
                time_span = new_span;
            }
            // Notify listeners
            for (ModelListener listener : listeners)
            	listener.changedTimerange();
        }
    }

    /** @return Start time specification of the data range */
    synchronized public String getStartSpec()
    {
        return start_spec;
    }

    /** @return End time specification of the data range */
    synchronized public String getEndSpec()
    {
        return end_spec;
    }
    
    /** @return Start time of the data range
     *  @see #isScrollEnabled()
     */
    synchronized public Timestamp getStartTime()
    {
    	if (scroll_enabled && futureBufferInSeconds > 0) {
    		return getEndTime().minus(TimeDuration.ofSeconds(time_span+2*futureBufferInSeconds));
    	} else {
    		return getEndTime().minus(TimeDuration.ofSeconds(time_span));
    	}
        
    }

    /** @return End time of the data range
     *  @see #isScrollEnabled()
     */
    synchronized public Timestamp getEndTime()
    {
        if (scroll_enabled) {
        	Timestamp t = Timestamp.now();
        	if (futureBufferInSeconds > 0) {
        		if (end_time.compareTo(t) < 0) 
        			end_time = t;
        		return end_time.plus(TimeDuration.ofSeconds(futureBufferInSeconds));
        	} else {
        		end_time = t;
        	}
        }
        return end_time;
    }
    
    /**
     * Future buffer in seconds is the amount of time given in seconds from the current time to 
     * the right border of the chart when auto scroll is enabled.
     *  
     * @return the future buffer in seconds
     */
    public int getFutureBufferInSeconds() {
		return futureBufferInSeconds;
	}
<<<<<<< HEAD
=======
    
    /**
     * Returns true if the automatic history refresh is turned on for this model.
     * The property is read from the preferences at the construction of the model.
     * After the construction, the property is locked and all items that are added
     * to this model have the same value as the model (which might be different
     * to the current preferences).
     * 
     * @return true if automatic history refresh is on or false if it is off
     */
    public boolean isAutomaticHistoryRefresh() {
		return automaticHistoryRefresh;
	}
>>>>>>> e4e03af4

    /** @return String representation of start time. While scrolling, this is
     *          a relative time, otherwise an absolute date/time.
     */
    synchronized public String getStartSpecification()
    {
        if (scroll_enabled)
            return new RelativeTime(-time_span).toString();
        else
            return TimestampHelper.format(getStartTime());
    }

    /** @return String representation of end time. While scrolling, this is
     *          a relative time, otherwise an absolute date/time.
     */
    synchronized public String getEndSpecification()
    {
        if (scroll_enabled)
            return RelativeTime.NOW;
        else
            return TimestampHelper.format(end_time);
    }

    /** @return Background color */
    public RGB getPlotBackground()
    {
        return background;
    }

    /** @param rgb New background color */
    public void setPlotBackground(final RGB rgb)
    {
        if (background.equals(rgb))
            return;
        background = rgb;
        // Notify listeners
        System.out.println("**** Model.setPlotBackground() ****");

        for (ModelListener listener : listeners)
            listener.changedColors();
    }

    /** @param annotations Annotations to keep in model */
    public void setAnnotations(final AnnotationInfo[] annotations)
    {
    	setAnnotations(annotations, true);
    }

    public void setAnnotations(final AnnotationInfo[] annotations, final boolean fireChanged)
    {
    	this.annotations = annotations;
    	if (fireChanged)
    		fireAnnotationsChanged();
	}

    protected void fireAnnotationsChanged()
    {
    	for (ModelListener listener : listeners)
            listener.changedAnnotations();
    }

    /** @return Annotation infos of model */
	public AnnotationInfo[] getAnnotations()
    {
    	return annotations;
    }

	/** Start all items: Connect PVs, initiate scanning, ...
     *  @throws Exception on error
     */
    public void start() throws Exception
    {
        if (is_running)
            throw new RuntimeException("Model already started");
        for (ModelItem item : items)
        {
            if (!(item instanceof PVItem))
                continue;
            final PVItem pv_item = (PVItem) item;
            pv_item.start(scanner);
        }
        is_running = true;
    }

    /** Stop all items: Disconnect PVs, ... */
    public void stop()
    {
        if (!is_running)
            throw new RuntimeException("Model wasn't started");
        is_running = false;
        for (ModelItem item : items)
        {
            if (!(item instanceof PVItem))
                continue;
            final PVItem pv_item = (PVItem) item;
            pv_item.stop();
            ImportArchiveReaderFactory.removeCachedArchives(pv_item.getArchiveDataSources());
        }
    }

    /** Test if any ModelItems received new samples,
     *  if formulas need to be re-computed,
     *  since the last time this method was called.
     *  @return <code>true</code> if there were new samples
     */
    public boolean updateItemsAndCheckForNewSamples()
    {
        boolean anything_new = false;
        // Update any formulas
        for (ModelItem item : items)
        {
            if (item instanceof FormulaItem  &&
                ((FormulaItem)item).reevaluate())
                    anything_new = true;
        }
        // Check and reset PV Items
        for (ModelItem item : items)
        {
            if (item instanceof PVItem  &&
                item.getSamples().testAndClearNewSamplesFlag())
                anything_new = true;
        }
        return anything_new;
    }

    /** Notify listeners of changed axis configuration
     *  @param axis Axis that changed
     */
    public void fireAxisChangedEvent(final AxisConfig axis)
    {
        for (ModelListener listener : listeners)
            listener.changedAxis(axis);
    }

    /** Notify listeners of changed item visibility
     *  @param item Item that changed
     */
    void fireItemVisibilityChanged(final ModelItem item)
    {
        for (ModelListener listener : listeners)
            listener.changedItemVisibility(item);
    }

    /** Notify listeners of changed item configuration
     *  @param item Item that changed
     */
    void fireItemLookChanged(final ModelItem item)
    {
        for (ModelListener listener : listeners)
            listener.changedItemLook(item);
    }

    /** Notify listeners of changed item configuration
     *  @param item Item that changed
     */
    void fireItemDataConfigChanged(final PVItem item)
    {
        for (ModelListener listener : listeners)
            listener.changedItemDataConfig(item);
    }
    
    void fireItemRefreshRequested(final PVItem item) {
    	for (ModelListener listener : listeners)
            listener.itemRefreshRequested(item);
    }

    /** Find a formula that uses a model item as an input.
     *  @param item Item that's potentially used in a formula
     *  @return First Formula found that uses this item, or <code>null</code> if none found
     */
    public FormulaItem getFormulaWithInput(final ModelItem item)
    {
        // Update any formulas
        for (ModelItem i : items)
        {
            if (! (i instanceof FormulaItem))
                continue;
            final FormulaItem formula = (FormulaItem) i;
            if (formula.usesInput(item))
                return formula;
        }
        return null;
    }

    /** Write RGB color to XML document
     *  @param writer
     *  @param level Indentation level
     *  @param tag_name
     *  @param color
     */
    static void writeColor(final PrintWriter writer, final int level,
            final String tag_name, final RGB color)
    {
        XMLWriter.start(writer, level, tag_name);
        writer.println();
        XMLWriter.XML(writer, level+1, Model.TAG_RED, color.red);
        XMLWriter.XML(writer, level+1, Model.TAG_GREEN, color.green);
        XMLWriter.XML(writer, level+1, Model.TAG_BLUE, color.blue);
        XMLWriter.end(writer, level, tag_name);
        writer.println();
    }

    /** Load RGB color from XML document
     *  @param node Parent node of the color
     *  @param color_tag Name of tag that contains the color
     *  @return RGB or <code>null</code> if no color found
     */
    public static RGB loadColorFromDocument(final Element node, final String color_tag)
    {
    	if (node == null)
    		return new RGB(0, 0, 0);
        final Element color =
            DOMHelper.findFirstElementNode(node.getFirstChild(), color_tag);
        if (color == null)
            return null;
        final int red = DOMHelper.getSubelementInt(color, Model.TAG_RED, 0);
        final int green = DOMHelper.getSubelementInt(color, Model.TAG_GREEN, 0);
        final int blue = DOMHelper.getSubelementInt(color, Model.TAG_BLUE, 0);
        return new RGB(red, green, blue);
    }

    /** Load RGB color from XML document
     *  @param node Parent node of the color
     *  @return RGB or <code>null</code> if no color found
     */
    static RGB loadColorFromDocument(final Element node)
    {
        return loadColorFromDocument(node, Model.TAG_COLOR);
    }

    /** Write XML formatted Model content.
     *  @param out OutputStream, will be closed when done.
     */
    public void write(final OutputStream out)
    {
        final PrintWriter writer = new PrintWriter(out);

        XMLWriter.header(writer);
        XMLWriter.start(writer, 0, TAG_DATABROWSER);
        writer.println();

        // Save XYGraph settings
        XYGraphSettingsXMLUtil.write(graphSettings, writer);
        writer.println();

        // Time axis
        XMLWriter.XML(writer, 1, TAG_SCROLL, isScrollEnabled());
        XMLWriter.XML(writer, 1, TAG_UPDATE_PERIOD, getUpdatePeriod());
        synchronized (this)
        {
        	XMLWriter.XML(writer, 1, TAG_START, start_spec);
        	XMLWriter.XML(writer, 1, TAG_END, end_spec);			
		}

        XMLWriter.XML(writer, 1, TAG_ARCHIVE_RESCALE, archive_rescale.name());
        
<<<<<<< HEAD
        if (futureBufferInSeconds > 0) {
        	XMLWriter.XML(writer, 1, TAG_FUTURE_BUFFER, futureBufferInSeconds);
        }
=======
>>>>>>> e4e03af4
        //all other settings are already included in the graphsettings
//        // Time axis config
//        if (timeAxis != null)
//        {
//            XMLWriter.start(writer, 1, TAG_TIME_AXIS);
//            writer.println();
//            timeAxis.write(writer);
//            XMLWriter.end(writer, 1, TAG_TIME_AXIS);
//            writer.println();
//        }
//        // Value axes
//        XMLWriter.start(writer, 1, TAG_AXES);
//        writer.println();
//        for (AxisConfig axis : axes)
//            axis.write(writer);
//        XMLWriter.end(writer, 1, TAG_AXES);
//        writer.println();
//
//        // Annotations
//        XMLWriter.start(writer, 1, TAG_ANNOTATIONS);
//        writer.println();
//        for (AnnotationInfo annotation : annotations)
//        	annotation.write(writer);
//        XMLWriter.end(writer, 1, TAG_ANNOTATIONS);
//        writer.println();
//        // Misc.
//        writeColor(writer, 1, TAG_BACKGROUND, background);
        
        // PVs (Formulas)
        XMLWriter.start(writer, 1, TAG_PVLIST);
        writer.println();
        for (ModelItem item : items)
            item.write(writer);
        XMLWriter.end(writer, 1, TAG_PVLIST);
        writer.println();
        XMLWriter.end(writer, 0, TAG_DATABROWSER);
        writer.close();
    }

    public void setTimeAxis(AxisConfig timeAxis) {
		this.timeAxis = timeAxis;
	}

	/** Read XML formatted Model content.
     *  @param stream InputStream, will be closed when done.
     *  @throws Exception on error
     *  @throws RuntimeException if model was already in use
     */
    public void read(final InputStream stream) throws Exception
    {
        final DocumentBuilder docBuilder =
            DocumentBuilderFactory.newInstance().newDocumentBuilder();
        final Document doc = docBuilder.parse(stream);
        loadFromDocument(doc);
    }

    /** Load model
     *  @param doc DOM document
     *  @throws Exception on error
     *  @throws RuntimeException if model was already in use
     */
    private void loadFromDocument(final Document doc) throws Exception
    {
        if (is_running || items.size() > 0)
            throw new RuntimeException("Model was already in use");

        // Check if it's a <databrowser/>.
        doc.getDocumentElement().normalize();
        final Element root_node = doc.getDocumentElement();
        if (!root_node.getNodeName().equals(TAG_DATABROWSER))
            throw new Exception("Wrong document type");

        synchronized (this)
        {
            scroll_enabled = DOMHelper.getSubelementBoolean(root_node, TAG_SCROLL, scroll_enabled);
        }
        update_period = DOMHelper.getSubelementDouble(root_node, TAG_UPDATE_PERIOD, update_period);

        final String start = DOMHelper.getSubelementString(root_node, TAG_START);
        final String end = DOMHelper.getSubelementString(root_node, TAG_END);
        if (start.length() > 0  &&  end.length() > 0)
            setTimerange(start, end);
        RGB color = loadColorFromDocument(root_node, TAG_BACKGROUND);
        if (color != null)
            background = color;

        try
        {
            archive_rescale = ArchiveRescale.valueOf(
                    DOMHelper.getSubelementString(root_node, TAG_ARCHIVE_RESCALE));
        }
        catch (Throwable ex)
        {
            archive_rescale = ArchiveRescale.STAGGER;
        }
        
<<<<<<< HEAD
        try {
        	futureBufferInSeconds = DOMHelper.getSubelementInt(root_node, TAG_FUTURE_BUFFER);
        } catch (Throwable e ) {
        	//ignore, use default
        }

=======
>>>>>>> e4e03af4
        // Load Time Axis
        final Element timeAxisNode = DOMHelper.findFirstElementNode(root_node.getFirstChild(), TAG_TIME_AXIS);
        if (timeAxisNode != null)
        {
            // Load PV items
           Element axisNode = DOMHelper.findFirstElementNode(timeAxisNode.getFirstChild(), TAG_AXIS);
           timeAxis = AxisConfig.fromDocument(axisNode);
        }

        // Load value Axes
        Element list = DOMHelper.findFirstElementNode(root_node.getFirstChild(), TAG_AXES);
        if (list != null)
        {
            // Load PV items
            Element item = DOMHelper.findFirstElementNode(
                    list.getFirstChild(), TAG_AXIS);
            while (item != null)
            {
                addAxis(AxisConfig.fromDocument(item));
                item = DOMHelper.findNextElementNode(item, TAG_AXIS);
            }
        }

        // Load Annotations
        list = DOMHelper.findFirstElementNode(root_node.getFirstChild(), TAG_ANNOTATIONS);
        if (list != null)
        {
            // Load PV items
            Element item = DOMHelper.findFirstElementNode(
                    list.getFirstChild(), TAG_ANNOTATION);
            final List<AnnotationInfo> infos = new ArrayList<AnnotationInfo>();
            try
            {
	            while (item != null)
	            {
	            	final AnnotationInfo annotation = AnnotationInfo.fromDocument(item);
	            	infos.add(annotation);
	                item = DOMHelper.findNextElementNode(item, TAG_ANNOTATION);
	            }
            }
            catch (Throwable ex)
            {
            	Activator.getLogger().log(Level.INFO, "XML error in Annotation", ex);
            }
            // Add to document
            annotations = infos.toArray(new AnnotationInfo[infos.size()]);
        }

		// Load XYGraph settings
		try {
			NodeList nodeList = root_node.getElementsByTagName(XYGraphSettings.TAG_NAME);
			if (nodeList.getLength() > 0) {
				graphSettings = XYGraphSettingsXMLUtil.read(nodeList.item(0));
			} else { // retro-compatibility
				graphSettings = XYGraphSettingsXMLUtil
						.readOldSettings(root_node.getFirstChild());
			}
		} catch (Throwable ex) {
			Activator.getLogger().log(Level.INFO,
					"XML error in XYGraph settings", ex);
		}
		
		if (graphSettings != null) {
			//backward compatibility for those plts created with duplicated info (axis 
			//tag and axis settings both describing the same axis)
			if (graphSettings.getAxisSettingsList().size() == axes.size() + 1 || axes.size() == 0) {
				timeAxis = null;
				axes.clear();
				for (AxisSettings s : graphSettings.getAxisSettingsList()) {
					ColorSettings fc = s.getForegroundColor();
					ColorSettings gc = s.getMajorGridColor();
					AxisConfig config = new AxisConfig(true, s.getTitle(), 
							FontDataUtil.getFontData(s.getTitleFont()), 
							FontDataUtil.getFontData(s.getScaleFont()), 
							new RGB(fc.getRed(),fc.getGreen(),fc.getBlue()), 
							s.getRange().getLower(), s.getRange().getUpper(),
							s.isAutoScale(), s.isLogScale(), s.isShowMajorGrid(),
							s.isDashGridLine(),new RGB(gc.getRed(),gc.getGreen(),gc.getBlue()),
							s.isAutoFormat(), s.isDateEnabled(), s.getFormatPattern());
					if (timeAxis == null) {
						timeAxis = config;
					} else {
						addAxis(config);
					}
				}
			}
		
			ArrayList<AnnotationInfo> infos = new ArrayList<AnnotationInfo>();
			for (AnnotationSettings s : graphSettings.getAnnotationSettingsList()) {
				ColorSettings fc = s.getAnnotationColor();
				RGB rgb = fc != null ? new RGB(fc.getRed(),fc.getGreen(),fc.getBlue()) : null;
				infos.add(new AnnotationInfo(
						TimestampHelper.fromMillisecs((long)s.getXValue()), s.getYValue(), s.getxAxis(), 
						s.getName(), CursorLineStyle.valueOf(s.getCursorLineStyle()), s.isShowName(), 
						s.isShowPosition(), s.isShowSampleInfo(), FontDataUtil.getFontData(s.getFont()),rgb));
			}
			setAnnotations(infos.toArray(new AnnotationInfo[infos.size()]));
		}
		
		// Backwards compatibility with previous data browser which
        // used global buffer size for all PVs
        final int buffer_size = DOMHelper.getSubelementInt(root_node, Model.TAG_LIVE_SAMPLE_BUFFER_SIZE, -1);

        // Load PVs/Formulas
        list = DOMHelper.findFirstElementNode(root_node.getFirstChild(), TAG_PVLIST);
        if (list != null)
        {
            // Load PV items
            Element item = DOMHelper.findFirstElementNode(
                    list.getFirstChild(), TAG_PV);
            while (item != null)
            {
                final PVItem model_item = PVItem.fromDocument(this, item);
                if (buffer_size > 0)
                    model_item.setLiveCapacity(buffer_size);
                // Adding item creates the axis for it if not already there
                addItem(model_item);
                // Backwards compatibility with previous data browser which
                // stored axis configuration with each item: Update axis from that.
                final AxisConfig axis = model_item.getAxis();
                String s = DOMHelper.getSubelementString(item, TAG_AUTO_SCALE);
                if (s.equalsIgnoreCase("true"))
                    axis.setAutoScale(true);
                s = DOMHelper.getSubelementString(item, TAG_LOG_SCALE);
                if (s.equalsIgnoreCase("true"))
                    axis.setLogScale(true);
                final double min = DOMHelper.getSubelementDouble(item, Model.TAG_MIN, axis.getMin());
                final double max = DOMHelper.getSubelementDouble(item, Model.TAG_MAX, axis.getMax());
                axis.setRange(min, max);

                item = DOMHelper.findNextElementNode(item, TAG_PV);
            }
            // Load Formulas
            item = DOMHelper.findFirstElementNode(
                    list.getFirstChild(), TAG_FORMULA);
            while (item != null)
            {
                addItem(FormulaItem.fromDocument(this, item));
                item = DOMHelper.findNextElementNode(item, TAG_FORMULA);
            }
        }
    }
}<|MERGE_RESOLUTION|>--- conflicted
+++ resolved
@@ -75,7 +75,6 @@
     final public static String TAG_PVLIST = "pvlist";
     final public static String TAG_PV = "pv";
     final public static String TAG_NAME = "name";
-    final public static String TAG_AUTOMATIC_HISTORY_REFRESH = "automatic_history_refresh";
     final public static String TAG_DISPLAYNAME = "display_name";
     final public static String TAG_FORMULA = "formula";
     final public static String TAG_AXES = "axes";
@@ -101,7 +100,6 @@
     final public static String TAG_ARCHIVE_RESCALE = "archive_rescale";
     final public static String TAG_REQUEST = "request";
     final public static String TAG_VISIBLE = "visible";
-    final public static String TAG_FUTURE_BUFFER = "future_buffer";
 
     final public static String TAG_ANNOTATIONS = "annotations";
     final public static String TAG_ANNOTATION = "annotation";
@@ -201,13 +199,9 @@
     /** End time of the data range */
     private Timestamp end_time = Timestamp.now();
     
-<<<<<<< HEAD
-    private int futureBufferInSeconds = Preferences.getFutureBuffer();
-=======
     private final int futureBufferInSeconds = Preferences.getFutureBuffer();
     
     private final boolean automaticHistoryRefresh = Preferences.isAutomaticHistoryRefresh();
->>>>>>> e4e03af4
 
     /** Background color */
     private RGB background = new RGB(255, 255, 255);
@@ -718,8 +712,6 @@
     public int getFutureBufferInSeconds() {
 		return futureBufferInSeconds;
 	}
-<<<<<<< HEAD
-=======
     
     /**
      * Returns true if the automatic history refresh is turned on for this model.
@@ -733,7 +725,6 @@
     public boolean isAutomaticHistoryRefresh() {
 		return automaticHistoryRefresh;
 	}
->>>>>>> e4e03af4
 
     /** @return String representation of start time. While scrolling, this is
      *          a relative time, otherwise an absolute date/time.
@@ -990,12 +981,6 @@
 
         XMLWriter.XML(writer, 1, TAG_ARCHIVE_RESCALE, archive_rescale.name());
         
-<<<<<<< HEAD
-        if (futureBufferInSeconds > 0) {
-        	XMLWriter.XML(writer, 1, TAG_FUTURE_BUFFER, futureBufferInSeconds);
-        }
-=======
->>>>>>> e4e03af4
         //all other settings are already included in the graphsettings
 //        // Time axis config
 //        if (timeAxis != null)
@@ -1092,15 +1077,6 @@
             archive_rescale = ArchiveRescale.STAGGER;
         }
         
-<<<<<<< HEAD
-        try {
-        	futureBufferInSeconds = DOMHelper.getSubelementInt(root_node, TAG_FUTURE_BUFFER);
-        } catch (Throwable e ) {
-        	//ignore, use default
-        }
-
-=======
->>>>>>> e4e03af4
         // Load Time Axis
         final Element timeAxisNode = DOMHelper.findFirstElementNode(root_node.getFirstChild(), TAG_TIME_AXIS);
         if (timeAxisNode != null)
