--- conflicted
+++ resolved
@@ -355,10 +355,6 @@
 	        }
         }
         mm.add(new RemoveUnusedAxesAction(op_manager, model));
-<<<<<<< HEAD
-		final boolean is_rcp = SingleSourcePlugin.getUIHelper().getUI() == UI.RCP;
-=======
->>>>>>> 81bdf95e
         if (is_rcp)
 		{
 			mm.add(new Separator());
