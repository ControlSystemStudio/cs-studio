/*******************************************************************************
 * Copyright (c) 2010 Oak Ridge National Laboratory.
 * All rights reserved. This program and the accompanying materials
 * are made available under the terms of the Eclipse Public License v1.0
 * which accompanies this distribution, and is available at
 * http://www.eclipse.org/legal/epl-v10.html
 ******************************************************************************/
package org.csstudio.trends.databrowser2.editor;

import java.io.InputStream;
import java.io.OutputStream;
import java.util.logging.Level;

import org.csstudio.apputil.ui.workbench.OpenPerspectiveAction;
import org.csstudio.apputil.ui.workbench.OpenViewAction;
import org.csstudio.email.EMailSender;
import org.csstudio.swt.xygraph.figures.Axis;
import org.csstudio.swt.xygraph.undo.OperationsManager;
import org.csstudio.trends.databrowser2.Activator;
import org.csstudio.trends.databrowser2.Messages;
import org.csstudio.trends.databrowser2.Perspective;
import org.csstudio.trends.databrowser2.exportview.ExportView;
import org.csstudio.trends.databrowser2.imports.SampleImporters;
import org.csstudio.trends.databrowser2.model.AxisConfig;
import org.csstudio.trends.databrowser2.model.Model;
import org.csstudio.trends.databrowser2.model.ModelItem;
import org.csstudio.trends.databrowser2.model.ModelListener;
import org.csstudio.trends.databrowser2.model.PVItem;
import org.csstudio.trends.databrowser2.preferences.Preferences;
import org.csstudio.trends.databrowser2.propsheet.DataBrowserPropertySheetPage;
import org.csstudio.trends.databrowser2.propsheet.RemoveUnusedAxesAction;
import org.csstudio.trends.databrowser2.sampleview.SampleView;
import org.csstudio.trends.databrowser2.search.SearchView;
import org.csstudio.trends.databrowser2.ui.AddPVAction;
import org.csstudio.trends.databrowser2.ui.Controller;
import org.csstudio.trends.databrowser2.ui.Plot;
import org.csstudio.trends.databrowser2.ui.RefreshAction;
import org.csstudio.trends.databrowser2.ui.ToggleToolbarAction;
import org.csstudio.trends.databrowser2.waveformview.WaveformView;
import org.csstudio.ui.util.EmptyEditorInput;
import org.csstudio.ui.util.dialogs.ExceptionDetailsErrorDialog;
import org.csstudio.utility.singlesource.PathEditorInput;
import org.csstudio.utility.singlesource.ResourceHelper;
import org.csstudio.utility.singlesource.SingleSourcePlugin;
import org.csstudio.utility.singlesource.UIHelper.UI;
import org.eclipse.core.runtime.IPath;
import org.eclipse.core.runtime.IProgressMonitor;
import org.eclipse.core.runtime.NullProgressMonitor;
import org.eclipse.jface.action.Action;
import org.eclipse.jface.action.GroupMarker;
import org.eclipse.jface.action.IAction;
import org.eclipse.jface.action.MenuManager;
import org.eclipse.jface.action.Separator;
import org.eclipse.jface.dialogs.MessageDialog;
import org.eclipse.jface.viewers.ISelection;
import org.eclipse.jface.viewers.ISelectionChangedListener;
import org.eclipse.jface.viewers.ISelectionProvider;
import org.eclipse.osgi.util.NLS;
import org.eclipse.swt.SWT;
import org.eclipse.swt.events.MouseAdapter;
import org.eclipse.swt.events.MouseEvent;
import org.eclipse.swt.layout.GridData;
import org.eclipse.swt.layout.GridLayout;
import org.eclipse.swt.widgets.Canvas;
import org.eclipse.swt.widgets.Composite;
import org.eclipse.swt.widgets.Control;
import org.eclipse.swt.widgets.Display;
import org.eclipse.swt.widgets.Menu;
import org.eclipse.swt.widgets.Shell;
import org.eclipse.ui.IEditorInput;
import org.eclipse.ui.IEditorPart;
import org.eclipse.ui.IEditorSite;
import org.eclipse.ui.IPageLayout;
import org.eclipse.ui.IPartListener2;
import org.eclipse.ui.IWorkbench;
import org.eclipse.ui.IWorkbenchActionConstants;
import org.eclipse.ui.IWorkbenchPage;
import org.eclipse.ui.IWorkbenchPartReference;
import org.eclipse.ui.IWorkbenchWindow;
import org.eclipse.ui.PartInitException;
import org.eclipse.ui.PlatformUI;
import org.eclipse.ui.part.EditorPart;
import org.eclipse.ui.views.properties.IPropertySheetPage;

/** Eclipse 'editor' for the Data Browser
 *  <p>
 *  plugin.xml registers this as an editor for data browser configuration
 *  files.
 *  @author Kay Kasemir
 *  @author Xihui Chen (Adjustment to make it work like a view in RAP)
 */
public class DataBrowserEditor extends EditorPart
{
    /** Editor ID (same ID as original Data Browser) registered in plugin.xml */
    final public static String ID = "org.csstudio.trends.databrowser.ploteditor.PlotEditor"; //$NON-NLS-1$

    /** Data model */
    private Model model;

    /** Listener to model that updates this editor*/
	private ModelListener model_listener;

    /** GUI for the plot */
    private Plot plot;

    /** Action that opens the property view
     *  May be <code>null</code>
     */
    private Action open_properties;

    /** Controller that links model and plot */
    private Controller controller = null;

    /** @see #isDirty() */
    private boolean is_dirty = false;


    /** Create data browser editor
     *  @param input Input for editor, must be data browser config file
     *  @return DataBrowserEditor or <code>null</code> on error
     */
    public static DataBrowserEditor createInstance(final IEditorInput input)
    {
        final DataBrowserEditor editor;
        try
        {
        	final IWorkbench workbench = PlatformUI.getWorkbench();
        	final IWorkbenchWindow window = workbench.getActiveWorkbenchWindow();
        	final IWorkbenchPage page = window.getActivePage();
            editor = (DataBrowserEditor) page.openEditor(input, ID);
        }
        catch (Exception ex)
        {
            Activator.getLogger().log(Level.SEVERE, "Cannot create DataBrowserEditor", ex); //$NON-NLS-1$
            return null;
        }
        return editor;
    }

    /** Create an empty data browser editor
     *  @return DataBrowserEditor or <code>null</code> on error
     */
    public static DataBrowserEditor createInstance()
    {
    	if(SingleSourcePlugin.isRAP()){
    		if(Preferences.isDataBrowserSecured() &&
    				!SingleSourcePlugin.getUIHelper().rapIsLoggedIn(Display.getCurrent())){
    			if(!SingleSourcePlugin.getUIHelper().rapAuthenticate(Display.getCurrent()))
    				return null;
    		}
    			
    	}
    	
    	return createInstance(new EmptyEditorInput(){
    		@Override
    		public String getName() {
    			if(SingleSourcePlugin.isRAP())
    				return "Data Browser";
    			return super.getName();
    		}
    	});
    }

    /** @return Model displayed/edited by this EditorPart */
    public Model getModel()
    {
        return model;
    }

    /** Initialize model from editor input
     *  {@inheritDoc}
     */
    @Override
    public void init(final IEditorSite site, final IEditorInput input)
            throws PartInitException
    {
        setSite(site);
        // Update the editor's name from "Data Browser" to file name
        setPartName(input.getName());

        if (input instanceof DataBrowserModelEditorInput)
        {   // Received model with input
        	model = ((DataBrowserModelEditorInput)input).getModel();
        	setInput(input);
        }
        else
        {   // Create new model
	        model = new Model();
	        setInput(new DataBrowserModelEditorInput(input, model));

			// Load model content from file
	        try
	        {
        		final InputStream stream = SingleSourcePlugin.getResourceHelper().getInputStream(input);
        		if (stream != null)
        			model.read(stream);
			}
	        catch (Exception ex)
	        {
				throw new PartInitException(NLS.bind(
						Messages.ConfigFileErrorFmt, input.getName()), ex);
			}
        }

        model_listener = new ModelListener()
        {
            @Override
            public void changedUpdatePeriod()
            {   setDirty(true);   }

            @Override
            public void changedArchiveRescale()
            {   setDirty(true);   }

            @Override
            public void changedColors()
            {   setDirty(true);   }

            @Override
            public void changedTimerange()
            {   setDirty(true);   }

            @Override
            public void changedAxis(final AxisConfig axis)
            {   setDirty(true);   }

            @Override
            public void itemAdded(final ModelItem item)
            {   setDirty(true);   }

            @Override
            public void itemRemoved(final ModelItem item)
            {   setDirty(true);   }

            @Override
            public void changedItemVisibility(final ModelItem item)
            {   setDirty(true);   }

            @Override
            public void changedItemLook(final ModelItem item)
            {   setDirty(true);   }

            @Override
            public void changedItemDataConfig(PVItem item)
            {   setDirty(true);   }

            @Override
            public void scrollEnabled(final boolean scroll_enabled)
            {   setDirty(true);   }


			@Override
			public void changedAnnotations()
			{   setDirty(true);   }

			@Override
			public void changedXYGraphConfig()
			{   setDirty(true);   }
        };
        model.addListener(model_listener);
    }

    /** Provide custom property sheet for this editor */
    @SuppressWarnings("rawtypes")
    @Override
    public Object getAdapter(final Class adapter)
    {
        if (adapter == IPropertySheetPage.class)
            return new DataBrowserPropertySheetPage(model, plot.getOperationsManager());
        return super.getAdapter(adapter);
    }

    /** Create Plot GUI, connect to model via Controller
     *  {@inheritDoc}
     */
    @Override
    public void createPartControl(final Composite parent)
    {
        // Create GUI elements (Plot)
        final GridLayout layout = new GridLayout();
        parent.setLayout(layout);

        // Canvas that holds the graph
        final Canvas plot_box = new Canvas(parent, SWT.DOUBLE_BUFFERED | SWT.NO_REDRAW_RESIZE);
        plot_box.setLayoutData(new GridData(SWT.FILL, SWT.FILL, true, true, layout.numColumns, 1));

        plot = Plot.forCanvas(plot_box);

        // Create and start controller
        controller = new Controller(parent.getShell(), model, plot);
        try
        {
            controller.start();
        }
        catch (Exception ex)
        {
            MessageDialog.openError(parent.getShell(), Messages.Error,
                    NLS.bind(Messages.ControllerStartErrorFmt, ex.getMessage()));
        }

        // Only the 'page' seems to know if a part is visible or not,
        // so use PartListener to update controller's redraw handling
        getSite().getPage().addPartListener(new IPartListener2()
        {
            private boolean isThisEditor(final IWorkbenchPartReference part)
            {
                return part.getPart(false) == DataBrowserEditor.this;
            }
            // Enable redraws...
            @Override
            public void partOpened(final IWorkbenchPartReference part)
            {
                if (isThisEditor(part))
                    controller.suppressRedraws(false);
            }
            @Override
            public void partVisible(final IWorkbenchPartReference part)
            {
                if (isThisEditor(part))
                    controller.suppressRedraws(false);
            }
            // Suppress redraws...
            @Override
            public void partHidden(final IWorkbenchPartReference part)
            {
                if (isThisEditor(part))
                    controller.suppressRedraws(true);
            }
            @Override
            public void partClosed(final IWorkbenchPartReference part)
            {
                if (isThisEditor(part))
                    controller.suppressRedraws(true);
            }
            // Ignore
            @Override
            public void partInputChanged(final IWorkbenchPartReference part) { /* NOP */ }
            @Override
            public void partDeactivated(final IWorkbenchPartReference part)  { /* NOP */ }
            @Override
            public void partBroughtToTop(final IWorkbenchPartReference part) { /* NOP */ }
            @Override
            public void partActivated(final IWorkbenchPartReference part)    { /* NOP */ }
        });

        createContextMenu(plot_box);
        
        // Offer access to property panel via double-click on plot
        if (open_properties != null)
        {
            plot_box.addMouseListener(new MouseAdapter()
            {
                @Override
                public void mouseDoubleClick(final MouseEvent e)
                {
                    open_properties.run();
                }
            });
        }
    }

    /** Create context menu */
    private void createContextMenu(final Control parent)
    {
        final Activator activator = Activator.getDefault();
        final Shell shell = parent.getShell();
        final OperationsManager op_manager = plot.getOperationsManager();
        final MenuManager mm = new MenuManager();
        mm.add(new ToggleToolbarAction(plot));
        mm.add(new Separator());
        mm.add(new AddPVAction(op_manager, shell, model, false));
        mm.add(new AddPVAction(op_manager, shell, model, true));
		final boolean is_rcp = SingleSourcePlugin.getUIHelper().getUI() == UI.RCP;
        if (is_rcp) {
	        try {
	            for (IAction imp : SampleImporters.createImportActions(op_manager, shell, model))
	                    mm.add(imp);
	        } catch (Exception ex) {
	            ExceptionDetailsErrorDialog.openError(parent.getShell(), Messages.Error, ex);
	        }
        }
        mm.add(new RemoveUnusedAxesAction(op_manager, model));
        mm.add(new RefreshAction(controller));
        if (is_rcp)
		{
			mm.add(new Separator());			
			 		
			mm.add(new OpenViewAction(ExportView.ID, Messages.OpenExportView,
					activator.getImageDescriptor("icons/export.png"))); //$NON-NLS-1$
		}
        open_properties = new OpenViewAction(IPageLayout.ID_PROP_SHEET,
                Messages.OpenPropertiesView, activator
                        .getImageDescriptor("icons/prop_ps.gif")); //$NON-NLS-1$
        mm.add(open_properties);
        if(is_rcp || !Preferences.hideSearchView())
        	mm.add(new OpenViewAction(SearchView.ID, Messages.OpenSearchView,
				activator.getImageDescriptor("icons/search.gif"))); //$NON-NLS-1$
		mm.add(new OpenViewAction(SampleView.ID, Messages.InspectSamples,
				activator.getImageDescriptor("icons/inspect.gif"))); //$NON-NLS-1$
		
		mm.add(new OpenPerspectiveAction(activator
				.getImageDescriptor("icons/databrowser.png"), //$NON-NLS-1$
				Messages.OpenDataBrowserPerspective, Perspective.ID));
		mm.add(new OpenViewAction(WaveformView.ID,
				Messages.OpenWaveformView, activator
						.getImageDescriptor("icons/wavesample.gif"))); //$NON-NLS-1$		
		if (is_rcp)
		{					
			mm.add(new Separator());
			if (EMailSender.isEmailSupported())
				mm.add(new SendEMailAction(shell, plot.getXYGraph()));
<<<<<<< HEAD
		}
		mm.add(new PrintAction(shell, plot.getXYGraph()));
=======
			mm.add(new PrintAction(shell, plot.getXYGraph()));
		}		
>>>>>>> 64024e51
		
		mm.add(new Separator());
		mm.add(new GroupMarker(IWorkbenchActionConstants.MB_ADDITIONS));
		
        final Menu menu = mm.createContextMenu(parent);
        parent.setMenu(menu);
        
        if(is_rcp && SendToElogAction.isElogAvailable()) {
        	mm.add(new SendToElogAction(shell, plot.getXYGraph()));
        }

<<<<<<< HEAD
		if (is_rcp) {
			getSite().registerContextMenu(mm, new LogbookSelectionSupport(plot.getXYGraph()));
		} else {
			getSite().registerContextMenu(mm, new ISelectionProvider() {
				// Null Selection Provider
				@Override
				public void setSelection(ISelection selection) {
				}
				@Override
				public void removeSelectionChangedListener(
						ISelectionChangedListener listener) {
				}
				@Override
				public ISelection getSelection() {
					return null;
				}
				@Override
				public void addSelectionChangedListener(ISelectionChangedListener listener) {
				}
			});
		}
=======
		getSite().registerContextMenu(mm, null);
>>>>>>> 64024e51
    }

    /** {@inheritDoc} */
    @Override
    public void dispose()
    {
    	model.removeListener(model_listener);
        if (controller != null)
        {
            controller.stop();
            controller = null;
        }
        super.dispose();
    }

    /** {@inheritDoc} */
    @Override
    public void setFocus()
    {
        // NOP
    }

    /** {@inheritDoc} */
    @Override
    public boolean isDirty()
    {	
    	if(SingleSourcePlugin.isRAP()) //always not savable in RAP
    		return false;
        return is_dirty;
    }

    /** Update the 'dirty' flag
     *  @param dirty <code>true</code> if model changed and needs to be saved
     */
    protected void setDirty(final boolean dirty)
    {
        is_dirty = dirty;
        firePropertyChange(IEditorPart.PROP_DIRTY);
    }

    /** {@inheritDoc} */
    @Override
    public boolean isSaveAsAllowed()
    {
        return true;
    }

    /** {@inheritDoc} */
    @Override
    public void doSave(final IProgressMonitor monitor)
    {
        try
        {
            final ResourceHelper resources = SingleSourcePlugin.getResourceHelper();
            if (! resources.isWritable(getEditorInput()))
                doSaveAs();
            else
                save(monitor, resources.getOutputStream(getEditorInput()));
        }
        catch (Exception ex)
        {
            ExceptionDetailsErrorDialog.openError(getSite().getShell(), Messages.Error, ex);
        }
    }

    /** {@inheritDoc} */
    @Override
    public void doSaveAs()
    {
        final Shell shell = getSite().getShell();
        final ResourceHelper resources = SingleSourcePlugin.getResourceHelper();
        final IPath original = resources.getPath(getEditorInput());
        final IPath file = SingleSourcePlugin.getUIHelper()
            .openSaveDialog(shell, original, Model.FILE_EXTENSION);
        if (file == null)
            return;
        try
        {
            final PathEditorInput new_input = new PathEditorInput(file);
            save(new NullProgressMonitor(), resources.getOutputStream(new_input));
            // Set that file as editor's input, so that just 'save' instead of
            // 'save as' is possible from now on
            setInput(new DataBrowserModelEditorInput(new_input, model));
            setPartName(file.lastSegment());
        }
        catch (Exception ex)
        {
            ExceptionDetailsErrorDialog.openError(getSite().getShell(), Messages.Error, ex);
        }
    }

    /** Save current model content, mark editor as clean.
     *
     *  @param monitor <code>IProgressMonitor</code>, may be null.
     *  @param stream The stream to use.
     *  @return Returns <code>true</code> when successful.
     */
    private void save(final IProgressMonitor monitor, final OutputStream stream) throws Exception
    {
        monitor.beginTask(Messages.Save, IProgressMonitor.UNKNOWN);
        try
        {
        	// Update model with info that's kept in plot

        	// TODO Review. Why update the model when _saving_?
        	// The model should always have the correct info
        	// because it's listening to the plot,
        	// and here the data is simply written.

        	//TIME AXIS
      	  	Axis timeAxis = plot.getXYGraph().getXAxisList().get(0);
      	  	AxisConfig confTime = model.getTimeAxis();
      	  	if(confTime == null)
      	  	{
      	  		confTime = new AxisConfig(timeAxis.getTitle());
      	  		model.setTimeAxis(confTime);
      	  	}
      	  	setAxisConfig(confTime, timeAxis);

      	  	for (int i=0; i<model.getAxisCount(); i++)
      	  	{
      	  		AxisConfig conf = model.getAxis(i);
      	  		int axisIndex = model.getAxisIndex(conf);
      	  		Axis axis = plot.getXYGraph().getYAxisList().get(axisIndex);
      	  		setAxisConfig(conf, axis);
      	  	}

      	  	model.setGraphSettings(plot.getGraphSettings());
      	  	model.setAnnotations(plot.getAnnotations(), false);

        	// Write model
        	model.write(stream);
            setDirty(false);
        }
        finally
        {
            monitor.done();
        }
    }

    /**
     * Set AxisConfigProperties from Axis
     * @param conf
     * @param axis
     */
    private void setAxisConfig(AxisConfig conf , Axis axis){

    	 //Don't fire axis change event to avoid SWT Illegal Thread Access
    	 conf.setFireEvent(false);

    	 conf.setFontData(axis.getTitleFontData());
    	 conf.setColor(axis.getForegroundColorRGB());
    	 conf.setScaleFontData(axis.getScaleFontData());


    	 //MIN MAX RANGE
    	 conf.setRange(axis.getRange().getLower(), axis.getRange().getUpper());

		 //GRID
		 conf.setShowGridLine(axis.isShowMajorGrid());
		 conf.setDashGridLine(axis.isDashGridLine());
		 conf.setGridLineColor(axis.getMajorGridColorRGB());

		 //FORMAT
		 conf.setAutoFormat(axis.isAutoFormat());
		 conf.setTimeFormatEnabled(axis.isDateEnabled());
		 conf.setFormat(axis.getFormatPattern());

		 conf.setFireEvent(true);
    }
}<|MERGE_RESOLUTION|>--- conflicted
+++ resolved
@@ -52,9 +52,6 @@
 import org.eclipse.jface.action.MenuManager;
 import org.eclipse.jface.action.Separator;
 import org.eclipse.jface.dialogs.MessageDialog;
-import org.eclipse.jface.viewers.ISelection;
-import org.eclipse.jface.viewers.ISelectionChangedListener;
-import org.eclipse.jface.viewers.ISelectionProvider;
 import org.eclipse.osgi.util.NLS;
 import org.eclipse.swt.SWT;
 import org.eclipse.swt.events.MouseAdapter;
@@ -409,13 +406,8 @@
 			mm.add(new Separator());
 			if (EMailSender.isEmailSupported())
 				mm.add(new SendEMailAction(shell, plot.getXYGraph()));
-<<<<<<< HEAD
-		}
-		mm.add(new PrintAction(shell, plot.getXYGraph()));
-=======
 			mm.add(new PrintAction(shell, plot.getXYGraph()));
 		}		
->>>>>>> 64024e51
 		
 		mm.add(new Separator());
 		mm.add(new GroupMarker(IWorkbenchActionConstants.MB_ADDITIONS));
@@ -427,31 +419,7 @@
         	mm.add(new SendToElogAction(shell, plot.getXYGraph()));
         }
 
-<<<<<<< HEAD
-		if (is_rcp) {
-			getSite().registerContextMenu(mm, new LogbookSelectionSupport(plot.getXYGraph()));
-		} else {
-			getSite().registerContextMenu(mm, new ISelectionProvider() {
-				// Null Selection Provider
-				@Override
-				public void setSelection(ISelection selection) {
-				}
-				@Override
-				public void removeSelectionChangedListener(
-						ISelectionChangedListener listener) {
-				}
-				@Override
-				public ISelection getSelection() {
-					return null;
-				}
-				@Override
-				public void addSelectionChangedListener(ISelectionChangedListener listener) {
-				}
-			});
-		}
-=======
 		getSite().registerContextMenu(mm, null);
->>>>>>> 64024e51
     }
 
     /** {@inheritDoc} */
