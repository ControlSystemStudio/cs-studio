/**
 *
 */
package org.csstudio.diag.epics.pvtree;

import java.util.ArrayList;
import java.util.HashMap;
import java.util.List;
import org.eclipse.jface.viewers.IStructuredContentProvider;
import org.eclipse.jface.viewers.ITreeContentProvider;
import org.eclipse.jface.viewers.TreeViewer;
import org.eclipse.jface.viewers.Viewer;
import org.epics.vtype.AlarmSeverity;

/** The PV Tree Model
 *  <p>
 *  Unfortunately, this is not a generic model of the PV Tree data.
 *  It is tightly coupled to the TreeViewer, acting as the content provider,
 *  and directly updating/refreshing the tree GUI.
 *  <p>
 *  Note that most of the logic is actually inside the PVTreeItem.
 *  @see PVTreeItem
 *  @author Kay Kasemir
 */
class PVTreeModel implements IStructuredContentProvider, ITreeContentProvider
{
    /** The view to which we are connected. */
    final private TreeViewer viewer;

    private PVTreeItem root;

    final private HashMap<String, List<String>> field_info;

    /** @param view
     *  @throws Exception on error in preferences
     */
    PVTreeModel(final TreeViewer viewer) throws Exception
    {
        this.viewer = viewer;
        field_info = Preferences.getFieldInfo();
        root = null;
    }

    /** @return Field info for all record types
     *  @see FieldParser
     */
    HashMap<String, List<String>> getFieldInfo()
    {
        return field_info;
    }

    /** Re-initialize the model with a new root PV. */
    public void setRootPV(final String name)
    {
        if (root != null)
        {
            root.dispose();
            root = null;
        }
        root = new PVTreeItem(this, null, Messages.PV, name);
        itemChanged(root);
    }

    /** @return Returns a model item with given PV name or <code>null</code>. */
    public PVTreeItem findPV(final String pv_name)
    {
        return findPV(pv_name, root);
    }

    /** Searches for item from given item on down. */
    private PVTreeItem findPV(final String pv_name, final PVTreeItem item)
    {
        // Dead end?
        if (item == null)
            return null;
        // Is it this one?
        if (item.getPVName().equals(pv_name))
            return item;
        // Check each child recursively
        for (PVTreeItem child : item.getLinks())
        {
            final PVTreeItem found = findPV(pv_name, child);
            if (found != null)
                return found;
        }
        return null;
    }

    /** @return Leaf items that are in alarm */
    public List<PVTreeItem> getAlarmPVs()
    {
<<<<<<< HEAD
        final List<PVTreeItem> alarms = new ArrayList<>();
=======
        final List<PVTreeItem> alarms = new ArrayList<PVTreeItem>();
>>>>>>> 81bdf95e
        addAlarmPVs(alarms, root);
        return alarms;
    }

    /** Recursively add leaf items that are in alarm
     *  @param alarms List to extend
     *  @param item Where to start looking for alarm leafs
     */
    private void addAlarmPVs(final List<PVTreeItem> alarms, final PVTreeItem item)
    {
        if (item.getSeverity() != AlarmSeverity.NONE)
            alarms.add(item);
        for (PVTreeItem sub : item.getLinks())
            addAlarmPVs(alarms, sub);
    }

    // IStructuredContentProvider
    @Override
    public void inputChanged(Viewer v, Object oldInput, Object newInput)
    {
        // NOP
    }

    @Override
    public void dispose()
    {
        if (root != null)
        {
            Plugin.getLogger().fine("PVTreeModel disposed"); //$NON-NLS-1$
            root.dispose();
            root = null;
        }
    }

    // IStructuredContentProvider
    @Override
    public Object[] getElements(final Object parent)
    {
        if (parent instanceof PVTreeItem)
            return getChildren(parent);
        if (root != null)
            return new Object[] { root };
        return new Object[0];
    }

    // ITreeContentProvider
    @Override
    public Object getParent(final Object child)
    {
        if (child instanceof PVTreeItem)
            return ((PVTreeItem) child).getParent();
        return null;
    }

    // ITreeContentProvider
    @Override
    public Object[] getChildren(final Object parent)
    {
        if (parent instanceof PVTreeItem)
            return ((PVTreeItem) parent).getLinks();
        return new Object[0];
    }

    // ITreeContentProvider
    @Override
    public boolean hasChildren(final Object parent)
    {
        if (parent instanceof PVTreeItem)
            return ((PVTreeItem) parent).hasLinks();
        return false;
    }

    /** Used by item to fresh the tree from the item on down. */
    public void itemUpdated(final PVTreeItem item)
    {
        if (viewer.getTree().isDisposed())
            return;
        viewer.update(item, null);
    }

    /** Used by item to refresh the tree from the item on down. */
    public void itemChanged(final PVTreeItem item)
    {
        if (viewer.getTree().isDisposed())
            return;
        if (item == root)
            viewer.refresh();
        else
            viewer.refresh(item);
        viewer.expandAll();
    }
}<|MERGE_RESOLUTION|>--- conflicted
+++ resolved
@@ -89,11 +89,7 @@
     /** @return Leaf items that are in alarm */
     public List<PVTreeItem> getAlarmPVs()
     {
-<<<<<<< HEAD
-        final List<PVTreeItem> alarms = new ArrayList<>();
-=======
         final List<PVTreeItem> alarms = new ArrayList<PVTreeItem>();
->>>>>>> 81bdf95e
         addAlarmPVs(alarms, root);
         return alarms;
     }
