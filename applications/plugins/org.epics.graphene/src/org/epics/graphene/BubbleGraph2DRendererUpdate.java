/**
 * Copyright (C) 2012-14 graphene developers. See COPYRIGHT.TXT
 * All rights reserved. Use is subject to license terms. See LICENSE.TXT
 */
package org.epics.graphene;

/**
 * A set of parameters that can be applied to a <code>BubbleGraph2DRendererUpdate</code>
 * to update its settings.
 * 
 * <p>
 * Only the parameters that are set in the update get applied to the renderer.
 * Parameters unique to the bubble graph that can be changed are:
 * <ul>
<<<<<<< HEAD
 *          <b>No unique parameters</b>
=======
 *   <li>focusPixel - TODO</li>
 *   <li>highlightFocusValue - TODO</li>
>>>>>>> a7148ec6
 * </ul>
 * 
 * @author carcassi
 */
public class BubbleGraph2DRendererUpdate extends Graph2DRendererUpdate<BubbleGraph2DRendererUpdate> {
    
    private Integer focusPixelX;
    private Integer focusPixelY;
    private Boolean highlightFocusValue;
    
    /**
     * Changes the current position of the pixel with focus.
     * 
     * @param x horizontal position of the pixel
     * @param y vertical position of the pixel
     * @return this
     */
    public BubbleGraph2DRendererUpdate focusPixel(int x, int y) {
        this.focusPixelX = x;
        this.focusPixelY = y;
        return this;
    }
    
    /**
     * Sets the state of highlightFocusValue.
     * <ul>
     *  <li>True - highlight and show the value the mouse is on.</li>
     *  <li>False - Avoid calculation involved with finding the highlighted value/ do not highlight the value.</li>
     * </ul>
     * 
     * @param highlightFocusValue true if value should be highlighted
     * @return this
     */
    public BubbleGraph2DRendererUpdate highlightFocusValue(boolean highlightFocusValue) {
        this.highlightFocusValue = highlightFocusValue;
        return this;
    }
    
    /**
     * New horizontal position of the focused pixel.
     * 
     * @return new horizontal position or null
     */
    public Integer getFocusPixelX() {
        return focusPixelX;
    }
    
    /**
     * New vertical position of the focused pixel.
     * 
     * @return new vertical position or null
     */
    public Integer getFocusPixelY() {
        return focusPixelY;
    }

    /**
     * Whether to highlight the focused value.
     * 
     * @return the new setting or null
     */
    public Boolean getHighlightFocusValue() {
        return highlightFocusValue;
    }
}<|MERGE_RESOLUTION|>--- conflicted
+++ resolved
@@ -12,12 +12,8 @@
  * Only the parameters that are set in the update get applied to the renderer.
  * Parameters unique to the bubble graph that can be changed are:
  * <ul>
-<<<<<<< HEAD
- *          <b>No unique parameters</b>
-=======
  *   <li>focusPixel - TODO</li>
  *   <li>highlightFocusValue - TODO</li>
->>>>>>> a7148ec6
  * </ul>
  * 
  * @author carcassi
