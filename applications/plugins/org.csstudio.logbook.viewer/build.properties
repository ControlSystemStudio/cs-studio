source.. = src/
output.. = bin/
bin.includes = META-INF/,\
               .,\
               plugin.xml,\
<<<<<<< HEAD
               icons/
=======
               html/,\
               toc.xml
>>>>>>> 64024e51
<|MERGE_RESOLUTION|>--- conflicted
+++ resolved
@@ -3,9 +3,5 @@
 bin.includes = META-INF/,\
                .,\
                plugin.xml,\
-<<<<<<< HEAD
-               icons/
-=======
                html/,\
-               toc.xml
->>>>>>> 64024e51
+               toc.xml