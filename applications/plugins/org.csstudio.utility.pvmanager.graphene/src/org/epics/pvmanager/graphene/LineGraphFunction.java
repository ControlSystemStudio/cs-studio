--- conflicted
+++ resolved
@@ -1,113 +1,109 @@
-/*
- * Copyright 2011 Brookhaven National Laboratory
- * All rights reserved. Use is subject to license terms.
- */
-package org.epics.pvmanager.graphene;
-
-import org.epics.vtype.VNumberArray;
-import org.epics.vtype.VNumber;
-import org.epics.vtype.VImage;
-import org.epics.vtype.ValueUtil;
-import java.awt.image.BufferedImage;
-import java.util.ArrayList;
-import java.util.Arrays;
-import java.util.Collections;
-import java.util.List;
-import org.epics.graphene.*;
-import org.epics.pvmanager.ReadFunction;
-<<<<<<< HEAD
-import org.epics.pvmanager.data.*;
-=======
->>>>>>> 02e79194
-
-/**
- *
- * @author carcassi
- */
-class LineGraphFunction implements ReadFunction<Plot2DResult> {
-    
-    private ReadFunction<? extends VNumberArray> yArray;
-    private ReadFunction<? extends VNumberArray> xArray;
-    private ReadFunction<? extends VNumber> xInitialOffset;
-    private ReadFunction<? extends VNumber> xIncrementSize;
-    
-    private LineGraphRenderer renderer = new LineGraphRenderer();
-    
-    private VImage previousImage;
-    private final List<LineGraphRendererUpdate> rendererUpdates = Collections.synchronizedList(new ArrayList<LineGraphRendererUpdate>());
-
-    public LineGraphFunction(ReadFunction<? extends VNumberArray> argument) {
-        this.yArray = argument;
-    }
-
-    public LineGraphFunction(ReadFunction<? extends VNumberArray> xArray, ReadFunction<? extends VNumberArray> yArray) {
-        this.xArray = xArray;
-        this.yArray = yArray;
-    }
-
-    public LineGraphFunction(ReadFunction<? extends VNumberArray> yArray, ReadFunction<? extends VNumber> xInitialOffset, ReadFunction<? extends VNumber> xIncrementSize) {
-        this.xInitialOffset = xInitialOffset;
-        this.xIncrementSize = xIncrementSize;
-        this.yArray = yArray;
-    }
-    
-    public void update(LineGraphRendererUpdate update) {
-        // Already synchronized
-        rendererUpdates.add(update);
-    }
-
-    @Override
-    public Plot2DResult readValue() {
-        VNumberArray newData = yArray.readValue();
-        
-        // No data, no plot
-        if (newData == null || newData.getData() == null)
-            return null;
-        
-        // Re-create the dataset
-        Point2DDataset dataset = null;
-        if (xArray != null) {
-            // Plot with two arrays
-            VNumberArray xData = xArray.readValue();
-            if (xData != null && newData.getData() != null) {
-                dataset = org.epics.graphene.Point2DDatasets.lineData(xData.getData(), newData.getData());
-            }
-            
-        } else if (xInitialOffset != null && xIncrementSize != null) {
-            // Plot with one array rescaled
-            VNumber initialOffet = xInitialOffset.readValue();
-            VNumber incrementSize = xIncrementSize.readValue();
-            
-            if (initialOffet != null && initialOffet.getValue() != null &&
-                    incrementSize != null && incrementSize.getValue() != null) {
-                dataset = org.epics.graphene.Point2DDatasets.lineData(newData.getData(), initialOffet.getValue().doubleValue(), incrementSize.getValue().doubleValue());
-            }
-        }
-        
-        if (dataset == null) {
-            // Default to single array not rescaled
-            dataset = org.epics.graphene.Point2DDatasets.lineData(newData.getData());
-        }
-
-        // Process all renderer updates
-        synchronized(rendererUpdates) {
-            for (LineGraphRendererUpdate rendererUpdate : rendererUpdates) {
-                renderer.update(rendererUpdate);
-            }
-            rendererUpdates.clear();
-        }
-        
-        // If no size is set, don't calculate anything
-        if (renderer.getImageHeight() == 0 && renderer.getImageWidth() == 0)
-            return null;
-        
-        BufferedImage image = new BufferedImage(renderer.getImageWidth(), renderer.getImageHeight(), BufferedImage.TYPE_3BYTE_BGR);
-        renderer.draw(image.createGraphics(), dataset);
-        
-        previousImage = ValueUtil.toVImage(image);
-        return new Plot2DResult(previousImage,
-                new PlotDataRange(renderer.getStartPlotX(), renderer.getEndPlotX(), dataset.getXMinValue(), dataset.getXMaxValue(), renderer.getIntegratedMinX(), renderer.getIntegratedMaxX()),
-                new PlotDataRange(renderer.getStartPlotY(), renderer.getEndPlotY(), dataset.getYMinValue(), dataset.getYMaxValue(), renderer.getIntegratedMinY(), renderer.getIntegratedMaxY()));
-    }
-    
-}
+/*
+ * Copyright 2011 Brookhaven National Laboratory
+ * All rights reserved. Use is subject to license terms.
+ */
+package org.epics.pvmanager.graphene;
+
+import org.epics.vtype.VNumberArray;
+import org.epics.vtype.VNumber;
+import org.epics.vtype.VImage;
+import org.epics.vtype.ValueUtil;
+import java.awt.image.BufferedImage;
+import java.util.ArrayList;
+import java.util.Arrays;
+import java.util.Collections;
+import java.util.List;
+import org.epics.graphene.*;
+import org.epics.pvmanager.ReadFunction;
+
+/**
+ *
+ * @author carcassi
+ */
+class LineGraphFunction implements ReadFunction<Plot2DResult> {
+    
+    private ReadFunction<? extends VNumberArray> yArray;
+    private ReadFunction<? extends VNumberArray> xArray;
+    private ReadFunction<? extends VNumber> xInitialOffset;
+    private ReadFunction<? extends VNumber> xIncrementSize;
+    
+    private LineGraphRenderer renderer = new LineGraphRenderer();
+    
+    private VImage previousImage;
+    private final List<LineGraphRendererUpdate> rendererUpdates = Collections.synchronizedList(new ArrayList<LineGraphRendererUpdate>());
+
+    public LineGraphFunction(ReadFunction<? extends VNumberArray> argument) {
+        this.yArray = argument;
+    }
+
+    public LineGraphFunction(ReadFunction<? extends VNumberArray> xArray, ReadFunction<? extends VNumberArray> yArray) {
+        this.xArray = xArray;
+        this.yArray = yArray;
+    }
+
+    public LineGraphFunction(ReadFunction<? extends VNumberArray> yArray, ReadFunction<? extends VNumber> xInitialOffset, ReadFunction<? extends VNumber> xIncrementSize) {
+        this.xInitialOffset = xInitialOffset;
+        this.xIncrementSize = xIncrementSize;
+        this.yArray = yArray;
+    }
+    
+    public void update(LineGraphRendererUpdate update) {
+        // Already synchronized
+        rendererUpdates.add(update);
+    }
+
+    @Override
+    public Plot2DResult readValue() {
+        VNumberArray newData = yArray.readValue();
+        
+        // No data, no plot
+        if (newData == null || newData.getData() == null)
+            return null;
+        
+        // Re-create the dataset
+        Point2DDataset dataset = null;
+        if (xArray != null) {
+            // Plot with two arrays
+            VNumberArray xData = xArray.readValue();
+            if (xData != null && newData.getData() != null) {
+                dataset = org.epics.graphene.Point2DDatasets.lineData(xData.getData(), newData.getData());
+            }
+            
+        } else if (xInitialOffset != null && xIncrementSize != null) {
+            // Plot with one array rescaled
+            VNumber initialOffet = xInitialOffset.readValue();
+            VNumber incrementSize = xIncrementSize.readValue();
+            
+            if (initialOffet != null && initialOffet.getValue() != null &&
+                    incrementSize != null && incrementSize.getValue() != null) {
+                dataset = org.epics.graphene.Point2DDatasets.lineData(newData.getData(), initialOffet.getValue().doubleValue(), incrementSize.getValue().doubleValue());
+            }
+        }
+        
+        if (dataset == null) {
+            // Default to single array not rescaled
+            dataset = org.epics.graphene.Point2DDatasets.lineData(newData.getData());
+        }
+
+        // Process all renderer updates
+        synchronized(rendererUpdates) {
+            for (LineGraphRendererUpdate rendererUpdate : rendererUpdates) {
+                renderer.update(rendererUpdate);
+            }
+            rendererUpdates.clear();
+        }
+        
+        // If no size is set, don't calculate anything
+        if (renderer.getImageHeight() == 0 && renderer.getImageWidth() == 0)
+            return null;
+        
+        BufferedImage image = new BufferedImage(renderer.getImageWidth(), renderer.getImageHeight(), BufferedImage.TYPE_3BYTE_BGR);
+        renderer.draw(image.createGraphics(), dataset);
+        
+        previousImage = ValueUtil.toVImage(image);
+        return new Plot2DResult(previousImage,
+                new PlotDataRange(renderer.getStartPlotX(), renderer.getEndPlotX(), dataset.getXMinValue(), dataset.getXMaxValue(), renderer.getIntegratedMinX(), renderer.getIntegratedMaxX()),
+                new PlotDataRange(renderer.getStartPlotY(), renderer.getEndPlotY(), dataset.getYMinValue(), dataset.getYMaxValue(), renderer.getIntegratedMinY(), renderer.getIntegratedMaxY()));
+    }
+    
+}