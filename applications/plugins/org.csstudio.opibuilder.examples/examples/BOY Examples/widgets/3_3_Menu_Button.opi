--- conflicted
+++ resolved
@@ -1,23 +1,30 @@
 <?xml version="1.0" encoding="UTF-8"?>
 <display typeId="org.csstudio.opibuilder.Display" version="1.0">
+  <auto_zoom_to_fit_all>false</auto_zoom_to_fit_all>
   <macros>
     <include_parent_macros>true</include_parent_macros>
     <noisePV>sim://noise</noisePV>
     <my_name>Best OPI Yet</my_name>
   </macros>
   <wuid>553ac269:135b01240d5:-40dd</wuid>
-<<<<<<< HEAD
-=======
   <boy_version>3.1.0.qualifier</boy_version>
->>>>>>> 3e159466
   <scripts />
   <show_ruler>false</show_ruler>
   <height>600</height>
   <name>Menu Button</name>
   <snap_to_geometry>false</snap_to_geometry>
   <show_grid>false</show_grid>
+  <background_color>
+    <color red="240" green="240" blue="240" />
+  </background_color>
+  <foreground_color>
+    <color red="192" green="192" blue="192" />
+  </foreground_color>
+  <widget_type>Display</widget_type>
+  <show_close_button>true</show_close_button>
   <width>800</width>
   <rules />
+  <show_edit_range>true</show_edit_range>
   <grid_space>4</grid_space>
   <auto_scale_widgets>
     <auto_scale_widgets>true</auto_scale_widgets>
@@ -25,13 +32,6 @@
     <min_height>-1</min_height>
   </auto_scale_widgets>
   <actions hook="false" hook_all="false" />
-<<<<<<< HEAD
-  <widget typeId="org.csstudio.opibuilder.widgets.Rectangle" version="1.0">
-    <border_alarm_sensitive>false</border_alarm_sensitive>
-    <wuid>553ac269:135b01240d5:-40dc</wuid>
-    <scripts />
-    <height>330</height>
-=======
   <y>-1</y>
   <x>-1</x>
   <widget typeId="org.csstudio.opibuilder.widgets.Rectangle" version="1.0">
@@ -45,7 +45,6 @@
     <scripts />
     <height>330</height>
     <anti_alias>true</anti_alias>
->>>>>>> 3e159466
     <name>Rectangle_1</name>
     <forecolor_alarm_sensitive>false</forecolor_alarm_sensitive>
     <scale_options>
@@ -54,36 +53,27 @@
       <keep_wh_ratio>false</keep_wh_ratio>
     </scale_options>
     <transparent>true</transparent>
-<<<<<<< HEAD
-=======
     <pv_name></pv_name>
->>>>>>> 3e159466
     <background_color>
       <color red="0" green="0" blue="255" />
     </background_color>
     <foreground_color>
       <color red="255" green="0" blue="0" />
     </foreground_color>
-<<<<<<< HEAD
-=======
     <widget_type>Rectangle</widget_type>
     <enabled>true</enabled>
     <backcolor_alarm_sensitive>false</backcolor_alarm_sensitive>
     <font>
       <opifont.name>Default</opifont.name>
     </font>
->>>>>>> 3e159466
     <width>633</width>
     <line_style>0</line_style>
     <border_style>1</border_style>
     <rules />
-<<<<<<< HEAD
-=======
     <pv_value />
     <border_width>1</border_width>
     <line_width>0</line_width>
     <horizontal_fill>true</horizontal_fill>
->>>>>>> 3e159466
     <border_color>
       <color red="128" green="128" blue="128" />
     </border_color>
@@ -94,12 +84,6 @@
     <x>17</x>
   </widget>
   <widget typeId="org.csstudio.opibuilder.widgets.Label" version="1.0">
-<<<<<<< HEAD
-    <wuid>553ac269:135b01240d5:-40db</wuid>
-    <scripts />
-    <height>60</height>
-    <name>Label_6</name>
-=======
     <visible>true</visible>
     <vertical_alignment>1</vertical_alignment>
     <wuid>553ac269:135b01240d5:-40db</wuid>
@@ -114,13 +98,14 @@
     </scale_options>
     <transparent>false</transparent>
     <show_scrollbar>false</show_scrollbar>
->>>>>>> 3e159466
     <background_color>
       <color red="255" green="255" blue="223" />
     </background_color>
     <foreground_color>
       <color red="0" green="0" blue="203" />
     </foreground_color>
+    <widget_type>Label</widget_type>
+    <enabled>true</enabled>
     <text>Menu Button will pop up a menu after clicked. The menu will be filled with either the actions from "Actions" Property or the string values from an enumerated PV.</text>
     <font>
       <fontdata fontName="Arial" height="10" style="0" />
@@ -128,18 +113,13 @@
     <width>745</width>
     <border_style>1</border_style>
     <rules />
+    <border_width>1</border_width>
+    <border_color>
+      <color red="0" green="128" blue="255" />
+    </border_color>
     <horizontal_alignment>0</horizontal_alignment>
     <actions hook="false" hook_all="false" />
     <y>115</y>
-<<<<<<< HEAD
-    <x>17</x>
-  </widget>
-  <widget typeId="org.csstudio.opibuilder.widgets.Label" version="1.0">
-    <wuid>553ac269:135b01240d5:-40da</wuid>
-    <scripts />
-    <height>86</height>
-    <name>Label_8</name>
-=======
     <wrap_words>true</wrap_words>
     <tooltip></tooltip>
     <x>17</x>
@@ -159,30 +139,21 @@
     </scale_options>
     <transparent>false</transparent>
     <show_scrollbar>false</show_scrollbar>
->>>>>>> 3e159466
     <background_color>
       <color red="135" green="181" blue="255" />
     </background_color>
     <foreground_color>
       <color red="128" green="0" blue="64" />
     </foreground_color>
+    <widget_type>Label</widget_type>
+    <enabled>true</enabled>
     <text>Menu Button</text>
     <font>
       <fontdata fontName="Arial" height="18" style="1" />
     </font>
     <width>295</width>
-    <rules />
-<<<<<<< HEAD
-    <actions hook="false" hook_all="false" />
-    <y>6</y>
-    <x>17</x>
-  </widget>
-  <widget typeId="org.csstudio.opibuilder.widgets.Label" version="1.0">
-    <wuid>553ac269:135b01240d5:-40d9</wuid>
-    <scripts />
-    <height>43</height>
-    <name>Label_6</name>
-=======
+    <border_style>0</border_style>
+    <rules />
     <border_width>1</border_width>
     <border_color>
       <color red="0" green="128" blue="255" />
@@ -209,30 +180,21 @@
     </scale_options>
     <transparent>false</transparent>
     <show_scrollbar>false</show_scrollbar>
->>>>>>> 3e159466
     <background_color>
       <color red="135" green="181" blue="255" />
     </background_color>
     <foreground_color>
       <color red="29" green="40" blue="184" />
     </foreground_color>
+    <widget_type>Label</widget_type>
+    <enabled>true</enabled>
     <text>Examples</text>
     <font>
       <fontdata fontName="Arial" height="18" style="1" />
     </font>
     <width>451</width>
-    <rules />
-<<<<<<< HEAD
-    <actions hook="false" hook_all="false" />
-    <y>49</y>
-    <x>311</x>
-  </widget>
-  <widget typeId="org.csstudio.opibuilder.widgets.Label" version="1.0">
-    <wuid>553ac269:135b01240d5:-40d8</wuid>
-    <scripts />
-    <height>44</height>
-    <name>Label_9</name>
-=======
+    <border_style>0</border_style>
+    <rules />
     <border_width>1</border_width>
     <border_color>
       <color red="0" green="128" blue="255" />
@@ -259,26 +221,21 @@
     </scale_options>
     <transparent>false</transparent>
     <show_scrollbar>false</show_scrollbar>
->>>>>>> 3e159466
     <background_color>
       <color red="135" green="181" blue="255" />
     </background_color>
     <foreground_color>
       <color red="29" green="40" blue="184" />
     </foreground_color>
+    <widget_type>Label</widget_type>
+    <enabled>true</enabled>
     <text>Best OPI Yet (BOY)</text>
     <font>
       <fontdata fontName="Arial" height="18" style="1" />
     </font>
     <width>451</width>
-    <rules />
-<<<<<<< HEAD
-    <actions hook="false" hook_all="false" />
-    <y>6</y>
-    <x>311</x>
-  </widget>
-  <widget typeId="org.csstudio.opibuilder.widgets.Label" version="1.0">
-=======
+    <border_style>0</border_style>
+    <rules />
     <border_width>1</border_width>
     <border_color>
       <color red="0" green="128" blue="255" />
@@ -293,14 +250,11 @@
   <widget typeId="org.csstudio.opibuilder.widgets.Label" version="1.0">
     <visible>true</visible>
     <vertical_alignment>1</vertical_alignment>
->>>>>>> 3e159466
     <wuid>553ac269:135b01240d5:-40d7</wuid>
     <auto_size>true</auto_size>
     <scripts />
     <height>16</height>
     <name>Label_5</name>
-<<<<<<< HEAD
-=======
     <scale_options>
       <width_scalable>true</width_scalable>
       <height_scalable>true</height_scalable>
@@ -308,27 +262,26 @@
     </scale_options>
     <transparent>false</transparent>
     <show_scrollbar>false</show_scrollbar>
->>>>>>> 3e159466
     <background_color>
       <color red="0" green="255" blue="128" />
     </background_color>
     <foreground_color>
       <color red="0" green="0" blue="0" />
     </foreground_color>
+    <widget_type>Label</widget_type>
+    <enabled>true</enabled>
     <text>Introduction</text>
     <font>
       <fontdata fontName="Arial" height="10" style="1" />
     </font>
     <width>76</width>
-    <rules />
-<<<<<<< HEAD
-=======
+    <border_style>0</border_style>
+    <rules />
     <border_width>1</border_width>
     <border_color>
       <color red="0" green="128" blue="255" />
     </border_color>
     <horizontal_alignment>1</horizontal_alignment>
->>>>>>> 3e159466
     <actions hook="false" hook_all="false" />
     <y>106</y>
     <wrap_words>true</wrap_words>
@@ -338,12 +291,11 @@
   </widget>
   <widget typeId="org.csstudio.opibuilder.widgets.MenuButton" version="1.0">
     <border_alarm_sensitive>false</border_alarm_sensitive>
+    <visible>true</visible>
     <actions_from_pv>true</actions_from_pv>
     <wuid>553ac269:135b01240d5:-40d6</wuid>
     <scripts />
     <height>40</height>
-<<<<<<< HEAD
-=======
     <name>Menu Button</name>
     <forecolor_alarm_sensitive>false</forecolor_alarm_sensitive>
     <scale_options>
@@ -352,18 +304,21 @@
       <keep_wh_ratio>false</keep_wh_ratio>
     </scale_options>
     <transparent>false</transparent>
->>>>>>> 3e159466
     <pv_name>EpicsDemo1.SCAN</pv_name>
+    <background_color>
+      <color red="240" green="240" blue="240" />
+    </background_color>
     <foreground_color>
       <color red="0" green="0" blue="0" />
     </foreground_color>
+    <widget_type>Menu Button</widget_type>
+    <enabled>true</enabled>
+    <backcolor_alarm_sensitive>false</backcolor_alarm_sensitive>
     <font>
       <fontdata fontName="Arial" height="8" style="0" />
     </font>
+    <width>100</width>
     <border_style>6</border_style>
-<<<<<<< HEAD
-    <rules />
-=======
     <label></label>
     <rules />
     <pv_value />
@@ -371,7 +326,6 @@
     <border_color>
       <color red="0" green="128" blue="255" />
     </border_color>
->>>>>>> 3e159466
     <y>226</y>
     <tooltip>$(pv_name)
 $(pv_value)</tooltip>
@@ -379,17 +333,12 @@
   </widget>
   <widget typeId="org.csstudio.opibuilder.widgets.MenuButton" version="1.0">
     <border_alarm_sensitive>false</border_alarm_sensitive>
-<<<<<<< HEAD
-=======
     <visible>true</visible>
     <actions_from_pv>false</actions_from_pv>
->>>>>>> 3e159466
     <wuid>553ac269:135b01240d5:-40d5</wuid>
     <scripts />
     <height>40</height>
     <name>Menu Button_1</name>
-<<<<<<< HEAD
-=======
     <forecolor_alarm_sensitive>false</forecolor_alarm_sensitive>
     <scale_options>
       <width_scalable>true</width_scalable>
@@ -401,24 +350,24 @@
     <background_color>
       <color red="240" green="240" blue="240" />
     </background_color>
->>>>>>> 3e159466
     <foreground_color>
       <color red="0" green="0" blue="0" />
     </foreground_color>
+    <widget_type>Menu Button</widget_type>
+    <enabled>true</enabled>
+    <backcolor_alarm_sensitive>false</backcolor_alarm_sensitive>
     <font>
       <fontdata fontName="Arial" height="10" style="1" />
     </font>
+    <width>100</width>
     <border_style>6</border_style>
     <label>Select Menu...</label>
     <rules />
-<<<<<<< HEAD
-=======
     <pv_value />
     <border_width>1</border_width>
     <border_color>
       <color red="0" green="128" blue="255" />
     </border_color>
->>>>>>> 3e159466
     <y>226</y>
     <actions hook="false" hook_all="false">
       <action type="EXECUTE_JAVASCRIPT">
@@ -443,20 +392,12 @@
         <description></description>
       </action>
     </actions>
-<<<<<<< HEAD
-=======
     <tooltip>$(pv_name)
 $(pv_value)</tooltip>
->>>>>>> 3e159466
     <x>442</x>
   </widget>
   <widget typeId="org.csstudio.opibuilder.widgets.ActionButton" version="1.0">
     <border_alarm_sensitive>false</border_alarm_sensitive>
-<<<<<<< HEAD
-    <wuid>553ac269:135b01240d5:-40d4</wuid>
-    <scripts />
-    <height>28</height>
-=======
     <visible>true</visible>
     <wuid>553ac269:135b01240d5:-40d4</wuid>
     <scripts />
@@ -472,19 +413,17 @@
     <background_color>
       <color red="240" green="240" blue="240" />
     </background_color>
->>>>>>> 3e159466
     <foreground_color>
       <color red="0" green="0" blue="128" />
     </foreground_color>
+    <widget_type>Action Button</widget_type>
+    <enabled>true</enabled>
     <text>Go Home</text>
+    <backcolor_alarm_sensitive>false</backcolor_alarm_sensitive>
     <font>
       <fontdata fontName="Arial" height="9" style="1" />
     </font>
     <width>79</width>
-<<<<<<< HEAD
-    <image>../pictures/home-16x16.png</image>
-    <rules />
-=======
     <border_style>0</border_style>
     <push_action_index>0</push_action_index>
     <image>../pictures/home-16x16.png</image>
@@ -495,7 +434,6 @@
     <border_color>
       <color red="0" green="128" blue="255" />
     </border_color>
->>>>>>> 3e159466
     <y>558</y>
     <actions hook="true" hook_all="false">
       <action type="OPEN_DISPLAY">
@@ -507,15 +445,6 @@
         <description></description>
       </action>
     </actions>
-<<<<<<< HEAD
-    <x>17</x>
-  </widget>
-  <widget typeId="org.csstudio.opibuilder.widgets.Label" version="1.0">
-    <wuid>553ac269:135b01240d5:-40d3</wuid>
-    <scripts />
-    <height>53</height>
-    <name>Label_7</name>
-=======
     <tooltip>$(pv_name)
 $(pv_value)</tooltip>
     <x>17</x>
@@ -535,13 +464,14 @@
     </scale_options>
     <transparent>false</transparent>
     <show_scrollbar>false</show_scrollbar>
->>>>>>> 3e159466
     <background_color>
       <color red="255" green="255" blue="223" />
     </background_color>
     <foreground_color>
       <color red="0" green="0" blue="203" />
     </foreground_color>
+    <widget_type>Label</widget_type>
+    <enabled>true</enabled>
     <text>Please change this widget's PV Name to a real enum PV that is available to you computer.</text>
     <font>
       <fontdata fontName="Arial" height="10" style="0" />
@@ -549,24 +479,19 @@
     <width>284</width>
     <border_style>1</border_style>
     <rules />
+    <border_width>1</border_width>
+    <border_color>
+      <color red="0" green="128" blue="255" />
+    </border_color>
     <horizontal_alignment>0</horizontal_alignment>
     <actions hook="false" hook_all="false" />
     <y>336</y>
-<<<<<<< HEAD
-=======
     <wrap_words>true</wrap_words>
     <tooltip></tooltip>
->>>>>>> 3e159466
     <x>140</x>
   </widget>
   <widget typeId="org.csstudio.opibuilder.widgets.polyline" version="1.0">
     <border_alarm_sensitive>false</border_alarm_sensitive>
-<<<<<<< HEAD
-    <wuid>553ac269:135b01240d5:-40d2</wuid>
-    <scripts />
-    <arrows>2</arrows>
-    <height>47</height>
-=======
     <fill_arrow>true</fill_arrow>
     <arrow_length>20</arrow_length>
     <visible>true</visible>
@@ -579,7 +504,6 @@
     <anti_alias>true</anti_alias>
     <name>Polyline</name>
     <forecolor_alarm_sensitive>false</forecolor_alarm_sensitive>
->>>>>>> 3e159466
     <scale_options>
       <width_scalable>true</width_scalable>
       <height_scalable>true</height_scalable>
@@ -589,22 +513,14 @@
       <point x="257" y="326" />
       <point x="257" y="280" />
     </points>
-<<<<<<< HEAD
-=======
     <transparent>false</transparent>
     <pv_name></pv_name>
->>>>>>> 3e159466
     <background_color>
       <color red="0" green="0" blue="255" />
     </background_color>
     <foreground_color>
       <color red="255" green="0" blue="0" />
     </foreground_color>
-<<<<<<< HEAD
-    <width>1</width>
-    <rules />
-    <line_width>1</line_width>
-=======
     <widget_type>Polyline</widget_type>
     <enabled>true</enabled>
     <backcolor_alarm_sensitive>false</backcolor_alarm_sensitive>
@@ -622,7 +538,6 @@
     <border_color>
       <color red="0" green="128" blue="255" />
     </border_color>
->>>>>>> 3e159466
     <actions hook="false" hook_all="false" />
     <y>280</y>
     <tooltip>$(pv_name)
@@ -631,22 +546,16 @@
   </widget>
   <widget typeId="org.csstudio.opibuilder.widgets.polyline" version="1.0">
     <border_alarm_sensitive>false</border_alarm_sensitive>
-<<<<<<< HEAD
-    <wuid>553ac269:135b01240d5:-40d1</wuid>
-=======
     <fill_arrow>true</fill_arrow>
     <arrow_length>20</arrow_length>
     <visible>true</visible>
     <fill_level>0.0</fill_level>
     <wuid>553ac269:135b01240d5:-40d1</wuid>
     <rotation_angle>0.0</rotation_angle>
->>>>>>> 3e159466
-    <scripts />
+    <scripts />
+    <arrows>0</arrows>
     <height>1</height>
-<<<<<<< HEAD
-=======
     <anti_alias>true</anti_alias>
->>>>>>> 3e159466
     <name>Polyline_1</name>
     <forecolor_alarm_sensitive>false</forecolor_alarm_sensitive>
     <scale_options>
@@ -658,22 +567,14 @@
       <point x="17" y="212" />
       <point x="648" y="212" />
     </points>
-<<<<<<< HEAD
-=======
     <transparent>false</transparent>
     <pv_name></pv_name>
->>>>>>> 3e159466
     <background_color>
       <color red="128" green="128" blue="128" />
     </background_color>
     <foreground_color>
       <color red="255" green="0" blue="0" />
     </foreground_color>
-<<<<<<< HEAD
-    <width>632</width>
-    <rules />
-    <line_width>1</line_width>
-=======
     <widget_type>Polyline</widget_type>
     <enabled>true</enabled>
     <backcolor_alarm_sensitive>false</backcolor_alarm_sensitive>
@@ -691,7 +592,6 @@
     <border_color>
       <color red="0" green="128" blue="255" />
     </border_color>
->>>>>>> 3e159466
     <actions hook="false" hook_all="false" />
     <y>212</y>
     <tooltip>$(pv_name)
@@ -699,20 +599,6 @@
     <x>17</x>
   </widget>
   <widget typeId="org.csstudio.opibuilder.widgets.groupingContainer" version="1.0">
-<<<<<<< HEAD
-    <wuid>553ac269:135b01240d5:-40d0</wuid>
-    <scripts />
-    <height>24</height>
-    <show_scrollbar>false</show_scrollbar>
-    <width>182</width>
-    <rules />
-    <lock_children>true</lock_children>
-    <actions hook="false" hook_all="false" />
-    <y>187</y>
-    <x>19</x>
-    <widget typeId="org.csstudio.opibuilder.widgets.MenuButton" version="1.0">
-      <border_alarm_sensitive>false</border_alarm_sensitive>
-=======
     <macros>
       <include_parent_macros>true</include_parent_macros>
     </macros>
@@ -755,13 +641,10 @@
       <border_alarm_sensitive>false</border_alarm_sensitive>
       <visible>true</visible>
       <actions_from_pv>false</actions_from_pv>
->>>>>>> 3e159466
       <wuid>553ac269:135b01240d5:-40cf</wuid>
       <scripts />
       <height>24</height>
       <name>Menu Button_2</name>
-<<<<<<< HEAD
-=======
       <forecolor_alarm_sensitive>false</forecolor_alarm_sensitive>
       <scale_options>
         <width_scalable>true</width_scalable>
@@ -773,22 +656,25 @@
       <background_color>
         <color red="240" green="240" blue="240" />
       </background_color>
->>>>>>> 3e159466
       <foreground_color>
         <color red="0" green="0" blue="0" />
       </foreground_color>
+      <widget_type>Menu Button</widget_type>
+      <enabled>true</enabled>
+      <backcolor_alarm_sensitive>false</backcolor_alarm_sensitive>
+      <font>
+        <opifont.name>Default</opifont.name>
+      </font>
       <width>42</width>
+      <border_style>0</border_style>
       <label>Main</label>
       <rules />
-<<<<<<< HEAD
-=======
       <pv_value />
       <border_width>1</border_width>
       <border_color>
         <color red="0" green="128" blue="255" />
       </border_color>
       <y>0</y>
->>>>>>> 3e159466
       <actions hook="false" hook_all="false">
         <action type="EXECUTE_JAVASCRIPT">
           <path>../scripts/SimpleDialog.js</path>
@@ -821,20 +707,16 @@
       </actions>
       <tooltip>$(pv_name)
 $(pv_value)</tooltip>
+      <x>0</x>
     </widget>
     <widget typeId="org.csstudio.opibuilder.widgets.MenuButton" version="1.0">
       <border_alarm_sensitive>false</border_alarm_sensitive>
-<<<<<<< HEAD
-=======
       <visible>true</visible>
       <actions_from_pv>false</actions_from_pv>
->>>>>>> 3e159466
       <wuid>553ac269:135b01240d5:-40ce</wuid>
       <scripts />
       <height>24</height>
       <name>Menu Button_4</name>
-<<<<<<< HEAD
-=======
       <forecolor_alarm_sensitive>false</forecolor_alarm_sensitive>
       <scale_options>
         <width_scalable>true</width_scalable>
@@ -846,22 +728,25 @@
       <background_color>
         <color red="240" green="240" blue="240" />
       </background_color>
->>>>>>> 3e159466
       <foreground_color>
         <color red="0" green="0" blue="0" />
       </foreground_color>
+      <widget_type>Menu Button</widget_type>
+      <enabled>true</enabled>
+      <backcolor_alarm_sensitive>false</backcolor_alarm_sensitive>
+      <font>
+        <opifont.name>Default</opifont.name>
+      </font>
       <width>42</width>
+      <border_style>0</border_style>
       <label>View</label>
       <rules />
-<<<<<<< HEAD
-=======
       <pv_value />
       <border_width>1</border_width>
       <border_color>
         <color red="0" green="128" blue="255" />
       </border_color>
       <y>0</y>
->>>>>>> 3e159466
       <actions hook="false" hook_all="false">
         <action type="EXECUTE_JAVASCRIPT">
           <path>../scripts/SimpleDialog.js</path>
@@ -898,17 +783,12 @@
     </widget>
     <widget typeId="org.csstudio.opibuilder.widgets.MenuButton" version="1.0">
       <border_alarm_sensitive>false</border_alarm_sensitive>
-<<<<<<< HEAD
-=======
       <visible>true</visible>
       <actions_from_pv>false</actions_from_pv>
->>>>>>> 3e159466
       <wuid>553ac269:135b01240d5:-40cd</wuid>
       <scripts />
       <height>24</height>
       <name>Menu Button_5</name>
-<<<<<<< HEAD
-=======
       <forecolor_alarm_sensitive>false</forecolor_alarm_sensitive>
       <scale_options>
         <width_scalable>true</width_scalable>
@@ -920,22 +800,25 @@
       <background_color>
         <color red="240" green="240" blue="240" />
       </background_color>
->>>>>>> 3e159466
       <foreground_color>
         <color red="0" green="0" blue="0" />
       </foreground_color>
+      <widget_type>Menu Button</widget_type>
+      <enabled>true</enabled>
+      <backcolor_alarm_sensitive>false</backcolor_alarm_sensitive>
+      <font>
+        <opifont.name>Default</opifont.name>
+      </font>
       <width>56</width>
+      <border_style>0</border_style>
       <label>Window</label>
       <rules />
-<<<<<<< HEAD
-=======
       <pv_value />
       <border_width>1</border_width>
       <border_color>
         <color red="0" green="128" blue="255" />
       </border_color>
       <y>0</y>
->>>>>>> 3e159466
       <actions hook="false" hook_all="false">
         <action type="EXECUTE_JAVASCRIPT">
           <path>../scripts/SimpleDialog.js</path>
@@ -972,17 +855,12 @@
     </widget>
     <widget typeId="org.csstudio.opibuilder.widgets.MenuButton" version="1.0">
       <border_alarm_sensitive>false</border_alarm_sensitive>
-<<<<<<< HEAD
-=======
       <visible>true</visible>
       <actions_from_pv>false</actions_from_pv>
->>>>>>> 3e159466
       <wuid>553ac269:135b01240d5:-40cc</wuid>
       <scripts />
       <height>24</height>
       <name>Menu Button_6</name>
-<<<<<<< HEAD
-=======
       <forecolor_alarm_sensitive>false</forecolor_alarm_sensitive>
       <scale_options>
         <width_scalable>true</width_scalable>
@@ -994,22 +872,25 @@
       <background_color>
         <color red="240" green="240" blue="240" />
       </background_color>
->>>>>>> 3e159466
       <foreground_color>
         <color red="0" green="0" blue="0" />
       </foreground_color>
+      <widget_type>Menu Button</widget_type>
+      <enabled>true</enabled>
+      <backcolor_alarm_sensitive>false</backcolor_alarm_sensitive>
+      <font>
+        <opifont.name>Default</opifont.name>
+      </font>
       <width>42</width>
+      <border_style>0</border_style>
       <label>Help</label>
       <rules />
-<<<<<<< HEAD
-=======
       <pv_value />
       <border_width>1</border_width>
       <border_color>
         <color red="0" green="128" blue="255" />
       </border_color>
       <y>0</y>
->>>>>>> 3e159466
       <actions hook="false" hook_all="false">
         <action type="EXECUTE_JAVASCRIPT">
           <path>../scripts/SimpleDialog.js</path>
@@ -1046,13 +927,10 @@
     </widget>
   </widget>
   <widget typeId="org.csstudio.opibuilder.widgets.groupingContainer" version="1.0">
-<<<<<<< HEAD
-=======
     <macros>
       <include_parent_macros>true</include_parent_macros>
     </macros>
     <visible>true</visible>
->>>>>>> 3e159466
     <wuid>553ac269:135b01240d5:-40cb</wuid>
     <scripts />
     <height>44</height>
@@ -1064,11 +942,6 @@
     </scale_options>
     <transparent>true</transparent>
     <show_scrollbar>false</show_scrollbar>
-<<<<<<< HEAD
-    <width>185</width>
-    <rules />
-    <lock_children>true</lock_children>
-=======
     <background_color>
       <color red="240" green="240" blue="240" />
     </background_color>
@@ -1088,7 +961,6 @@
     <border_color>
       <color red="0" green="128" blue="255" />
     </border_color>
->>>>>>> 3e159466
     <actions hook="true" hook_all="false">
       <action type="EXECUTE_JAVASCRIPT">
         <path>../scripts/openHelp.js</path>
@@ -1099,11 +971,6 @@
       </action>
     </actions>
     <y>542</y>
-<<<<<<< HEAD
-    <x>592</x>
-    <widget typeId="org.csstudio.opibuilder.widgets.Label" version="1.0">
-      <wuid>553ac269:135b01240d5:-40ca</wuid>
-=======
     <tooltip></tooltip>
     <x>592</x>
     <widget typeId="org.csstudio.opibuilder.widgets.Label" version="1.0">
@@ -1111,7 +978,6 @@
       <vertical_alignment>1</vertical_alignment>
       <wuid>553ac269:135b01240d5:-40ca</wuid>
       <auto_size>false</auto_size>
->>>>>>> 3e159466
       <scripts />
       <height>22</height>
       <name>Label_28</name>
@@ -1128,16 +994,15 @@
       <foreground_color>
         <color red="0" green="0" blue="253" />
       </foreground_color>
+      <widget_type>Label</widget_type>
+      <enabled>true</enabled>
       <text>See Online Help</text>
       <font>
         <fontdata fontName="Arial" height="12" style="1" />
       </font>
       <width>135</width>
+      <border_style>0</border_style>
       <rules />
-<<<<<<< HEAD
-      <actions hook="false" hook_all="false" />
-      <y>11</y>
-=======
       <border_width>1</border_width>
       <border_color>
         <color red="0" green="128" blue="255" />
@@ -1147,29 +1012,22 @@
       <y>11</y>
       <wrap_words>true</wrap_words>
       <tooltip></tooltip>
->>>>>>> 3e159466
       <x>41</x>
     </widget>
     <widget typeId="org.csstudio.opibuilder.widgets.polyline" version="1.0">
       <border_alarm_sensitive>false</border_alarm_sensitive>
-<<<<<<< HEAD
-      <wuid>553ac269:135b01240d5:-40c9</wuid>
-=======
       <fill_arrow>true</fill_arrow>
       <arrow_length>20</arrow_length>
       <visible>true</visible>
       <fill_level>0.0</fill_level>
       <wuid>553ac269:135b01240d5:-40c9</wuid>
       <rotation_angle>0.0</rotation_angle>
->>>>>>> 3e159466
       <scripts />
+      <arrows>0</arrows>
       <height>1</height>
-<<<<<<< HEAD
-=======
       <anti_alias>true</anti_alias>
       <name>Polyline</name>
       <forecolor_alarm_sensitive>false</forecolor_alarm_sensitive>
->>>>>>> 3e159466
       <scale_options>
         <width_scalable>true</width_scalable>
         <height_scalable>true</height_scalable>
@@ -1179,22 +1037,14 @@
         <point x="49" y="32" />
         <point x="168" y="32" />
       </points>
-<<<<<<< HEAD
-=======
       <transparent>false</transparent>
       <pv_name></pv_name>
->>>>>>> 3e159466
       <background_color>
         <color red="0" green="0" blue="255" />
       </background_color>
       <foreground_color>
         <color red="255" green="0" blue="0" />
       </foreground_color>
-<<<<<<< HEAD
-      <width>120</width>
-      <rules />
-      <line_width>1</line_width>
-=======
       <widget_type>Polyline</widget_type>
       <enabled>true</enabled>
       <backcolor_alarm_sensitive>false</backcolor_alarm_sensitive>
@@ -1212,7 +1062,6 @@
       <border_color>
         <color red="0" green="128" blue="255" />
       </border_color>
->>>>>>> 3e159466
       <actions hook="false" hook_all="false" />
       <y>32</y>
       <tooltip>$(pv_name)
@@ -1220,12 +1069,6 @@
       <x>49</x>
     </widget>
     <widget typeId="org.csstudio.opibuilder.widgets.Image" version="1.0">
-<<<<<<< HEAD
-      <wuid>553ac269:135b01240d5:-40c8</wuid>
-      <scripts />
-      <height>44</height>
-      <stretch_to_fit>true</stretch_to_fit>
-=======
       <crop_right>0</crop_right>
       <crop_left>0</crop_left>
       <visible>true</visible>
@@ -1251,20 +1094,20 @@
       <font>
         <opifont.name>Default</opifont.name>
       </font>
->>>>>>> 3e159466
       <width>42</width>
+      <no_animation>false</no_animation>
+      <crop_top>0</crop_top>
+      <border_style>0</border_style>
       <rules />
+      <crop_bottom>0</crop_bottom>
+      <border_width>1</border_width>
       <image_file>../pictures/onlineHelp.gif</image_file>
-<<<<<<< HEAD
-      <actions hook="false" hook_all="false" />
-=======
       <border_color>
         <color red="0" green="128" blue="255" />
       </border_color>
       <actions hook="false" hook_all="false" />
       <y>0</y>
       <tooltip></tooltip>
->>>>>>> 3e159466
       <x>8</x>
     </widget>
   </widget>
