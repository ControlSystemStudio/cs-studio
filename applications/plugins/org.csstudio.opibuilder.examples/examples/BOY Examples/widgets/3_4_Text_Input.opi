--- conflicted
+++ resolved
@@ -1,5 +1,6 @@
 <?xml version="1.0" encoding="UTF-8"?>
 <display typeId="org.csstudio.opibuilder.Display" version="1.0">
+  <auto_zoom_to_fit_all>false</auto_zoom_to_fit_all>
   <macros>
     <include_parent_macros>true</include_parent_macros>
     <noisePV>sim://noise</noisePV>
@@ -11,9 +12,19 @@
   <show_ruler>false</show_ruler>
   <height>600</height>
   <name>Text Input</name>
+  <snap_to_geometry>true</snap_to_geometry>
   <show_grid>false</show_grid>
+  <background_color>
+    <color red="240" green="240" blue="240" />
+  </background_color>
+  <foreground_color>
+    <color red="192" green="192" blue="192" />
+  </foreground_color>
+  <widget_type>Display</widget_type>
+  <show_close_button>true</show_close_button>
   <width>800</width>
   <rules />
+  <show_edit_range>true</show_edit_range>
   <grid_space>4</grid_space>
   <auto_scale_widgets>
     <auto_scale_widgets>true</auto_scale_widgets>
@@ -21,12 +32,6 @@
     <min_height>-1</min_height>
   </auto_scale_widgets>
   <actions hook="false" hook_all="false" />
-<<<<<<< HEAD
-  <widget typeId="org.csstudio.opibuilder.widgets.Label" version="1.0">
-    <scripts />
-    <height>86</height>
-    <name>Label_8</name>
-=======
   <y>-1</y>
   <x>-1</x>
   <widget typeId="org.csstudio.opibuilder.widgets.Label" version="1.0">
@@ -44,29 +49,21 @@
     </scale_options>
     <transparent>false</transparent>
     <show_scrollbar>false</show_scrollbar>
->>>>>>> 3e159466
     <background_color>
       <color red="135" green="181" blue="255" />
     </background_color>
     <foreground_color>
       <color red="128" green="0" blue="64" />
     </foreground_color>
+    <widget_type>Label</widget_type>
+    <enabled>true</enabled>
     <text>Text Input</text>
     <font>
       <fontdata fontName="Arial" height="18" style="1" />
     </font>
     <width>295</width>
-    <rules />
-<<<<<<< HEAD
-    <actions hook="false" hook_all="false" />
-    <y>6</y>
-    <x>17</x>
-  </widget>
-  <widget typeId="org.csstudio.opibuilder.widgets.Label" version="1.0">
-    <scripts />
-    <height>43</height>
-    <name>Label_6</name>
-=======
+    <border_style>0</border_style>
+    <rules />
     <border_width>1</border_width>
     <border_color>
       <color red="0" green="128" blue="255" />
@@ -93,29 +90,21 @@
     </scale_options>
     <transparent>false</transparent>
     <show_scrollbar>false</show_scrollbar>
->>>>>>> 3e159466
     <background_color>
       <color red="135" green="181" blue="255" />
     </background_color>
     <foreground_color>
       <color red="29" green="40" blue="184" />
     </foreground_color>
+    <widget_type>Label</widget_type>
+    <enabled>true</enabled>
     <text>Examples</text>
     <font>
       <fontdata fontName="Arial" height="18" style="1" />
     </font>
     <width>451</width>
-    <rules />
-<<<<<<< HEAD
-    <actions hook="false" hook_all="false" />
-    <y>49</y>
-    <x>311</x>
-  </widget>
-  <widget typeId="org.csstudio.opibuilder.widgets.Label" version="1.0">
-    <scripts />
-    <height>44</height>
-    <name>Label_9</name>
-=======
+    <border_style>0</border_style>
+    <rules />
     <border_width>1</border_width>
     <border_color>
       <color red="0" green="128" blue="255" />
@@ -142,23 +131,21 @@
     </scale_options>
     <transparent>false</transparent>
     <show_scrollbar>false</show_scrollbar>
->>>>>>> 3e159466
     <background_color>
       <color red="135" green="181" blue="255" />
     </background_color>
     <foreground_color>
       <color red="29" green="40" blue="184" />
     </foreground_color>
+    <widget_type>Label</widget_type>
+    <enabled>true</enabled>
     <text>Best OPI Yet (BOY)</text>
     <font>
       <fontdata fontName="Arial" height="18" style="1" />
     </font>
     <width>451</width>
-    <rules />
-<<<<<<< HEAD
-    <actions hook="false" hook_all="false" />
-    <y>6</y>
-=======
+    <border_style>0</border_style>
+    <rules />
     <border_width>1</border_width>
     <border_color>
       <color red="0" green="128" blue="255" />
@@ -168,16 +155,12 @@
     <y>6</y>
     <wrap_words>true</wrap_words>
     <tooltip></tooltip>
->>>>>>> 3e159466
     <x>311</x>
   </widget>
   <widget typeId="org.csstudio.opibuilder.widgets.TextInput" version="1.0">
     <border_alarm_sensitive>false</border_alarm_sensitive>
+    <visible>true</visible>
     <minimum>-1.7976931348623157E308</minimum>
-<<<<<<< HEAD
-    <scripts />
-    <height>32</height>
-=======
     <vertical_alignment>1</vertical_alignment>
     <show_units>true</show_units>
     <multiline_input>false</multiline_input>
@@ -197,7 +180,6 @@
     <precision_from_pv>true</precision_from_pv>
     <transparent>false</transparent>
     <selector_type>0</selector_type>
->>>>>>> 3e159466
     <pv_name>loc://t1</pv_name>
     <background_color>
       <color red="255" green="255" blue="255" />
@@ -205,25 +187,72 @@
     <foreground_color>
       <color red="0" green="0" blue="0" />
     </foreground_color>
-<<<<<<< HEAD
+    <widget_type>Text Input</widget_type>
+    <enabled>true</enabled>
     <text></text>
-=======
-    <widget_type>Text Input</widget_type>
-    <enabled>true</enabled>
-    <text></text>
     <backcolor_alarm_sensitive>false</backcolor_alarm_sensitive>
     <precision>0</precision>
->>>>>>> 3e159466
     <font>
       <fontdata fontName="Arial" height="9" style="0" />
     </font>
     <width>108</width>
     <border_style>3</border_style>
     <rules />
-<<<<<<< HEAD
+    <pv_value />
+    <border_width>1</border_width>
     <maximum>1.7976931348623157E308</maximum>
     <limits_from_pv>false</limits_from_pv>
-=======
+    <border_color>
+      <color red="0" green="128" blue="255" />
+    </border_color>
+    <horizontal_alignment>0</horizontal_alignment>
+    <actions hook="false" hook_all="false" />
+    <y>257</y>
+    <tooltip>$(pv_name)
+$(pv_value)</tooltip>
+    <x>56</x>
+  </widget>
+  <widget typeId="org.csstudio.opibuilder.widgets.TextInput" version="1.0">
+    <border_alarm_sensitive>false</border_alarm_sensitive>
+    <visible>true</visible>
+    <minimum>-1.7976931348623157E308</minimum>
+    <vertical_alignment>1</vertical_alignment>
+    <show_units>false</show_units>
+    <multiline_input>false</multiline_input>
+    <wuid>-614945d9:135bf25028b:-6f37</wuid>
+    <auto_size>false</auto_size>
+    <rotation_angle>0.0</rotation_angle>
+    <scripts />
+    <height>32</height>
+    <name>Text Input_1</name>
+    <forecolor_alarm_sensitive>false</forecolor_alarm_sensitive>
+    <scale_options>
+      <width_scalable>true</width_scalable>
+      <height_scalable>true</height_scalable>
+      <keep_wh_ratio>false</keep_wh_ratio>
+    </scale_options>
+    <format_type>1</format_type>
+    <precision_from_pv>false</precision_from_pv>
+    <transparent>false</transparent>
+    <selector_type>0</selector_type>
+    <pv_name>loc://t2</pv_name>
+    <background_color>
+      <color red="0" green="255" blue="255" />
+    </background_color>
+    <foreground_color>
+      <color red="0" green="0" blue="0" />
+    </foreground_color>
+    <widget_type>Text Input</widget_type>
+    <enabled>true</enabled>
+    <text></text>
+    <backcolor_alarm_sensitive>false</backcolor_alarm_sensitive>
+    <precision>2</precision>
+    <font>
+      <fontdata fontName="Arial" height="10" style="1" />
+    </font>
+    <width>108</width>
+    <border_style>3</border_style>
+    <rules />
     <pv_value />
     <border_width>1</border_width>
     <maximum>1.7976931348623157E308</maximum>
@@ -232,61 +261,108 @@
       <color red="0" green="128" blue="255" />
     </border_color>
     <horizontal_alignment>0</horizontal_alignment>
->>>>>>> 3e159466
     <actions hook="false" hook_all="false" />
     <y>257</y>
     <tooltip>$(pv_name)
 $(pv_value)</tooltip>
-    <x>56</x>
+    <x>178</x>
   </widget>
   <widget typeId="org.csstudio.opibuilder.widgets.TextInput" version="1.0">
     <border_alarm_sensitive>false</border_alarm_sensitive>
+    <visible>true</visible>
     <minimum>-1.7976931348623157E308</minimum>
+    <vertical_alignment>1</vertical_alignment>
     <show_units>false</show_units>
-<<<<<<< HEAD
-=======
     <multiline_input>false</multiline_input>
-    <wuid>-614945d9:135bf25028b:-6f37</wuid>
+    <wuid>-614945d9:135bf25028b:-6f36</wuid>
     <auto_size>false</auto_size>
     <rotation_angle>0.0</rotation_angle>
->>>>>>> 3e159466
     <scripts />
     <height>32</height>
-    <name>Text Input_1</name>
-    <forecolor_alarm_sensitive>false</forecolor_alarm_sensitive>
-    <scale_options>
-      <width_scalable>true</width_scalable>
-      <height_scalable>true</height_scalable>
-      <keep_wh_ratio>false</keep_wh_ratio>
-    </scale_options>
-    <format_type>1</format_type>
+    <name>Text Input_2</name>
+    <forecolor_alarm_sensitive>false</forecolor_alarm_sensitive>
+    <scale_options>
+      <width_scalable>true</width_scalable>
+      <height_scalable>true</height_scalable>
+      <keep_wh_ratio>false</keep_wh_ratio>
+    </scale_options>
+    <format_type>3</format_type>
     <precision_from_pv>false</precision_from_pv>
-    <pv_name>loc://t2</pv_name>
-    <background_color>
-      <color red="0" green="255" blue="255" />
-    </background_color>
-    <foreground_color>
-      <color red="0" green="0" blue="0" />
-    </foreground_color>
-<<<<<<< HEAD
+    <transparent>false</transparent>
+    <selector_type>0</selector_type>
+    <pv_name>loc://t3</pv_name>
+    <background_color>
+      <color red="168" green="234" blue="0" />
+    </background_color>
+    <foreground_color>
+      <color red="0" green="0" blue="0" />
+    </foreground_color>
+    <widget_type>Text Input</widget_type>
+    <enabled>true</enabled>
     <text></text>
-=======
-    <widget_type>Text Input</widget_type>
-    <enabled>true</enabled>
-    <text></text>
-    <backcolor_alarm_sensitive>false</backcolor_alarm_sensitive>
->>>>>>> 3e159466
-    <precision>2</precision>
-    <font>
-      <fontdata fontName="Arial" height="10" style="1" />
+    <backcolor_alarm_sensitive>false</backcolor_alarm_sensitive>
+    <precision>0</precision>
+    <font>
+      <fontdata fontName="Arial" height="9" style="0" />
     </font>
     <width>108</width>
     <border_style>3</border_style>
     <rules />
-<<<<<<< HEAD
+    <pv_value />
+    <border_width>1</border_width>
     <maximum>1.7976931348623157E308</maximum>
     <limits_from_pv>false</limits_from_pv>
-=======
+    <border_color>
+      <color red="0" green="128" blue="255" />
+    </border_color>
+    <horizontal_alignment>0</horizontal_alignment>
+    <actions hook="false" hook_all="false" />
+    <y>257</y>
+    <tooltip>$(pv_name)
+$(pv_value)</tooltip>
+    <x>300</x>
+  </widget>
+  <widget typeId="org.csstudio.opibuilder.widgets.TextInput" version="1.0">
+    <border_alarm_sensitive>false</border_alarm_sensitive>
+    <visible>true</visible>
+    <minimum>-1.7976931348623157E308</minimum>
+    <vertical_alignment>1</vertical_alignment>
+    <show_units>false</show_units>
+    <multiline_input>false</multiline_input>
+    <wuid>-614945d9:135bf25028b:-6f35</wuid>
+    <auto_size>false</auto_size>
+    <rotation_angle>0.0</rotation_angle>
+    <scripts />
+    <height>32</height>
+    <name>Text Input_3</name>
+    <forecolor_alarm_sensitive>false</forecolor_alarm_sensitive>
+    <scale_options>
+      <width_scalable>true</width_scalable>
+      <height_scalable>true</height_scalable>
+      <keep_wh_ratio>false</keep_wh_ratio>
+    </scale_options>
+    <format_type>2</format_type>
+    <precision_from_pv>false</precision_from_pv>
+    <transparent>false</transparent>
+    <selector_type>0</selector_type>
+    <pv_name>loc://t4</pv_name>
+    <background_color>
+      <color red="255" green="255" blue="177" />
+    </background_color>
+    <foreground_color>
+      <color name="Blue" />
+    </foreground_color>
+    <widget_type>Text Input</widget_type>
+    <enabled>true</enabled>
+    <text></text>
+    <backcolor_alarm_sensitive>false</backcolor_alarm_sensitive>
+    <precision>3</precision>
+    <font>
+      <fontdata fontName="Arial" height="9" style="0" />
+    </font>
+    <width>108</width>
+    <border_style>3</border_style>
+    <rules />
     <pv_value />
     <border_width>1</border_width>
     <maximum>1.7976931348623157E308</maximum>
@@ -295,152 +371,20 @@
       <color red="0" green="128" blue="255" />
     </border_color>
     <horizontal_alignment>0</horizontal_alignment>
->>>>>>> 3e159466
     <actions hook="false" hook_all="false" />
     <y>257</y>
     <tooltip>$(pv_name)
 $(pv_value)</tooltip>
-    <x>178</x>
-  </widget>
-  <widget typeId="org.csstudio.opibuilder.widgets.TextInput" version="1.0">
-    <border_alarm_sensitive>false</border_alarm_sensitive>
-    <minimum>-1.7976931348623157E308</minimum>
-    <show_units>false</show_units>
-<<<<<<< HEAD
-=======
-    <multiline_input>false</multiline_input>
-    <wuid>-614945d9:135bf25028b:-6f36</wuid>
-    <auto_size>false</auto_size>
-    <rotation_angle>0.0</rotation_angle>
->>>>>>> 3e159466
-    <scripts />
-    <height>32</height>
-    <name>Text Input_2</name>
-    <forecolor_alarm_sensitive>false</forecolor_alarm_sensitive>
-    <scale_options>
-      <width_scalable>true</width_scalable>
-      <height_scalable>true</height_scalable>
-      <keep_wh_ratio>false</keep_wh_ratio>
-    </scale_options>
-    <format_type>3</format_type>
-    <precision_from_pv>false</precision_from_pv>
-    <pv_name>loc://t3</pv_name>
-    <background_color>
-      <color red="168" green="234" blue="0" />
-    </background_color>
-    <foreground_color>
-      <color red="0" green="0" blue="0" />
-    </foreground_color>
-<<<<<<< HEAD
-    <text></text>
-=======
-    <widget_type>Text Input</widget_type>
-    <enabled>true</enabled>
-    <text></text>
-    <backcolor_alarm_sensitive>false</backcolor_alarm_sensitive>
-    <precision>0</precision>
->>>>>>> 3e159466
-    <font>
-      <fontdata fontName="Arial" height="9" style="0" />
-    </font>
-    <width>108</width>
-    <border_style>3</border_style>
-    <rules />
-<<<<<<< HEAD
-    <maximum>1.7976931348623157E308</maximum>
-    <limits_from_pv>false</limits_from_pv>
-=======
-    <pv_value />
-    <border_width>1</border_width>
-    <maximum>1.7976931348623157E308</maximum>
-    <limits_from_pv>false</limits_from_pv>
-    <border_color>
-      <color red="0" green="128" blue="255" />
-    </border_color>
-    <horizontal_alignment>0</horizontal_alignment>
->>>>>>> 3e159466
-    <actions hook="false" hook_all="false" />
-    <y>257</y>
-    <tooltip>$(pv_name)
-$(pv_value)</tooltip>
-    <x>300</x>
-  </widget>
-  <widget typeId="org.csstudio.opibuilder.widgets.TextInput" version="1.0">
-    <border_alarm_sensitive>false</border_alarm_sensitive>
-    <minimum>-1.7976931348623157E308</minimum>
-    <show_units>false</show_units>
-<<<<<<< HEAD
-=======
-    <multiline_input>false</multiline_input>
-    <wuid>-614945d9:135bf25028b:-6f35</wuid>
-    <auto_size>false</auto_size>
-    <rotation_angle>0.0</rotation_angle>
->>>>>>> 3e159466
-    <scripts />
-    <height>32</height>
-    <name>Text Input_3</name>
-    <forecolor_alarm_sensitive>false</forecolor_alarm_sensitive>
-    <scale_options>
-      <width_scalable>true</width_scalable>
-      <height_scalable>true</height_scalable>
-      <keep_wh_ratio>false</keep_wh_ratio>
-    </scale_options>
-    <format_type>2</format_type>
-    <precision_from_pv>false</precision_from_pv>
-    <pv_name>loc://t4</pv_name>
-    <background_color>
-      <color red="255" green="255" blue="177" />
-    </background_color>
-    <foreground_color>
-      <color name="Blue" />
-    </foreground_color>
-<<<<<<< HEAD
-    <text></text>
-=======
-    <widget_type>Text Input</widget_type>
-    <enabled>true</enabled>
-    <text></text>
-    <backcolor_alarm_sensitive>false</backcolor_alarm_sensitive>
->>>>>>> 3e159466
-    <precision>3</precision>
-    <font>
-      <fontdata fontName="Arial" height="9" style="0" />
-    </font>
-    <width>108</width>
-    <border_style>3</border_style>
-    <rules />
-<<<<<<< HEAD
-    <maximum>1.7976931348623157E308</maximum>
-    <limits_from_pv>false</limits_from_pv>
-=======
-    <pv_value />
-    <border_width>1</border_width>
-    <maximum>1.7976931348623157E308</maximum>
-    <limits_from_pv>false</limits_from_pv>
-    <border_color>
-      <color red="0" green="128" blue="255" />
-    </border_color>
-    <horizontal_alignment>0</horizontal_alignment>
->>>>>>> 3e159466
-    <actions hook="false" hook_all="false" />
-    <y>257</y>
-    <tooltip>$(pv_name)
-$(pv_value)</tooltip>
     <x>422</x>
   </widget>
   <widget typeId="org.csstudio.opibuilder.widgets.Label" version="1.0">
-<<<<<<< HEAD
+    <visible>true</visible>
+    <vertical_alignment>1</vertical_alignment>
+    <wuid>-614945d9:135bf25028b:-6f34</wuid>
+    <auto_size>false</auto_size>
     <scripts />
     <height>20</height>
     <name>Label_5</name>
-=======
-    <visible>true</visible>
-    <vertical_alignment>1</vertical_alignment>
-    <wuid>-614945d9:135bf25028b:-6f34</wuid>
-    <auto_size>false</auto_size>
-    <scripts />
-    <height>20</height>
-    <name>Label_5</name>
     <scale_options>
       <width_scalable>true</width_scalable>
       <height_scalable>true</height_scalable>
@@ -448,27 +392,26 @@
     </scale_options>
     <transparent>false</transparent>
     <show_scrollbar>false</show_scrollbar>
->>>>>>> 3e159466
     <background_color>
       <color red="0" green="255" blue="128" />
     </background_color>
     <foreground_color>
       <color red="0" green="0" blue="0" />
     </foreground_color>
+    <widget_type>Label</widget_type>
+    <enabled>true</enabled>
     <text>Introduction</text>
     <font>
       <fontdata fontName="Arial" height="10" style="1" />
     </font>
     <width>97</width>
-    <rules />
-<<<<<<< HEAD
-=======
+    <border_style>0</border_style>
+    <rules />
     <border_width>1</border_width>
     <border_color>
       <color red="0" green="128" blue="255" />
     </border_color>
     <horizontal_alignment>1</horizontal_alignment>
->>>>>>> 3e159466
     <actions hook="false" hook_all="false" />
     <y>103</y>
     <wrap_words>true</wrap_words>
@@ -477,18 +420,13 @@
     <x>323</x>
   </widget>
   <widget typeId="org.csstudio.opibuilder.widgets.Label" version="1.0">
-<<<<<<< HEAD
-=======
     <visible>true</visible>
     <vertical_alignment>1</vertical_alignment>
     <wuid>-614945d9:135bf25028b:-6f33</wuid>
     <auto_size>false</auto_size>
->>>>>>> 3e159466
     <scripts />
     <height>93</height>
     <name>Label_6</name>
-<<<<<<< HEAD
-=======
     <scale_options>
       <width_scalable>true</width_scalable>
       <height_scalable>true</height_scalable>
@@ -496,13 +434,14 @@
     </scale_options>
     <transparent>false</transparent>
     <show_scrollbar>false</show_scrollbar>
->>>>>>> 3e159466
     <background_color>
       <color red="255" green="255" blue="223" />
     </background_color>
     <foreground_color>
       <color red="0" green="0" blue="203" />
     </foreground_color>
+    <widget_type>Label</widget_type>
+    <enabled>true</enabled>
     <text>Text Input allows you write PV with the text you input.  &#xD;
 "click" the widget to start editing.&#xD;
 Press "Enter" to send value to PV.&#xD;
@@ -513,22 +452,19 @@
     <width>745</width>
     <border_style>1</border_style>
     <rules />
+    <border_width>1</border_width>
+    <border_color>
+      <color red="0" green="128" blue="255" />
+    </border_color>
     <horizontal_alignment>0</horizontal_alignment>
     <actions hook="false" hook_all="false" />
     <y>122</y>
-<<<<<<< HEAD
-=======
     <wrap_words>true</wrap_words>
     <tooltip></tooltip>
->>>>>>> 3e159466
     <x>17</x>
   </widget>
   <widget typeId="org.csstudio.opibuilder.widgets.ActionButton" version="1.0">
     <border_alarm_sensitive>false</border_alarm_sensitive>
-<<<<<<< HEAD
-    <scripts />
-    <height>28</height>
-=======
     <visible>true</visible>
     <wuid>-614945d9:135bf25028b:-6f32</wuid>
     <scripts />
@@ -544,19 +480,17 @@
     <background_color>
       <color red="240" green="240" blue="240" />
     </background_color>
->>>>>>> 3e159466
     <foreground_color>
       <color red="0" green="0" blue="128" />
     </foreground_color>
+    <widget_type>Action Button</widget_type>
+    <enabled>true</enabled>
     <text>Go Home</text>
+    <backcolor_alarm_sensitive>false</backcolor_alarm_sensitive>
     <font>
       <fontdata fontName="Arial" height="9" style="1" />
     </font>
     <width>79</width>
-<<<<<<< HEAD
-    <image>../pictures/home-16x16.png</image>
-    <rules />
-=======
     <border_style>0</border_style>
     <push_action_index>0</push_action_index>
     <image>../pictures/home-16x16.png</image>
@@ -567,7 +501,6 @@
     <border_color>
       <color red="0" green="128" blue="255" />
     </border_color>
->>>>>>> 3e159466
     <y>535</y>
     <actions hook="true" hook_all="false">
       <action type="OPEN_DISPLAY">
@@ -579,22 +512,16 @@
         <description></description>
       </action>
     </actions>
-<<<<<<< HEAD
-=======
-    <tooltip>$(pv_name)
-$(pv_value)</tooltip>
->>>>>>> 3e159466
+    <tooltip>$(pv_name)
+$(pv_value)</tooltip>
     <x>17</x>
   </widget>
   <widget typeId="org.csstudio.opibuilder.widgets.TextInput" version="1.0">
     <border_alarm_sensitive>false</border_alarm_sensitive>
+    <visible>true</visible>
     <minimum>-1.7976931348623157E308</minimum>
+    <vertical_alignment>1</vertical_alignment>
     <show_units>false</show_units>
-<<<<<<< HEAD
-    <scripts />
-    <height>27</height>
-    <name>Text Input_4</name>
-=======
     <multiline_input>false</multiline_input>
     <wuid>-614945d9:135bf25028b:-6f31</wuid>
     <auto_size>false</auto_size>
@@ -610,8 +537,8 @@
       <keep_wh_ratio>false</keep_wh_ratio>
     </scale_options>
     <format_type>0</format_type>
->>>>>>> 3e159466
     <precision_from_pv>false</precision_from_pv>
+    <transparent>false</transparent>
     <selector_type>2</selector_type>
     <pv_name>loc://t6</pv_name>
     <background_color>
@@ -620,7 +547,10 @@
     <foreground_color>
       <color red="0" green="0" blue="0" />
     </foreground_color>
+    <widget_type>Text Input</widget_type>
+    <enabled>true</enabled>
     <text>2011-05-02 10:56:00</text>
+    <backcolor_alarm_sensitive>false</backcolor_alarm_sensitive>
     <precision>3</precision>
     <font>
       <opifont.name>Text</opifont.name>
@@ -628,10 +558,63 @@
     <width>158</width>
     <border_style>3</border_style>
     <rules />
-<<<<<<< HEAD
+    <pv_value />
+    <border_width>1</border_width>
     <maximum>1.7976931348623157E308</maximum>
     <limits_from_pv>false</limits_from_pv>
-=======
+    <border_color>
+      <color red="0" green="128" blue="255" />
+    </border_color>
+    <horizontal_alignment>0</horizontal_alignment>
+    <actions hook="false" hook_all="false" />
+    <y>297</y>
+    <tooltip>$(pv_name)
+$(pv_value)</tooltip>
+    <x>56</x>
+  </widget>
+  <widget typeId="org.csstudio.opibuilder.widgets.TextInput" version="1.0">
+    <border_alarm_sensitive>false</border_alarm_sensitive>
+    <visible>true</visible>
+    <minimum>-1.7976931348623157E308</minimum>
+    <vertical_alignment>1</vertical_alignment>
+    <show_units>false</show_units>
+    <multiline_input>false</multiline_input>
+    <wuid>-614945d9:135bf25028b:-6f30</wuid>
+    <auto_size>false</auto_size>
+    <file_source>0</file_source>
+    <rotation_angle>0.0</rotation_angle>
+    <scripts />
+    <height>27</height>
+    <name>Text Input_5</name>
+    <forecolor_alarm_sensitive>false</forecolor_alarm_sensitive>
+    <scale_options>
+      <width_scalable>true</width_scalable>
+      <height_scalable>true</height_scalable>
+      <keep_wh_ratio>false</keep_wh_ratio>
+    </scale_options>
+    <format_type>0</format_type>
+    <precision_from_pv>false</precision_from_pv>
+    <transparent>false</transparent>
+    <selector_type>1</selector_type>
+    <pv_name>loc://t7</pv_name>
+    <background_color>
+      <color red="255" green="255" blue="255" />
+    </background_color>
+    <foreground_color>
+      <color red="0" green="0" blue="0" />
+    </foreground_color>
+    <widget_type>Text Input</widget_type>
+    <enabled>true</enabled>
+    <text></text>
+    <backcolor_alarm_sensitive>false</backcolor_alarm_sensitive>
+    <precision>3</precision>
+    <font>
+      <opifont.name>Text</opifont.name>
+    </font>
+    <width>309</width>
+    <file_return_part>0</file_return_part>
+    <border_style>3</border_style>
+    <rules />
     <pv_value />
     <border_width>1</border_width>
     <maximum>1.7976931348623157E308</maximum>
@@ -640,94 +623,281 @@
       <color red="0" green="128" blue="255" />
     </border_color>
     <horizontal_alignment>0</horizontal_alignment>
->>>>>>> 3e159466
     <actions hook="false" hook_all="false" />
     <y>297</y>
     <tooltip>$(pv_name)
 $(pv_value)</tooltip>
-    <x>56</x>
+    <x>221</x>
   </widget>
   <widget typeId="org.csstudio.opibuilder.widgets.TextInput" version="1.0">
     <border_alarm_sensitive>false</border_alarm_sensitive>
+    <visible>true</visible>
     <minimum>-1.7976931348623157E308</minimum>
+    <vertical_alignment>1</vertical_alignment>
     <show_units>false</show_units>
-<<<<<<< HEAD
-    <scripts />
-    <height>27</height>
-    <name>Text Input_5</name>
-=======
-    <multiline_input>false</multiline_input>
-    <wuid>-614945d9:135bf25028b:-6f30</wuid>
-    <auto_size>false</auto_size>
-    <file_source>0</file_source>
+    <multiline_input>true</multiline_input>
+    <wuid>-614945d9:135bf25028b:-6f2f</wuid>
+    <auto_size>false</auto_size>
     <rotation_angle>0.0</rotation_angle>
     <scripts />
-    <height>27</height>
-    <name>Text Input_5</name>
-    <forecolor_alarm_sensitive>false</forecolor_alarm_sensitive>
-    <scale_options>
-      <width_scalable>true</width_scalable>
-      <height_scalable>true</height_scalable>
-      <keep_wh_ratio>false</keep_wh_ratio>
-    </scale_options>
-    <format_type>0</format_type>
->>>>>>> 3e159466
+    <height>67</height>
+    <name>Text Input_6</name>
+    <forecolor_alarm_sensitive>false</forecolor_alarm_sensitive>
+    <scale_options>
+      <width_scalable>true</width_scalable>
+      <height_scalable>true</height_scalable>
+      <keep_wh_ratio>false</keep_wh_ratio>
+    </scale_options>
+    <format_type>4</format_type>
     <precision_from_pv>false</precision_from_pv>
-    <selector_type>1</selector_type>
-    <pv_name>loc://t7</pv_name>
+    <transparent>false</transparent>
+    <selector_type>0</selector_type>
+    <pv_name>loc://t5</pv_name>
     <background_color>
       <color red="255" green="255" blue="255" />
     </background_color>
     <foreground_color>
       <color red="0" green="0" blue="0" />
     </foreground_color>
-<<<<<<< HEAD
+    <widget_type>Text Input</widget_type>
+    <enabled>true</enabled>
     <text></text>
-=======
-    <widget_type>Text Input</widget_type>
-    <enabled>true</enabled>
-    <text></text>
-    <backcolor_alarm_sensitive>false</backcolor_alarm_sensitive>
->>>>>>> 3e159466
+    <backcolor_alarm_sensitive>false</backcolor_alarm_sensitive>
     <precision>3</precision>
     <font>
       <opifont.name>Text</opifont.name>
     </font>
-    <width>309</width>
+    <width>137</width>
     <border_style>3</border_style>
     <rules />
-<<<<<<< HEAD
+    <pv_value />
+    <border_width>1</border_width>
     <maximum>1.7976931348623157E308</maximum>
     <limits_from_pv>false</limits_from_pv>
-=======
-    <pv_value />
-    <border_width>1</border_width>
-    <maximum>1.7976931348623157E308</maximum>
-    <limits_from_pv>false</limits_from_pv>
-    <border_color>
-      <color red="0" green="128" blue="255" />
-    </border_color>
-    <horizontal_alignment>0</horizontal_alignment>
->>>>>>> 3e159466
-    <actions hook="false" hook_all="false" />
-    <y>297</y>
-    <tooltip>$(pv_name)
-$(pv_value)</tooltip>
-    <x>221</x>
-  </widget>
-  <widget typeId="org.csstudio.opibuilder.widgets.TextInput" version="1.0">
-    <border_alarm_sensitive>false</border_alarm_sensitive>
-    <minimum>-1.7976931348623157E308</minimum>
+    <border_color>
+      <color red="0" green="128" blue="255" />
+    </border_color>
+    <horizontal_alignment>0</horizontal_alignment>
+    <actions hook="false" hook_all="false" />
+    <y>257</y>
+    <tooltip>$(pv_name)
+$(pv_value)</tooltip>
+    <x>545</x>
+  </widget>
+  <widget typeId="org.csstudio.opibuilder.widgets.TextUpdate" version="1.0">
+    <border_alarm_sensitive>false</border_alarm_sensitive>
+    <visible>true</visible>
+    <vertical_alignment>1</vertical_alignment>
+    <show_units>true</show_units>
+    <wuid>-614945d9:135bf25028b:-6f2e</wuid>
+    <auto_size>false</auto_size>
+    <rotation_angle>0.0</rotation_angle>
+    <scripts />
+    <height>32</height>
+    <name>Text Input</name>
+    <forecolor_alarm_sensitive>false</forecolor_alarm_sensitive>
+    <scale_options>
+      <width_scalable>true</width_scalable>
+      <height_scalable>true</height_scalable>
+      <keep_wh_ratio>false</keep_wh_ratio>
+    </scale_options>
+    <format_type>0</format_type>
+    <precision_from_pv>true</precision_from_pv>
+    <transparent>false</transparent>
+    <pv_name>loc://t1</pv_name>
+    <background_color>
+      <color red="255" green="255" blue="255" />
+    </background_color>
+    <foreground_color>
+      <color red="0" green="0" blue="0" />
+    </foreground_color>
+    <widget_type>Text Update</widget_type>
+    <enabled>true</enabled>
+    <text></text>
+    <backcolor_alarm_sensitive>false</backcolor_alarm_sensitive>
+    <precision>0</precision>
+    <font>
+      <fontdata fontName="Arial" height="9" style="0" />
+    </font>
+    <width>108</width>
+    <border_style>1</border_style>
+    <rules />
+    <pv_value />
+    <border_width>1</border_width>
+    <border_color>
+      <color red="0" green="128" blue="255" />
+    </border_color>
+    <horizontal_alignment>0</horizontal_alignment>
+    <actions hook="false" hook_all="false" />
+    <y>404</y>
+    <wrap_words>false</wrap_words>
+    <tooltip>$(pv_name)
+$(pv_value)</tooltip>
+    <x>50</x>
+  </widget>
+  <widget typeId="org.csstudio.opibuilder.widgets.TextUpdate" version="1.0">
+    <border_alarm_sensitive>false</border_alarm_sensitive>
+    <visible>true</visible>
+    <vertical_alignment>1</vertical_alignment>
     <show_units>false</show_units>
-    <multiline_input>true</multiline_input>
-<<<<<<< HEAD
-=======
-    <wuid>-614945d9:135bf25028b:-6f2f</wuid>
+    <wuid>-614945d9:135bf25028b:-6f2d</wuid>
     <auto_size>false</auto_size>
     <rotation_angle>0.0</rotation_angle>
->>>>>>> 3e159466
-    <scripts />
-    <height>67</height>
+    <scripts />
+    <height>32</height>
+    <name>Text Input_1</name>
+    <forecolor_alarm_sensitive>false</forecolor_alarm_sensitive>
+    <scale_options>
+      <width_scalable>true</width_scalable>
+      <height_scalable>true</height_scalable>
+      <keep_wh_ratio>false</keep_wh_ratio>
+    </scale_options>
+    <format_type>1</format_type>
+    <precision_from_pv>false</precision_from_pv>
+    <transparent>false</transparent>
+    <pv_name>loc://t2</pv_name>
+    <background_color>
+      <color red="0" green="255" blue="255" />
+    </background_color>
+    <foreground_color>
+      <color red="0" green="0" blue="0" />
+    </foreground_color>
+    <widget_type>Text Update</widget_type>
+    <enabled>true</enabled>
+    <text></text>
+    <backcolor_alarm_sensitive>false</backcolor_alarm_sensitive>
+    <precision>2</precision>
+    <font>
+      <fontdata fontName="Arial" height="10" style="1" />
+    </font>
+    <width>108</width>
+    <border_style>1</border_style>
+    <rules />
+    <pv_value />
+    <border_width>1</border_width>
+    <border_color>
+      <color red="0" green="128" blue="255" />
+    </border_color>
+    <horizontal_alignment>0</horizontal_alignment>
+    <actions hook="false" hook_all="false" />
+    <y>404</y>
+    <wrap_words>false</wrap_words>
+    <tooltip>$(pv_name)
+$(pv_value)</tooltip>
+    <x>173</x>
+  </widget>
+  <widget typeId="org.csstudio.opibuilder.widgets.TextUpdate" version="1.0">
+    <border_alarm_sensitive>false</border_alarm_sensitive>
+    <visible>true</visible>
+    <vertical_alignment>1</vertical_alignment>
+    <show_units>false</show_units>
+    <wuid>-614945d9:135bf25028b:-6f2c</wuid>
+    <auto_size>false</auto_size>
+    <rotation_angle>0.0</rotation_angle>
+    <scripts />
+    <height>32</height>
+    <name>Text Input_2</name>
+    <forecolor_alarm_sensitive>false</forecolor_alarm_sensitive>
+    <scale_options>
+      <width_scalable>true</width_scalable>
+      <height_scalable>true</height_scalable>
+      <keep_wh_ratio>false</keep_wh_ratio>
+    </scale_options>
+    <format_type>3</format_type>
+    <precision_from_pv>false</precision_from_pv>
+    <transparent>false</transparent>
+    <pv_name>loc://t3</pv_name>
+    <background_color>
+      <color red="168" green="234" blue="0" />
+    </background_color>
+    <foreground_color>
+      <color red="0" green="0" blue="0" />
+    </foreground_color>
+    <widget_type>Text Update</widget_type>
+    <enabled>true</enabled>
+    <text></text>
+    <backcolor_alarm_sensitive>false</backcolor_alarm_sensitive>
+    <precision>0</precision>
+    <font>
+      <fontdata fontName="Arial" height="9" style="0" />
+    </font>
+    <width>108</width>
+    <border_style>1</border_style>
+    <rules />
+    <pv_value />
+    <border_width>1</border_width>
+    <border_color>
+      <color red="0" green="128" blue="255" />
+    </border_color>
+    <horizontal_alignment>0</horizontal_alignment>
+    <actions hook="false" hook_all="false" />
+    <y>404</y>
+    <wrap_words>false</wrap_words>
+    <tooltip>$(pv_name)
+$(pv_value)</tooltip>
+    <x>296</x>
+  </widget>
+  <widget typeId="org.csstudio.opibuilder.widgets.TextUpdate" version="1.0">
+    <border_alarm_sensitive>false</border_alarm_sensitive>
+    <visible>true</visible>
+    <vertical_alignment>1</vertical_alignment>
+    <show_units>false</show_units>
+    <wuid>-614945d9:135bf25028b:-6f2b</wuid>
+    <auto_size>false</auto_size>
+    <rotation_angle>0.0</rotation_angle>
+    <scripts />
+    <height>32</height>
+    <name>Text Input_3</name>
+    <forecolor_alarm_sensitive>false</forecolor_alarm_sensitive>
+    <scale_options>
+      <width_scalable>true</width_scalable>
+      <height_scalable>true</height_scalable>
+      <keep_wh_ratio>false</keep_wh_ratio>
+    </scale_options>
+    <format_type>2</format_type>
+    <precision_from_pv>false</precision_from_pv>
+    <transparent>false</transparent>
+    <pv_name>loc://t4</pv_name>
+    <background_color>
+      <color red="255" green="255" blue="177" />
+    </background_color>
+    <foreground_color>
+      <color name="Blue" />
+    </foreground_color>
+    <widget_type>Text Update</widget_type>
+    <enabled>true</enabled>
+    <text></text>
+    <backcolor_alarm_sensitive>false</backcolor_alarm_sensitive>
+    <precision>3</precision>
+    <font>
+      <fontdata fontName="Arial" height="9" style="0" />
+    </font>
+    <width>108</width>
+    <border_style>1</border_style>
+    <rules />
+    <pv_value />
+    <border_width>1</border_width>
+    <border_color>
+      <color red="0" green="128" blue="255" />
+    </border_color>
+    <horizontal_alignment>0</horizontal_alignment>
+    <actions hook="false" hook_all="false" />
+    <y>404</y>
+    <wrap_words>false</wrap_words>
+    <tooltip>$(pv_name)
+$(pv_value)</tooltip>
+    <x>419</x>
+  </widget>
+  <widget typeId="org.csstudio.opibuilder.widgets.TextUpdate" version="1.0">
+    <border_alarm_sensitive>false</border_alarm_sensitive>
+    <visible>true</visible>
+    <vertical_alignment>1</vertical_alignment>
+    <show_units>false</show_units>
+    <wuid>-614945d9:135bf25028b:-6f2a</wuid>
+    <auto_size>false</auto_size>
+    <rotation_angle>0.0</rotation_angle>
+    <scripts />
+    <height>76</height>
     <name>Text Input_6</name>
     <forecolor_alarm_sensitive>false</forecolor_alarm_sensitive>
     <scale_options>
@@ -737,6 +907,7 @@
     </scale_options>
     <format_type>4</format_type>
     <precision_from_pv>false</precision_from_pv>
+    <transparent>false</transparent>
     <pv_name>loc://t5</pv_name>
     <background_color>
       <color red="255" green="255" blue="255" />
@@ -744,352 +915,41 @@
     <foreground_color>
       <color red="0" green="0" blue="0" />
     </foreground_color>
-<<<<<<< HEAD
+    <widget_type>Text Update</widget_type>
+    <enabled>true</enabled>
     <text></text>
-=======
-    <widget_type>Text Input</widget_type>
-    <enabled>true</enabled>
-    <text></text>
-    <backcolor_alarm_sensitive>false</backcolor_alarm_sensitive>
->>>>>>> 3e159466
+    <backcolor_alarm_sensitive>false</backcolor_alarm_sensitive>
     <precision>3</precision>
     <font>
       <opifont.name>Text</opifont.name>
     </font>
     <width>137</width>
-    <border_style>3</border_style>
-    <rules />
-<<<<<<< HEAD
-    <maximum>1.7976931348623157E308</maximum>
-    <limits_from_pv>false</limits_from_pv>
-=======
-    <pv_value />
-    <border_width>1</border_width>
-    <maximum>1.7976931348623157E308</maximum>
-    <limits_from_pv>false</limits_from_pv>
-    <border_color>
-      <color red="0" green="128" blue="255" />
-    </border_color>
-    <horizontal_alignment>0</horizontal_alignment>
->>>>>>> 3e159466
-    <actions hook="false" hook_all="false" />
-    <y>257</y>
-    <tooltip>$(pv_name)
-$(pv_value)</tooltip>
-    <x>545</x>
-  </widget>
-  <widget typeId="org.csstudio.opibuilder.widgets.TextUpdate" version="1.0">
-    <border_alarm_sensitive>false</border_alarm_sensitive>
-<<<<<<< HEAD
-    <scripts />
-    <height>32</height>
-    <name>Text Input</name>
-=======
-    <visible>true</visible>
-    <vertical_alignment>1</vertical_alignment>
-    <show_units>true</show_units>
-    <wuid>-614945d9:135bf25028b:-6f2e</wuid>
-    <auto_size>false</auto_size>
-    <rotation_angle>0.0</rotation_angle>
-    <scripts />
-    <height>32</height>
-    <name>Text Input</name>
-    <forecolor_alarm_sensitive>false</forecolor_alarm_sensitive>
-    <scale_options>
-      <width_scalable>true</width_scalable>
-      <height_scalable>true</height_scalable>
-      <keep_wh_ratio>false</keep_wh_ratio>
-    </scale_options>
-    <format_type>0</format_type>
-    <precision_from_pv>true</precision_from_pv>
-    <transparent>false</transparent>
->>>>>>> 3e159466
-    <pv_name>loc://t1</pv_name>
-    <background_color>
-      <color red="255" green="255" blue="255" />
-    </background_color>
-    <foreground_color>
-      <color red="0" green="0" blue="0" />
-    </foreground_color>
-<<<<<<< HEAD
-    <text></text>
-=======
-    <widget_type>Text Update</widget_type>
-    <enabled>true</enabled>
-    <text></text>
-    <backcolor_alarm_sensitive>false</backcolor_alarm_sensitive>
-    <precision>0</precision>
->>>>>>> 3e159466
-    <font>
-      <fontdata fontName="Arial" height="9" style="0" />
-    </font>
-    <width>108</width>
     <border_style>1</border_style>
     <rules />
-<<<<<<< HEAD
-=======
-    <pv_value />
-    <border_width>1</border_width>
-    <border_color>
-      <color red="0" green="128" blue="255" />
-    </border_color>
-    <horizontal_alignment>0</horizontal_alignment>
->>>>>>> 3e159466
+    <pv_value />
+    <border_width>1</border_width>
+    <border_color>
+      <color red="0" green="128" blue="255" />
+    </border_color>
+    <horizontal_alignment>0</horizontal_alignment>
     <actions hook="false" hook_all="false" />
     <y>404</y>
     <wrap_words>false</wrap_words>
     <tooltip>$(pv_name)
 $(pv_value)</tooltip>
-    <x>50</x>
+    <x>544</x>
   </widget>
   <widget typeId="org.csstudio.opibuilder.widgets.TextUpdate" version="1.0">
     <border_alarm_sensitive>false</border_alarm_sensitive>
+    <visible>true</visible>
+    <vertical_alignment>1</vertical_alignment>
     <show_units>false</show_units>
-<<<<<<< HEAD
-=======
-    <wuid>-614945d9:135bf25028b:-6f2d</wuid>
+    <wuid>-614945d9:135bf25028b:-6f29</wuid>
     <auto_size>false</auto_size>
     <rotation_angle>0.0</rotation_angle>
->>>>>>> 3e159466
-    <scripts />
-    <height>32</height>
-    <name>Text Input_1</name>
-    <forecolor_alarm_sensitive>false</forecolor_alarm_sensitive>
-    <scale_options>
-      <width_scalable>true</width_scalable>
-      <height_scalable>true</height_scalable>
-      <keep_wh_ratio>false</keep_wh_ratio>
-    </scale_options>
-    <format_type>1</format_type>
-    <precision_from_pv>false</precision_from_pv>
-    <pv_name>loc://t2</pv_name>
-    <background_color>
-      <color red="0" green="255" blue="255" />
-    </background_color>
-    <foreground_color>
-      <color red="0" green="0" blue="0" />
-    </foreground_color>
-<<<<<<< HEAD
-    <text></text>
-=======
-    <widget_type>Text Update</widget_type>
-    <enabled>true</enabled>
-    <text></text>
-    <backcolor_alarm_sensitive>false</backcolor_alarm_sensitive>
->>>>>>> 3e159466
-    <precision>2</precision>
-    <font>
-      <fontdata fontName="Arial" height="10" style="1" />
-    </font>
-    <width>108</width>
-    <border_style>1</border_style>
-    <rules />
-<<<<<<< HEAD
-=======
-    <pv_value />
-    <border_width>1</border_width>
-    <border_color>
-      <color red="0" green="128" blue="255" />
-    </border_color>
-    <horizontal_alignment>0</horizontal_alignment>
->>>>>>> 3e159466
-    <actions hook="false" hook_all="false" />
-    <y>404</y>
-    <wrap_words>false</wrap_words>
-    <tooltip>$(pv_name)
-$(pv_value)</tooltip>
-    <x>173</x>
-  </widget>
-  <widget typeId="org.csstudio.opibuilder.widgets.TextUpdate" version="1.0">
-    <border_alarm_sensitive>false</border_alarm_sensitive>
-    <show_units>false</show_units>
-<<<<<<< HEAD
-=======
-    <wuid>-614945d9:135bf25028b:-6f2c</wuid>
-    <auto_size>false</auto_size>
-    <rotation_angle>0.0</rotation_angle>
->>>>>>> 3e159466
-    <scripts />
-    <height>32</height>
-    <name>Text Input_2</name>
-    <forecolor_alarm_sensitive>false</forecolor_alarm_sensitive>
-    <scale_options>
-      <width_scalable>true</width_scalable>
-      <height_scalable>true</height_scalable>
-      <keep_wh_ratio>false</keep_wh_ratio>
-    </scale_options>
-    <format_type>3</format_type>
-    <precision_from_pv>false</precision_from_pv>
-    <pv_name>loc://t3</pv_name>
-    <background_color>
-      <color red="168" green="234" blue="0" />
-    </background_color>
-    <foreground_color>
-      <color red="0" green="0" blue="0" />
-    </foreground_color>
-<<<<<<< HEAD
-    <text></text>
-=======
-    <widget_type>Text Update</widget_type>
-    <enabled>true</enabled>
-    <text></text>
-    <backcolor_alarm_sensitive>false</backcolor_alarm_sensitive>
-    <precision>0</precision>
->>>>>>> 3e159466
-    <font>
-      <fontdata fontName="Arial" height="9" style="0" />
-    </font>
-    <width>108</width>
-    <border_style>1</border_style>
-    <rules />
-<<<<<<< HEAD
-=======
-    <pv_value />
-    <border_width>1</border_width>
-    <border_color>
-      <color red="0" green="128" blue="255" />
-    </border_color>
-    <horizontal_alignment>0</horizontal_alignment>
->>>>>>> 3e159466
-    <actions hook="false" hook_all="false" />
-    <y>404</y>
-    <wrap_words>false</wrap_words>
-    <tooltip>$(pv_name)
-$(pv_value)</tooltip>
-    <x>296</x>
-  </widget>
-  <widget typeId="org.csstudio.opibuilder.widgets.TextUpdate" version="1.0">
-    <border_alarm_sensitive>false</border_alarm_sensitive>
-    <show_units>false</show_units>
-<<<<<<< HEAD
-=======
-    <wuid>-614945d9:135bf25028b:-6f2b</wuid>
-    <auto_size>false</auto_size>
-    <rotation_angle>0.0</rotation_angle>
->>>>>>> 3e159466
-    <scripts />
-    <height>32</height>
-    <name>Text Input_3</name>
-    <forecolor_alarm_sensitive>false</forecolor_alarm_sensitive>
-    <scale_options>
-      <width_scalable>true</width_scalable>
-      <height_scalable>true</height_scalable>
-      <keep_wh_ratio>false</keep_wh_ratio>
-    </scale_options>
-    <format_type>2</format_type>
-    <precision_from_pv>false</precision_from_pv>
-    <pv_name>loc://t4</pv_name>
-    <background_color>
-      <color red="255" green="255" blue="177" />
-    </background_color>
-    <foreground_color>
-      <color name="Blue" />
-    </foreground_color>
-<<<<<<< HEAD
-    <text></text>
-=======
-    <widget_type>Text Update</widget_type>
-    <enabled>true</enabled>
-    <text></text>
-    <backcolor_alarm_sensitive>false</backcolor_alarm_sensitive>
->>>>>>> 3e159466
-    <precision>3</precision>
-    <font>
-      <fontdata fontName="Arial" height="9" style="0" />
-    </font>
-    <width>108</width>
-    <border_style>1</border_style>
-    <rules />
-<<<<<<< HEAD
-=======
-    <pv_value />
-    <border_width>1</border_width>
-    <border_color>
-      <color red="0" green="128" blue="255" />
-    </border_color>
-    <horizontal_alignment>0</horizontal_alignment>
->>>>>>> 3e159466
-    <actions hook="false" hook_all="false" />
-    <y>404</y>
-    <wrap_words>false</wrap_words>
-    <tooltip>$(pv_name)
-$(pv_value)</tooltip>
-    <x>419</x>
-  </widget>
-  <widget typeId="org.csstudio.opibuilder.widgets.TextUpdate" version="1.0">
-    <border_alarm_sensitive>false</border_alarm_sensitive>
-    <show_units>false</show_units>
-<<<<<<< HEAD
-=======
-    <wuid>-614945d9:135bf25028b:-6f2a</wuid>
-    <auto_size>false</auto_size>
-    <rotation_angle>0.0</rotation_angle>
->>>>>>> 3e159466
-    <scripts />
-    <height>76</height>
-    <name>Text Input_6</name>
-    <forecolor_alarm_sensitive>false</forecolor_alarm_sensitive>
-    <scale_options>
-      <width_scalable>true</width_scalable>
-      <height_scalable>true</height_scalable>
-      <keep_wh_ratio>false</keep_wh_ratio>
-    </scale_options>
-    <format_type>4</format_type>
-    <precision_from_pv>false</precision_from_pv>
-    <pv_name>loc://t5</pv_name>
-    <background_color>
-      <color red="255" green="255" blue="255" />
-    </background_color>
-    <foreground_color>
-      <color red="0" green="0" blue="0" />
-    </foreground_color>
-<<<<<<< HEAD
-    <text></text>
-=======
-    <widget_type>Text Update</widget_type>
-    <enabled>true</enabled>
-    <text></text>
-    <backcolor_alarm_sensitive>false</backcolor_alarm_sensitive>
->>>>>>> 3e159466
-    <precision>3</precision>
-    <font>
-      <opifont.name>Text</opifont.name>
-    </font>
-    <width>137</width>
-    <border_style>1</border_style>
-    <rules />
-<<<<<<< HEAD
-    <actions hook="false" hook_all="false" />
-    <y>404</y>
-=======
-    <pv_value />
-    <border_width>1</border_width>
-    <border_color>
-      <color red="0" green="128" blue="255" />
-    </border_color>
-    <horizontal_alignment>0</horizontal_alignment>
-    <actions hook="false" hook_all="false" />
-    <y>404</y>
-    <wrap_words>false</wrap_words>
->>>>>>> 3e159466
-    <tooltip>$(pv_name)
-$(pv_value)</tooltip>
-    <x>544</x>
-  </widget>
-  <widget typeId="org.csstudio.opibuilder.widgets.TextUpdate" version="1.0">
-    <border_alarm_sensitive>false</border_alarm_sensitive>
-    <show_units>false</show_units>
-<<<<<<< HEAD
     <scripts />
     <height>27</height>
     <name>Text Input_4</name>
-=======
-    <wuid>-614945d9:135bf25028b:-6f29</wuid>
-    <auto_size>false</auto_size>
-    <rotation_angle>0.0</rotation_angle>
-    <scripts />
-    <height>27</height>
-    <name>Text Input_4</name>
     <forecolor_alarm_sensitive>false</forecolor_alarm_sensitive>
     <scale_options>
       <width_scalable>true</width_scalable>
@@ -1097,8 +957,8 @@
       <keep_wh_ratio>false</keep_wh_ratio>
     </scale_options>
     <format_type>0</format_type>
->>>>>>> 3e159466
     <precision_from_pv>false</precision_from_pv>
+    <transparent>false</transparent>
     <pv_name>loc://t6</pv_name>
     <background_color>
       <color red="255" green="255" blue="255" />
@@ -1106,14 +966,10 @@
     <foreground_color>
       <color red="0" green="0" blue="0" />
     </foreground_color>
-<<<<<<< HEAD
+    <widget_type>Text Update</widget_type>
+    <enabled>true</enabled>
     <text></text>
-=======
-    <widget_type>Text Update</widget_type>
-    <enabled>true</enabled>
-    <text></text>
-    <backcolor_alarm_sensitive>false</backcolor_alarm_sensitive>
->>>>>>> 3e159466
+    <backcolor_alarm_sensitive>false</backcolor_alarm_sensitive>
     <precision>3</precision>
     <font>
       <opifont.name>Text</opifont.name>
@@ -1121,15 +977,12 @@
     <width>164</width>
     <border_style>1</border_style>
     <rules />
-<<<<<<< HEAD
-=======
-    <pv_value />
-    <border_width>1</border_width>
-    <border_color>
-      <color red="0" green="128" blue="255" />
-    </border_color>
-    <horizontal_alignment>0</horizontal_alignment>
->>>>>>> 3e159466
+    <pv_value />
+    <border_width>1</border_width>
+    <border_color>
+      <color red="0" green="128" blue="255" />
+    </border_color>
+    <horizontal_alignment>0</horizontal_alignment>
     <actions hook="false" hook_all="false" />
     <y>453</y>
     <wrap_words>false</wrap_words>
@@ -1139,18 +992,15 @@
   </widget>
   <widget typeId="org.csstudio.opibuilder.widgets.TextUpdate" version="1.0">
     <border_alarm_sensitive>false</border_alarm_sensitive>
+    <visible>true</visible>
+    <vertical_alignment>1</vertical_alignment>
     <show_units>false</show_units>
-<<<<<<< HEAD
+    <wuid>-614945d9:135bf25028b:-6f28</wuid>
+    <auto_size>false</auto_size>
+    <rotation_angle>0.0</rotation_angle>
     <scripts />
     <height>24</height>
     <name>Text Input_5</name>
-=======
-    <wuid>-614945d9:135bf25028b:-6f28</wuid>
-    <auto_size>false</auto_size>
-    <rotation_angle>0.0</rotation_angle>
-    <scripts />
-    <height>24</height>
-    <name>Text Input_5</name>
     <forecolor_alarm_sensitive>false</forecolor_alarm_sensitive>
     <scale_options>
       <width_scalable>true</width_scalable>
@@ -1158,8 +1008,8 @@
       <keep_wh_ratio>false</keep_wh_ratio>
     </scale_options>
     <format_type>0</format_type>
->>>>>>> 3e159466
     <precision_from_pv>false</precision_from_pv>
+    <transparent>false</transparent>
     <pv_name>loc://t7</pv_name>
     <background_color>
       <color red="255" green="255" blue="255" />
@@ -1167,14 +1017,10 @@
     <foreground_color>
       <color red="0" green="0" blue="0" />
     </foreground_color>
-<<<<<<< HEAD
+    <widget_type>Text Update</widget_type>
+    <enabled>true</enabled>
     <text></text>
-=======
-    <widget_type>Text Update</widget_type>
-    <enabled>true</enabled>
-    <text></text>
-    <backcolor_alarm_sensitive>false</backcolor_alarm_sensitive>
->>>>>>> 3e159466
+    <backcolor_alarm_sensitive>false</backcolor_alarm_sensitive>
     <precision>3</precision>
     <font>
       <opifont.name>Text</opifont.name>
@@ -1182,15 +1028,12 @@
     <width>309</width>
     <border_style>1</border_style>
     <rules />
-<<<<<<< HEAD
-=======
-    <pv_value />
-    <border_width>1</border_width>
-    <border_color>
-      <color red="0" green="128" blue="255" />
-    </border_color>
-    <horizontal_alignment>0</horizontal_alignment>
->>>>>>> 3e159466
+    <pv_value />
+    <border_width>1</border_width>
+    <border_color>
+      <color red="0" green="128" blue="255" />
+    </border_color>
+    <horizontal_alignment>0</horizontal_alignment>
     <actions hook="false" hook_all="false" />
     <y>455</y>
     <wrap_words>false</wrap_words>
@@ -1199,10 +1042,6 @@
     <x>221</x>
   </widget>
   <widget typeId="org.csstudio.opibuilder.widgets.Label" version="1.0">
-<<<<<<< HEAD
-    <scripts />
-    <height>20</height>
-=======
     <visible>true</visible>
     <vertical_alignment>1</vertical_alignment>
     <wuid>-614945d9:135bf25028b:-6f27</wuid>
@@ -1215,7 +1054,6 @@
       <height_scalable>true</height_scalable>
       <keep_wh_ratio>false</keep_wh_ratio>
     </scale_options>
->>>>>>> 3e159466
     <transparent>true</transparent>
     <show_scrollbar>false</show_scrollbar>
     <background_color>
@@ -1224,20 +1062,22 @@
     <foreground_color>
       <color red="0" green="0" blue="0" />
     </foreground_color>
+    <widget_type>Label</widget_type>
+    <enabled>true</enabled>
     <text>Text Inputs:</text>
     <font>
       <fontdata fontName="Segoe UI" height="12" style="1" />
     </font>
     <width>150</width>
-    <rules />
+    <border_style>0</border_style>
+    <rules />
+    <border_width>1</border_width>
+    <border_color>
+      <color red="0" green="128" blue="255" />
+    </border_color>
     <horizontal_alignment>0</horizontal_alignment>
     <actions hook="false" hook_all="false" />
     <y>225</y>
-<<<<<<< HEAD
-    <x>56</x>
-  </widget>
-  <widget typeId="org.csstudio.opibuilder.widgets.Label" version="1.0">
-=======
     <wrap_words>true</wrap_words>
     <tooltip></tooltip>
     <x>56</x>
@@ -1247,7 +1087,6 @@
     <vertical_alignment>1</vertical_alignment>
     <wuid>-614945d9:135bf25028b:-6f26</wuid>
     <auto_size>false</auto_size>
->>>>>>> 3e159466
     <scripts />
     <height>20</height>
     <name>Label_6</name>
@@ -1264,20 +1103,22 @@
     <foreground_color>
       <color red="0" green="0" blue="0" />
     </foreground_color>
+    <widget_type>Label</widget_type>
+    <enabled>true</enabled>
     <text>Text Updates:</text>
     <font>
       <fontdata fontName="Segoe UI" height="12" style="1" />
     </font>
     <width>150</width>
-    <rules />
+    <border_style>0</border_style>
+    <rules />
+    <border_width>1</border_width>
+    <border_color>
+      <color red="0" green="128" blue="255" />
+    </border_color>
     <horizontal_alignment>0</horizontal_alignment>
     <actions hook="false" hook_all="false" />
     <y>376</y>
-<<<<<<< HEAD
-    <x>49</x>
-  </widget>
-  <widget typeId="org.csstudio.opibuilder.widgets.groupingContainer" version="1.0">
-=======
     <wrap_words>true</wrap_words>
     <tooltip></tooltip>
     <x>49</x>
@@ -1288,7 +1129,6 @@
     </macros>
     <visible>true</visible>
     <wuid>-614945d9:135bf25028b:-6f25</wuid>
->>>>>>> 3e159466
     <scripts />
     <height>44</height>
     <name>widgets/TextInput.html</name>
@@ -1299,11 +1139,6 @@
     </scale_options>
     <transparent>true</transparent>
     <show_scrollbar>false</show_scrollbar>
-<<<<<<< HEAD
-    <width>185</width>
-    <rules />
-    <lock_children>true</lock_children>
-=======
     <background_color>
       <color red="240" green="240" blue="240" />
     </background_color>
@@ -1323,7 +1158,6 @@
     <border_color>
       <color red="0" green="128" blue="255" />
     </border_color>
->>>>>>> 3e159466
     <actions hook="true" hook_all="false">
       <action type="EXECUTE_JAVASCRIPT">
         <path>../scripts/openHelp.js</path>
@@ -1334,10 +1168,6 @@
       </action>
     </actions>
     <y>527</y>
-<<<<<<< HEAD
-    <x>577</x>
-    <widget typeId="org.csstudio.opibuilder.widgets.Label" version="1.0">
-=======
     <tooltip></tooltip>
     <x>577</x>
     <widget typeId="org.csstudio.opibuilder.widgets.Label" version="1.0">
@@ -1345,7 +1175,6 @@
       <vertical_alignment>1</vertical_alignment>
       <wuid>-614945d9:135bf25028b:-6f24</wuid>
       <auto_size>false</auto_size>
->>>>>>> 3e159466
       <scripts />
       <height>22</height>
       <name>Label_28</name>
@@ -1362,16 +1191,15 @@
       <foreground_color>
         <color red="0" green="0" blue="253" />
       </foreground_color>
+      <widget_type>Label</widget_type>
+      <enabled>true</enabled>
       <text>See Online Help</text>
       <font>
         <fontdata fontName="Arial" height="12" style="1" />
       </font>
       <width>135</width>
+      <border_style>0</border_style>
       <rules />
-<<<<<<< HEAD
-      <actions hook="false" hook_all="false" />
-      <y>11</y>
-=======
       <border_width>1</border_width>
       <border_color>
         <color red="0" green="128" blue="255" />
@@ -1381,28 +1209,22 @@
       <y>11</y>
       <wrap_words>true</wrap_words>
       <tooltip></tooltip>
->>>>>>> 3e159466
       <x>41</x>
     </widget>
     <widget typeId="org.csstudio.opibuilder.widgets.polyline" version="1.0">
       <border_alarm_sensitive>false</border_alarm_sensitive>
-<<<<<<< HEAD
-=======
       <fill_arrow>true</fill_arrow>
       <arrow_length>20</arrow_length>
       <visible>true</visible>
       <fill_level>0.0</fill_level>
       <wuid>-614945d9:135bf25028b:-6f23</wuid>
       <rotation_angle>0.0</rotation_angle>
->>>>>>> 3e159466
       <scripts />
+      <arrows>0</arrows>
       <height>1</height>
-<<<<<<< HEAD
-=======
       <anti_alias>true</anti_alias>
       <name>Polyline</name>
       <forecolor_alarm_sensitive>false</forecolor_alarm_sensitive>
->>>>>>> 3e159466
       <scale_options>
         <width_scalable>true</width_scalable>
         <height_scalable>true</height_scalable>
@@ -1412,22 +1234,14 @@
         <point x="49" y="32" />
         <point x="168" y="32" />
       </points>
-<<<<<<< HEAD
-=======
       <transparent>false</transparent>
       <pv_name></pv_name>
->>>>>>> 3e159466
       <background_color>
         <color red="0" green="0" blue="255" />
       </background_color>
       <foreground_color>
         <color red="255" green="0" blue="0" />
       </foreground_color>
-<<<<<<< HEAD
-      <width>120</width>
-      <rules />
-      <line_width>1</line_width>
-=======
       <widget_type>Polyline</widget_type>
       <enabled>true</enabled>
       <backcolor_alarm_sensitive>false</backcolor_alarm_sensitive>
@@ -1445,7 +1259,6 @@
       <border_color>
         <color red="0" green="128" blue="255" />
       </border_color>
->>>>>>> 3e159466
       <actions hook="false" hook_all="false" />
       <y>32</y>
       <tooltip>$(pv_name)
@@ -1453,11 +1266,6 @@
       <x>49</x>
     </widget>
     <widget typeId="org.csstudio.opibuilder.widgets.Image" version="1.0">
-<<<<<<< HEAD
-      <scripts />
-      <height>44</height>
-      <stretch_to_fit>true</stretch_to_fit>
-=======
       <crop_right>0</crop_right>
       <crop_left>0</crop_left>
       <visible>true</visible>
@@ -1483,20 +1291,20 @@
       <font>
         <opifont.name>Default</opifont.name>
       </font>
->>>>>>> 3e159466
       <width>42</width>
+      <no_animation>false</no_animation>
+      <crop_top>0</crop_top>
+      <border_style>0</border_style>
       <rules />
+      <crop_bottom>0</crop_bottom>
+      <border_width>1</border_width>
       <image_file>../pictures/onlineHelp.gif</image_file>
-<<<<<<< HEAD
-      <actions hook="false" hook_all="false" />
-=======
       <border_color>
         <color red="0" green="128" blue="255" />
       </border_color>
       <actions hook="false" hook_all="false" />
       <y>0</y>
       <tooltip></tooltip>
->>>>>>> 3e159466
       <x>8</x>
     </widget>
   </widget>
