--- conflicted
+++ resolved
@@ -1,21 +1,28 @@
 <?xml version="1.0" encoding="UTF-8"?>
 <display typeId="org.csstudio.opibuilder.Display" version="1.0">
-<<<<<<< HEAD
-=======
   <auto_zoom_to_fit_all>false</auto_zoom_to_fit_all>
   <macros>
     <include_parent_macros>true</include_parent_macros>
   </macros>
   <wuid>-614945d9:135bf25028b:-7b62</wuid>
   <boy_version>3.1.0.qualifier</boy_version>
->>>>>>> 3e159466
   <scripts />
   <show_ruler>false</show_ruler>
   <height>600</height>
   <name>Script</name>
+  <snap_to_geometry>true</snap_to_geometry>
   <show_grid>false</show_grid>
+  <background_color>
+    <color red="240" green="240" blue="240" />
+  </background_color>
+  <foreground_color>
+    <color red="192" green="192" blue="192" />
+  </foreground_color>
+  <widget_type>Display</widget_type>
+  <show_close_button>true</show_close_button>
   <width>800</width>
   <rules />
+  <show_edit_range>true</show_edit_range>
   <grid_space>4</grid_space>
   <auto_scale_widgets>
     <auto_scale_widgets>true</auto_scale_widgets>
@@ -23,12 +30,6 @@
     <min_height>-1</min_height>
   </auto_scale_widgets>
   <actions hook="false" hook_all="false" />
-<<<<<<< HEAD
-  <widget typeId="org.csstudio.opibuilder.widgets.Label" version="1.0">
-    <scripts />
-    <height>86</height>
-    <name>Label_8</name>
-=======
   <y>-1</y>
   <x>-1</x>
   <widget typeId="org.csstudio.opibuilder.widgets.Label" version="1.0">
@@ -46,40 +47,39 @@
     </scale_options>
     <transparent>false</transparent>
     <show_scrollbar>false</show_scrollbar>
->>>>>>> 3e159466
     <background_color>
       <color red="135" green="181" blue="255" />
     </background_color>
     <foreground_color>
       <color red="128" green="0" blue="64" />
     </foreground_color>
+    <widget_type>Label</widget_type>
+    <enabled>true</enabled>
     <text>Rules &amp; Javascripts</text>
     <font>
       <fontdata fontName="Arial" height="18" style="1" />
     </font>
     <width>295</width>
-    <rules />
+    <border_style>0</border_style>
+    <rules />
+    <border_width>1</border_width>
+    <border_color>
+      <color red="0" green="128" blue="255" />
+    </border_color>
+    <horizontal_alignment>1</horizontal_alignment>
     <actions hook="false" hook_all="false" />
     <y>6</y>
-<<<<<<< HEAD
-=======
     <wrap_words>true</wrap_words>
     <tooltip></tooltip>
->>>>>>> 3e159466
     <x>17</x>
   </widget>
   <widget typeId="org.csstudio.opibuilder.widgets.ActionButton" version="1.0">
     <border_alarm_sensitive>false</border_alarm_sensitive>
-<<<<<<< HEAD
+    <visible>true</visible>
+    <wuid>-614945d9:135bf25028b:-7b60</wuid>
     <scripts />
     <height>28</height>
     <name>Action Button_2</name>
-=======
-    <visible>true</visible>
-    <wuid>-614945d9:135bf25028b:-7b60</wuid>
-    <scripts />
-    <height>28</height>
-    <name>Action Button_2</name>
     <forecolor_alarm_sensitive>false</forecolor_alarm_sensitive>
     <scale_options>
       <width_scalable>true</width_scalable>
@@ -90,18 +90,17 @@
     <background_color>
       <color red="240" green="240" blue="240" />
     </background_color>
->>>>>>> 3e159466
     <foreground_color>
       <color red="0" green="0" blue="128" />
     </foreground_color>
+    <widget_type>Action Button</widget_type>
+    <enabled>true</enabled>
     <text>Back</text>
+    <backcolor_alarm_sensitive>false</backcolor_alarm_sensitive>
     <font>
       <fontdata fontName="Arial" height="10" style="1" />
     </font>
     <width>65</width>
-<<<<<<< HEAD
-    <rules />
-=======
     <border_style>0</border_style>
     <push_action_index>0</push_action_index>
     <image></image>
@@ -112,7 +111,6 @@
     <border_color>
       <color red="0" green="128" blue="255" />
     </border_color>
->>>>>>> 3e159466
     <y>558</y>
     <actions hook="true" hook_all="false">
       <action type="OPEN_DISPLAY">
@@ -124,26 +122,18 @@
         <description></description>
       </action>
     </actions>
-<<<<<<< HEAD
+    <tooltip>$(pv_name)
+$(pv_value)</tooltip>
     <x>648</x>
   </widget>
   <widget typeId="org.csstudio.opibuilder.widgets.Label" version="1.0">
+    <visible>true</visible>
+    <vertical_alignment>1</vertical_alignment>
+    <wuid>-614945d9:135bf25028b:-7b5f</wuid>
+    <auto_size>false</auto_size>
     <scripts />
     <height>43</height>
     <name>Label_6</name>
-=======
-    <tooltip>$(pv_name)
-$(pv_value)</tooltip>
-    <x>648</x>
-  </widget>
-  <widget typeId="org.csstudio.opibuilder.widgets.Label" version="1.0">
-    <visible>true</visible>
-    <vertical_alignment>1</vertical_alignment>
-    <wuid>-614945d9:135bf25028b:-7b5f</wuid>
-    <auto_size>false</auto_size>
-    <scripts />
-    <height>43</height>
-    <name>Label_6</name>
     <scale_options>
       <width_scalable>true</width_scalable>
       <height_scalable>true</height_scalable>
@@ -151,29 +141,28 @@
     </scale_options>
     <transparent>false</transparent>
     <show_scrollbar>false</show_scrollbar>
->>>>>>> 3e159466
     <background_color>
       <color red="135" green="181" blue="255" />
     </background_color>
     <foreground_color>
       <color red="29" green="40" blue="184" />
     </foreground_color>
+    <widget_type>Label</widget_type>
+    <enabled>true</enabled>
     <text>Examples</text>
     <font>
       <fontdata fontName="Arial" height="18" style="1" />
     </font>
     <width>451</width>
-    <rules />
+    <border_style>0</border_style>
+    <rules />
+    <border_width>1</border_width>
+    <border_color>
+      <color red="0" green="128" blue="255" />
+    </border_color>
+    <horizontal_alignment>1</horizontal_alignment>
     <actions hook="false" hook_all="false" />
     <y>49</y>
-<<<<<<< HEAD
-    <x>311</x>
-  </widget>
-  <widget typeId="org.csstudio.opibuilder.widgets.Label" version="1.0">
-    <scripts />
-    <height>44</height>
-    <name>Label_5</name>
-=======
     <wrap_words>true</wrap_words>
     <tooltip></tooltip>
     <x>311</x>
@@ -193,26 +182,28 @@
     </scale_options>
     <transparent>false</transparent>
     <show_scrollbar>false</show_scrollbar>
->>>>>>> 3e159466
     <background_color>
       <color red="135" green="181" blue="255" />
     </background_color>
     <foreground_color>
       <color red="29" green="40" blue="184" />
     </foreground_color>
+    <widget_type>Label</widget_type>
+    <enabled>true</enabled>
     <text>Best OPI Yet (BOY)</text>
     <font>
       <fontdata fontName="Arial" height="18" style="1" />
     </font>
     <width>451</width>
-    <rules />
+    <border_style>0</border_style>
+    <rules />
+    <border_width>1</border_width>
+    <border_color>
+      <color red="0" green="128" blue="255" />
+    </border_color>
+    <horizontal_alignment>1</horizontal_alignment>
     <actions hook="false" hook_all="false" />
     <y>6</y>
-<<<<<<< HEAD
-    <x>311</x>
-  </widget>
-  <widget typeId="org.csstudio.opibuilder.widgets.Label" version="1.0">
-=======
     <wrap_words>true</wrap_words>
     <tooltip></tooltip>
     <x>311</x>
@@ -221,7 +212,6 @@
     <visible>true</visible>
     <vertical_alignment>1</vertical_alignment>
     <wuid>-614945d9:135bf25028b:-7b5d</wuid>
->>>>>>> 3e159466
     <auto_size>true</auto_size>
     <scripts />
     <height>18</height>
@@ -232,33 +222,35 @@
       <keep_wh_ratio>false</keep_wh_ratio>
     </scale_options>
     <transparent>true</transparent>
+    <show_scrollbar>false</show_scrollbar>
     <background_color>
       <color red="255" green="255" blue="255" />
     </background_color>
     <foreground_color>
       <color red="0" green="0" blue="255" />
     </foreground_color>
+    <widget_type>Label</widget_type>
+    <enabled>true</enabled>
     <text>Maximize the flexibility of OPI</text>
     <font>
       <fontdata fontName="Arial" height="12" style="0" />
     </font>
     <width>200</width>
-    <rules />
+    <border_style>0</border_style>
+    <rules />
+    <border_width>1</border_width>
+    <border_color>
+      <color red="0" green="128" blue="255" />
+    </border_color>
+    <horizontal_alignment>1</horizontal_alignment>
     <actions hook="false" hook_all="false" />
     <y>62</y>
-<<<<<<< HEAD
-=======
     <wrap_words>true</wrap_words>
     <tooltip></tooltip>
->>>>>>> 3e159466
     <x>65</x>
   </widget>
   <widget typeId="org.csstudio.opibuilder.widgets.ActionButton" version="1.0">
     <border_alarm_sensitive>false</border_alarm_sensitive>
-<<<<<<< HEAD
-    <scripts />
-    <height>28</height>
-=======
     <visible>true</visible>
     <wuid>-614945d9:135bf25028b:-7b5c</wuid>
     <scripts />
@@ -274,19 +266,17 @@
     <background_color>
       <color red="240" green="240" blue="240" />
     </background_color>
->>>>>>> 3e159466
     <foreground_color>
       <color red="0" green="0" blue="128" />
     </foreground_color>
+    <widget_type>Action Button</widget_type>
+    <enabled>true</enabled>
     <text>Go Home</text>
+    <backcolor_alarm_sensitive>false</backcolor_alarm_sensitive>
     <font>
       <fontdata fontName="Arial" height="9" style="1" />
     </font>
     <width>79</width>
-<<<<<<< HEAD
-    <image>pictures/home-16x16.png</image>
-    <rules />
-=======
     <border_style>0</border_style>
     <push_action_index>0</push_action_index>
     <image>pictures/home-16x16.png</image>
@@ -297,7 +287,6 @@
     <border_color>
       <color red="0" green="128" blue="255" />
     </border_color>
->>>>>>> 3e159466
     <y>558</y>
     <actions hook="true" hook_all="false">
       <action type="OPEN_DISPLAY">
@@ -309,25 +298,17 @@
         <description></description>
       </action>
     </actions>
-<<<<<<< HEAD
-=======
-    <tooltip>$(pv_name)
-$(pv_value)</tooltip>
->>>>>>> 3e159466
+    <tooltip>$(pv_name)
+$(pv_value)</tooltip>
     <x>24</x>
   </widget>
   <widget typeId="org.csstudio.opibuilder.widgets.ActionButton" version="1.0">
     <border_alarm_sensitive>false</border_alarm_sensitive>
-<<<<<<< HEAD
+    <visible>true</visible>
+    <wuid>-614945d9:135bf25028b:-7b5b</wuid>
     <scripts />
     <height>28</height>
     <name>Action Button_2</name>
-=======
-    <visible>true</visible>
-    <wuid>-614945d9:135bf25028b:-7b5b</wuid>
-    <scripts />
-    <height>28</height>
-    <name>Action Button_2</name>
     <forecolor_alarm_sensitive>false</forecolor_alarm_sensitive>
     <scale_options>
       <width_scalable>true</width_scalable>
@@ -338,18 +319,17 @@
     <background_color>
       <color red="240" green="240" blue="240" />
     </background_color>
->>>>>>> 3e159466
     <foreground_color>
       <color red="0" green="0" blue="128" />
     </foreground_color>
+    <widget_type>Action Button</widget_type>
+    <enabled>true</enabled>
     <text>Next</text>
+    <backcolor_alarm_sensitive>false</backcolor_alarm_sensitive>
     <font>
       <fontdata fontName="Arial" height="9" style="1" />
     </font>
     <width>65</width>
-<<<<<<< HEAD
-    <rules />
-=======
     <border_style>0</border_style>
     <push_action_index>0</push_action_index>
     <image></image>
@@ -360,7 +340,6 @@
     <border_color>
       <color red="0" green="128" blue="255" />
     </border_color>
->>>>>>> 3e159466
     <y>558</y>
     <actions hook="true" hook_all="false">
       <action type="OPEN_DISPLAY">
@@ -377,16 +356,11 @@
   </widget>
   <widget typeId="org.csstudio.opibuilder.widgets.ActionButton" version="1.0">
     <border_alarm_sensitive>false</border_alarm_sensitive>
-<<<<<<< HEAD
+    <visible>true</visible>
+    <wuid>-614945d9:135bf25028b:-7b5a</wuid>
     <scripts />
     <height>40</height>
     <name>Action Button_3</name>
-=======
-    <visible>true</visible>
-    <wuid>-614945d9:135bf25028b:-7b5a</wuid>
-    <scripts />
-    <height>40</height>
-    <name>Action Button_3</name>
     <forecolor_alarm_sensitive>false</forecolor_alarm_sensitive>
     <scale_options>
       <width_scalable>true</width_scalable>
@@ -397,15 +371,17 @@
     <background_color>
       <color red="240" green="240" blue="240" />
     </background_color>
->>>>>>> 3e159466
-    <foreground_color>
-      <color red="0" green="0" blue="0" />
-    </foreground_color>
+    <foreground_color>
+      <color red="0" green="0" blue="0" />
+    </foreground_color>
+    <widget_type>Action Button</widget_type>
+    <enabled>true</enabled>
     <text>Read</text>
+    <backcolor_alarm_sensitive>false</backcolor_alarm_sensitive>
+    <font>
+      <opifont.name>Default</opifont.name>
+    </font>
     <width>80</width>
-<<<<<<< HEAD
-    <rules />
-=======
     <border_style>0</border_style>
     <push_action_index>0</push_action_index>
     <image></image>
@@ -416,7 +392,6 @@
     <border_color>
       <color red="0" green="128" blue="255" />
     </border_color>
->>>>>>> 3e159466
     <y>203</y>
     <actions hook="false" hook_all="false">
       <action type="EXECUTE_JAVASCRIPT">
@@ -432,13 +407,8 @@
   </widget>
   <widget typeId="org.csstudio.opibuilder.widgets.TextInput" version="1.0">
     <border_alarm_sensitive>false</border_alarm_sensitive>
+    <visible>true</visible>
     <minimum>-1.7976931348623157E308</minimum>
-<<<<<<< HEAD
-    <scripts />
-    <height>24</height>
-    <name>filePath</name>
-    <selector_type>1</selector_type>
-=======
     <vertical_alignment>1</vertical_alignment>
     <show_units>true</show_units>
     <multiline_input>false</multiline_input>
@@ -460,15 +430,22 @@
     <transparent>false</transparent>
     <selector_type>1</selector_type>
     <pv_name></pv_name>
->>>>>>> 3e159466
     <background_color>
       <color red="255" green="255" blue="255" />
     </background_color>
     <foreground_color>
       <color red="0" green="0" blue="0" />
     </foreground_color>
+    <widget_type>Text Input</widget_type>
+    <enabled>true</enabled>
     <text>/BOY Examples/scripts/myFile.txt</text>
+    <backcolor_alarm_sensitive>false</backcolor_alarm_sensitive>
+    <precision>0</precision>
+    <font>
+      <opifont.name>Default</opifont.name>
+    </font>
     <width>581</width>
+    <file_return_part>0</file_return_part>
     <border_style>3</border_style>
     <rules>
       <rule name="File Source Rule" prop_id="file_source" out_exp="false">
@@ -481,13 +458,13 @@
         <pv trig="true">loc://isWorkspaceFile(1)</pv>
       </rule>
     </rules>
-<<<<<<< HEAD
-=======
-    <pv_value />
-    <border_width>1</border_width>
->>>>>>> 3e159466
+    <pv_value />
+    <border_width>1</border_width>
     <maximum>1.7976931348623157E308</maximum>
     <limits_from_pv>false</limits_from_pv>
+    <border_color>
+      <color red="0" green="128" blue="255" />
+    </border_color>
     <horizontal_alignment>0</horizontal_alignment>
     <actions hook="false" hook_all="false" />
     <y>171</y>
@@ -497,16 +474,11 @@
   </widget>
   <widget typeId="org.csstudio.opibuilder.widgets.ActionButton" version="1.0">
     <border_alarm_sensitive>false</border_alarm_sensitive>
-<<<<<<< HEAD
+    <visible>true</visible>
+    <wuid>-614945d9:135bf25028b:-7b58</wuid>
     <scripts />
     <height>40</height>
     <name>Action Button_4</name>
-=======
-    <visible>true</visible>
-    <wuid>-614945d9:135bf25028b:-7b58</wuid>
-    <scripts />
-    <height>40</height>
-    <name>Action Button_4</name>
     <forecolor_alarm_sensitive>false</forecolor_alarm_sensitive>
     <scale_options>
       <width_scalable>true</width_scalable>
@@ -517,15 +489,17 @@
     <background_color>
       <color red="240" green="240" blue="240" />
     </background_color>
->>>>>>> 3e159466
-    <foreground_color>
-      <color red="0" green="0" blue="0" />
-    </foreground_color>
+    <foreground_color>
+      <color red="0" green="0" blue="0" />
+    </foreground_color>
+    <widget_type>Action Button</widget_type>
+    <enabled>true</enabled>
     <text>Write</text>
+    <backcolor_alarm_sensitive>false</backcolor_alarm_sensitive>
+    <font>
+      <opifont.name>Default</opifont.name>
+    </font>
     <width>80</width>
-<<<<<<< HEAD
-    <rules />
-=======
     <border_style>0</border_style>
     <push_action_index>0</push_action_index>
     <image></image>
@@ -536,7 +510,6 @@
     <border_color>
       <color red="0" green="128" blue="255" />
     </border_color>
->>>>>>> 3e159466
     <y>348</y>
     <actions hook="false" hook_all="false">
       <action type="EXECUTE_JAVASCRIPT">
@@ -552,40 +525,41 @@
   </widget>
   <widget typeId="org.csstudio.opibuilder.widgets.checkbox" version="1.0">
     <border_alarm_sensitive>false</border_alarm_sensitive>
-<<<<<<< HEAD
+    <visible>true</visible>
+    <wuid>-614945d9:135bf25028b:-7b57</wuid>
+    <auto_size>false</auto_size>
     <scripts />
     <height>20</height>
     <name>workspaceFile</name>
-=======
-    <visible>true</visible>
-    <wuid>-614945d9:135bf25028b:-7b57</wuid>
-    <auto_size>false</auto_size>
-    <scripts />
-    <height>20</height>
-    <name>workspaceFile</name>
-    <forecolor_alarm_sensitive>false</forecolor_alarm_sensitive>
->>>>>>> 3e159466
+    <forecolor_alarm_sensitive>false</forecolor_alarm_sensitive>
     <scale_options>
       <width_scalable>true</width_scalable>
       <height_scalable>false</height_scalable>
       <keep_wh_ratio>false</keep_wh_ratio>
     </scale_options>
     <pv_name>loc://isWorkspaceFile(1)</pv_name>
-    <foreground_color>
-      <color red="0" green="0" blue="0" />
-    </foreground_color>
+    <background_color>
+      <color red="240" green="240" blue="240" />
+    </background_color>
+    <foreground_color>
+      <color red="0" green="0" blue="0" />
+    </foreground_color>
+    <widget_type>Check Box</widget_type>
+    <enabled>true</enabled>
+    <backcolor_alarm_sensitive>false</backcolor_alarm_sensitive>
+    <font>
+      <opifont.name>Default</opifont.name>
+    </font>
     <width>173</width>
+    <border_style>0</border_style>
     <label>Workspace File</label>
     <rules />
-<<<<<<< HEAD
-=======
     <pv_value />
     <bit>0</bit>
     <border_width>1</border_width>
     <border_color>
       <color red="0" green="128" blue="255" />
     </border_color>
->>>>>>> 3e159466
     <actions hook="false" hook_all="false" />
     <y>143</y>
     <tooltip>$(pv_name)
@@ -594,46 +568,41 @@
   </widget>
   <widget typeId="org.csstudio.opibuilder.widgets.checkbox" version="1.0">
     <border_alarm_sensitive>false</border_alarm_sensitive>
-<<<<<<< HEAD
+    <visible>true</visible>
+    <wuid>-614945d9:135bf25028b:-7b56</wuid>
+    <auto_size>false</auto_size>
     <scripts />
     <height>20</height>
     <name>append</name>
-=======
-    <visible>true</visible>
-    <wuid>-614945d9:135bf25028b:-7b56</wuid>
-    <auto_size>false</auto_size>
-    <scripts />
-    <height>20</height>
-    <name>append</name>
-    <forecolor_alarm_sensitive>false</forecolor_alarm_sensitive>
->>>>>>> 3e159466
+    <forecolor_alarm_sensitive>false</forecolor_alarm_sensitive>
     <scale_options>
       <width_scalable>true</width_scalable>
       <height_scalable>false</height_scalable>
       <keep_wh_ratio>false</keep_wh_ratio>
     </scale_options>
-<<<<<<< HEAD
-=======
     <pv_name></pv_name>
     <background_color>
       <color red="240" green="240" blue="240" />
     </background_color>
->>>>>>> 3e159466
-    <foreground_color>
-      <color red="0" green="0" blue="0" />
-    </foreground_color>
+    <foreground_color>
+      <color red="0" green="0" blue="0" />
+    </foreground_color>
+    <widget_type>Check Box</widget_type>
+    <enabled>true</enabled>
+    <backcolor_alarm_sensitive>false</backcolor_alarm_sensitive>
+    <font>
+      <opifont.name>Default</opifont.name>
+    </font>
     <width>197</width>
+    <border_style>0</border_style>
     <label>Append Text to File</label>
     <rules />
-<<<<<<< HEAD
-=======
     <pv_value />
     <bit>0</bit>
     <border_width>1</border_width>
     <border_color>
       <color red="0" green="128" blue="255" />
     </border_color>
->>>>>>> 3e159466
     <actions hook="false" hook_all="false" />
     <y>143</y>
     <tooltip>$(pv_name)
@@ -641,18 +610,13 @@
     <x>186</x>
   </widget>
   <widget typeId="org.csstudio.opibuilder.widgets.Label" version="1.0">
-<<<<<<< HEAD
+    <visible>true</visible>
+    <vertical_alignment>1</vertical_alignment>
+    <wuid>-614945d9:135bf25028b:-7b55</wuid>
+    <auto_size>false</auto_size>
     <scripts />
     <height>16</height>
     <name>Label_2</name>
-=======
-    <visible>true</visible>
-    <vertical_alignment>1</vertical_alignment>
-    <wuid>-614945d9:135bf25028b:-7b55</wuid>
-    <auto_size>false</auto_size>
-    <scripts />
-    <height>16</height>
-    <name>Label_2</name>
     <scale_options>
       <width_scalable>true</width_scalable>
       <height_scalable>true</height_scalable>
@@ -660,38 +624,41 @@
     </scale_options>
     <transparent>false</transparent>
     <show_scrollbar>false</show_scrollbar>
->>>>>>> 3e159466
     <background_color>
       <color red="0" green="255" blue="128" />
     </background_color>
     <foreground_color>
       <color red="0" green="0" blue="0" />
     </foreground_color>
+    <widget_type>Label</widget_type>
+    <enabled>true</enabled>
     <text>Example 4: Read Write Text File</text>
     <font>
       <fontdata fontName="Arial" height="9" style="1" />
     </font>
     <width>252</width>
-    <rules />
+    <border_style>0</border_style>
+    <rules />
+    <border_width>1</border_width>
+    <border_color>
+      <color red="0" green="128" blue="255" />
+    </border_color>
+    <horizontal_alignment>1</horizontal_alignment>
     <actions hook="false" hook_all="false" />
     <y>113</y>
+    <wrap_words>true</wrap_words>
     <tooltip>$(pv_name)
 $(pv_value)</tooltip>
     <x>231</x>
   </widget>
   <widget typeId="org.csstudio.opibuilder.widgets.Label" version="1.0">
-<<<<<<< HEAD
+    <visible>true</visible>
+    <vertical_alignment>1</vertical_alignment>
+    <wuid>-614945d9:135bf25028b:-7b54</wuid>
+    <auto_size>false</auto_size>
     <scripts />
     <height>16</height>
     <name>Label_5</name>
-=======
-    <visible>true</visible>
-    <vertical_alignment>1</vertical_alignment>
-    <wuid>-614945d9:135bf25028b:-7b54</wuid>
-    <auto_size>false</auto_size>
-    <scripts />
-    <height>16</height>
-    <name>Label_5</name>
     <scale_options>
       <width_scalable>true</width_scalable>
       <height_scalable>true</height_scalable>
@@ -699,38 +666,41 @@
     </scale_options>
     <transparent>false</transparent>
     <show_scrollbar>false</show_scrollbar>
->>>>>>> 3e159466
     <background_color>
       <color red="0" green="255" blue="128" />
     </background_color>
     <foreground_color>
       <color red="0" green="0" blue="0" />
     </foreground_color>
+    <widget_type>Label</widget_type>
+    <enabled>true</enabled>
     <text>Example 5: File Dialog from Embedded script</text>
     <font>
       <fontdata fontName="Arial" height="9" style="1" />
     </font>
     <width>252</width>
-    <rules />
+    <border_style>0</border_style>
+    <rules />
+    <border_width>1</border_width>
+    <border_color>
+      <color red="0" green="128" blue="255" />
+    </border_color>
+    <horizontal_alignment>1</horizontal_alignment>
     <actions hook="false" hook_all="false" />
     <y>459</y>
+    <wrap_words>true</wrap_words>
     <tooltip>$(pv_name)
 $(pv_value)</tooltip>
     <x>215</x>
   </widget>
   <widget typeId="org.csstudio.opibuilder.widgets.Label" version="1.0">
-<<<<<<< HEAD
+    <visible>true</visible>
+    <vertical_alignment>1</vertical_alignment>
+    <wuid>-614945d9:135bf25028b:-7b53</wuid>
+    <auto_size>false</auto_size>
     <scripts />
     <height>20</height>
     <name>dialogFilePath</name>
-=======
-    <visible>true</visible>
-    <vertical_alignment>1</vertical_alignment>
-    <wuid>-614945d9:135bf25028b:-7b53</wuid>
-    <auto_size>false</auto_size>
-    <scripts />
-    <height>20</height>
-    <name>dialogFilePath</name>
     <scale_options>
       <width_scalable>true</width_scalable>
       <height_scalable>true</height_scalable>
@@ -738,48 +708,39 @@
     </scale_options>
     <transparent>false</transparent>
     <show_scrollbar>false</show_scrollbar>
->>>>>>> 3e159466
     <background_color>
       <color red="255" green="255" blue="255" />
     </background_color>
     <foreground_color>
       <color red="0" green="0" blue="0" />
     </foreground_color>
-<<<<<<< HEAD
+    <widget_type>Label</widget_type>
+    <enabled>true</enabled>
     <text></text>
-=======
-    <widget_type>Label</widget_type>
-    <enabled>true</enabled>
-    <text></text>
     <font>
       <opifont.name>Default</opifont.name>
     </font>
->>>>>>> 3e159466
     <width>581</width>
     <border_style>1</border_style>
     <rules />
+    <border_width>1</border_width>
+    <border_color>
+      <color red="0" green="128" blue="255" />
+    </border_color>
     <horizontal_alignment>0</horizontal_alignment>
     <actions hook="false" hook_all="false" />
     <y>519</y>
-<<<<<<< HEAD
-=======
     <wrap_words>true</wrap_words>
     <tooltip></tooltip>
->>>>>>> 3e159466
     <x>50</x>
   </widget>
   <widget typeId="org.csstudio.opibuilder.widgets.ActionButton" version="1.0">
     <border_alarm_sensitive>false</border_alarm_sensitive>
-<<<<<<< HEAD
+    <visible>true</visible>
+    <wuid>-614945d9:135bf25028b:-7b52</wuid>
     <scripts />
     <height>30</height>
     <name>Action Button_5</name>
-=======
-    <visible>true</visible>
-    <wuid>-614945d9:135bf25028b:-7b52</wuid>
-    <scripts />
-    <height>30</height>
-    <name>Action Button_5</name>
     <forecolor_alarm_sensitive>false</forecolor_alarm_sensitive>
     <scale_options>
       <width_scalable>true</width_scalable>
@@ -790,15 +751,17 @@
     <background_color>
       <color red="240" green="240" blue="240" />
     </background_color>
->>>>>>> 3e159466
-    <foreground_color>
-      <color red="0" green="0" blue="0" />
-    </foreground_color>
+    <foreground_color>
+      <color red="0" green="0" blue="0" />
+    </foreground_color>
+    <widget_type>Action Button</widget_type>
+    <enabled>true</enabled>
     <text>Open File Dialog</text>
+    <backcolor_alarm_sensitive>false</backcolor_alarm_sensitive>
+    <font>
+      <opifont.name>Default</opifont.name>
+    </font>
     <width>177</width>
-<<<<<<< HEAD
-    <rules />
-=======
     <border_style>0</border_style>
     <push_action_index>0</push_action_index>
     <image></image>
@@ -809,26 +772,16 @@
     <border_color>
       <color red="0" green="128" blue="255" />
     </border_color>
->>>>>>> 3e159466
     <y>483</y>
     <actions hook="false" hook_all="false">
       <action type="EXECUTE_JAVASCRIPT">
         <path></path>
-<<<<<<< HEAD
         <scriptText><![CDATA[importPackage(Packages.org.csstudio.opibuilder.scriptUtil);
 
 var isInWorkspace = display.getWidget("workspaceDialog").getValue();
 
 var filePath = FileUtil.openFileDialog(isInWorkspace.booleanValue());
 if(filePath != null)
-=======
-        <scriptText><![CDATA[importPackage(Packages.org.csstudio.opibuilder.scriptUtil);
-
-var isInWorkspace = display.getWidget("workspaceDialog").getValue();
-
-var filePath = FileUtil.openFileDialog(isInWorkspace.booleanValue());
-if(filePath != null)
->>>>>>> 3e159466
 	display.getWidget("dialogFilePath").setPropertyValue("text", filePath);]]></scriptText>
         <embedded>true</embedded>
         <description>Open File Dialog</description>
@@ -840,46 +793,41 @@
   </widget>
   <widget typeId="org.csstudio.opibuilder.widgets.checkbox" version="1.0">
     <border_alarm_sensitive>false</border_alarm_sensitive>
-<<<<<<< HEAD
+    <visible>true</visible>
+    <wuid>-614945d9:135bf25028b:-7b51</wuid>
+    <auto_size>false</auto_size>
     <scripts />
     <height>20</height>
     <name>workspaceDialog</name>
-=======
-    <visible>true</visible>
-    <wuid>-614945d9:135bf25028b:-7b51</wuid>
-    <auto_size>false</auto_size>
-    <scripts />
-    <height>20</height>
-    <name>workspaceDialog</name>
-    <forecolor_alarm_sensitive>false</forecolor_alarm_sensitive>
->>>>>>> 3e159466
+    <forecolor_alarm_sensitive>false</forecolor_alarm_sensitive>
     <scale_options>
       <width_scalable>true</width_scalable>
       <height_scalable>false</height_scalable>
       <keep_wh_ratio>false</keep_wh_ratio>
     </scale_options>
-<<<<<<< HEAD
-=======
     <pv_name></pv_name>
     <background_color>
       <color red="240" green="240" blue="240" />
     </background_color>
->>>>>>> 3e159466
-    <foreground_color>
-      <color red="0" green="0" blue="0" />
-    </foreground_color>
+    <foreground_color>
+      <color red="0" green="0" blue="0" />
+    </foreground_color>
+    <widget_type>Check Box</widget_type>
+    <enabled>true</enabled>
+    <backcolor_alarm_sensitive>false</backcolor_alarm_sensitive>
+    <font>
+      <opifont.name>Default</opifont.name>
+    </font>
     <width>173</width>
+    <border_style>0</border_style>
     <label>Workspace File Dialog</label>
     <rules />
-<<<<<<< HEAD
-=======
     <pv_value />
     <bit>0</bit>
     <border_width>1</border_width>
     <border_color>
       <color red="0" green="128" blue="255" />
     </border_color>
->>>>>>> 3e159466
     <actions hook="false" hook_all="false" />
     <y>488</y>
     <tooltip>$(pv_name)
@@ -888,14 +836,11 @@
   </widget>
   <widget typeId="org.csstudio.opibuilder.widgets.TextInput" version="1.0">
     <border_alarm_sensitive>false</border_alarm_sensitive>
+    <visible>true</visible>
     <minimum>-1.7976931348623157E308</minimum>
     <vertical_alignment>0</vertical_alignment>
+    <show_units>true</show_units>
     <multiline_input>true</multiline_input>
-<<<<<<< HEAD
-    <scripts />
-    <height>95</height>
-    <name>textInput</name>
-=======
     <wuid>-614945d9:135bf25028b:-7b50</wuid>
     <auto_size>false</auto_size>
     <rotation_angle>0.0</rotation_angle>
@@ -913,35 +858,30 @@
     <transparent>false</transparent>
     <selector_type>0</selector_type>
     <pv_name></pv_name>
->>>>>>> 3e159466
     <background_color>
       <color red="255" green="255" blue="255" />
     </background_color>
     <foreground_color>
       <color red="0" green="0" blue="0" />
     </foreground_color>
-<<<<<<< HEAD
-    <text>Double click to type text</text>
+    <widget_type>Text Input</widget_type>
+    <enabled>true</enabled>
+    <text>Click to type text</text>
+    <backcolor_alarm_sensitive>false</backcolor_alarm_sensitive>
+    <precision>0</precision>
+    <font>
+      <opifont.name>Default</opifont.name>
+    </font>
     <width>580</width>
     <border_style>3</border_style>
     <rules />
-=======
-    <widget_type>Text Input</widget_type>
-    <enabled>true</enabled>
-    <text>Click to type text</text>
-    <backcolor_alarm_sensitive>false</backcolor_alarm_sensitive>
-    <precision>0</precision>
-    <font>
-      <opifont.name>Default</opifont.name>
-    </font>
-    <width>580</width>
-    <border_style>3</border_style>
-    <rules />
-    <pv_value />
-    <border_width>1</border_width>
->>>>>>> 3e159466
+    <pv_value />
+    <border_width>1</border_width>
     <maximum>1.7976931348623157E308</maximum>
     <limits_from_pv>false</limits_from_pv>
+    <border_color>
+      <color red="0" green="128" blue="255" />
+    </border_color>
     <horizontal_alignment>0</horizontal_alignment>
     <actions hook="false" hook_all="false" />
     <y>348</y>
@@ -950,24 +890,19 @@
     <x>51</x>
   </widget>
   <widget typeId="org.csstudio.opibuilder.widgets.Label" version="1.0">
+    <visible>true</visible>
     <vertical_alignment>0</vertical_alignment>
-<<<<<<< HEAD
+    <wuid>-614945d9:135bf25028b:-7b4f</wuid>
+    <auto_size>false</auto_size>
     <scripts />
     <height>125</height>
     <name>readLabel</name>
-=======
-    <wuid>-614945d9:135bf25028b:-7b4f</wuid>
-    <auto_size>false</auto_size>
-    <scripts />
-    <height>125</height>
-    <name>readLabel</name>
     <scale_options>
       <width_scalable>true</width_scalable>
       <height_scalable>true</height_scalable>
       <keep_wh_ratio>false</keep_wh_ratio>
     </scale_options>
     <transparent>false</transparent>
->>>>>>> 3e159466
     <show_scrollbar>true</show_scrollbar>
     <background_color>
       <color red="255" green="255" blue="255" />
@@ -975,27 +910,24 @@
     <foreground_color>
       <color red="0" green="0" blue="0" />
     </foreground_color>
-<<<<<<< HEAD
+    <widget_type>Label</widget_type>
+    <enabled>true</enabled>
     <text></text>
-=======
-    <widget_type>Label</widget_type>
-    <enabled>true</enabled>
-    <text></text>
     <font>
       <opifont.name>Default</opifont.name>
     </font>
->>>>>>> 3e159466
     <width>581</width>
     <border_style>1</border_style>
     <rules />
+    <border_width>1</border_width>
+    <border_color>
+      <color red="0" green="128" blue="255" />
+    </border_color>
     <horizontal_alignment>0</horizontal_alignment>
     <actions hook="false" hook_all="false" />
     <y>203</y>
-<<<<<<< HEAD
-=======
     <wrap_words>true</wrap_words>
     <tooltip></tooltip>
->>>>>>> 3e159466
     <x>51</x>
   </widget>
 </display>