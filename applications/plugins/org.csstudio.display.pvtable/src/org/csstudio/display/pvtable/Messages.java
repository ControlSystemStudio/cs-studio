/*******************************************************************************
 * Copyright (c) 2010 Oak Ridge National Laboratory.
 * All rights reserved. This program and the accompanying materials
 * are made available under the terms of the Eclipse Public License v1.0
 * which accompanies this distribution, and is available at
 * http://www.eclipse.org/legal/epl-v10.html
 ******************************************************************************/
package org.csstudio.display.pvtable;

import org.eclipse.osgi.util.NLS;

public class Messages extends NLS
{
    private static final String BUNDLE_NAME = "org.csstudio.display.pvtable.messages"; //$NON-NLS-1$


    public static String Alarm;
<<<<<<< HEAD
    public static String Description;
=======
    public static String CheckAll;
    public static String CheckAll_TT;
>>>>>>> 9f5e5007
    public static String Delete;
    public static String Delete_TT;
    public static String EnterPositiveTolerance;
    public static String EnterTolerance;
    public static String Error;
    public static String InvalidFileExtension;
    public static String PV;
    public static String Restore;
    public static String Restore_TT;
    public static String RestoreSelection;
    public static String RestoreSelection_TT;
    public static String Saved;
    public static String Snapshot;
    public static String Snapshot_TT;
    public static String SnapshotSelection;
    public static String SnapshotSelection_TT;
    public static String Time;
    public static String Tolerance;
    public static String Tolerance_TT;
    public static String UncheckAll;
    public static String UncheckAll_TT;
    public static String Value;

    static
    {
        // initialize resource bundle
        NLS.initializeMessages(BUNDLE_NAME, Messages.class);
    }

    private Messages()
    {
        // prevent instantiation
    }
}<|MERGE_RESOLUTION|>--- conflicted
+++ resolved
@@ -15,12 +15,9 @@
 
 
     public static String Alarm;
-<<<<<<< HEAD
     public static String Description;
-=======
     public static String CheckAll;
     public static String CheckAll_TT;
->>>>>>> 9f5e5007
     public static String Delete;
     public static String Delete_TT;
     public static String EnterPositiveTolerance;
