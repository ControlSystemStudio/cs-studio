--- conflicted
+++ resolved
@@ -278,7 +278,6 @@
      */
     @Override
     public boolean equals(Object obj) {
-<<<<<<< HEAD
         if (this == obj) {
             return true;
 
@@ -298,26 +297,6 @@
             return false;
         }
         return true;
-=======
-	if (this == obj)
-	    return true;
-	if (obj == null)
-	    return false;
-	if (getClass() != obj.getClass())
-	    return false;
-	Shift other = (Shift) obj;
-	if (id == null) {
-	    if (other.id != null)
-		return false;
-	} else if (!id.equals(other.id))
-	    return false;
-	if (status == null) {
-	    if (other.status != null)
-		return false;
-	} else if (!status.equals(other.status))
-	    return false;
-	return true;
->>>>>>> b5c547a7
     }
 
 
