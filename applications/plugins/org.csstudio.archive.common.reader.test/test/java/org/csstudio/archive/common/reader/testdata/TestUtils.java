--- conflicted
+++ resolved
@@ -75,8 +75,6 @@
                                                                        TimeInstantBuilder.fromMillis(0L),
                                                                        new ArchiveControlSystem("EPICS", ControlSystemType.EPICS_V3),
                                                                        true);
-<<<<<<< HEAD
-=======
 
     public static final IArchiveChannel CHANNEL_3 = new ArchiveChannel(new ArchiveChannelId(3L),
                                                                        CHANNEL_NAME_3,
@@ -85,7 +83,6 @@
                                                                        TimeInstantBuilder.fromMillis(0L),
                                                                        new ArchiveControlSystem("EPICS", ControlSystemType.EPICS_V3),
                                                                        true);
->>>>>>> f0fee785
 
     @SuppressWarnings("rawtypes")
     public static final Collection<IArchiveMinMaxSample> CHANNEL_1_SAMPLES =
@@ -136,7 +133,7 @@
     public static IArchiveMinMaxSample createArchiveMinMaxDoubleSample(@Nonnull final String channelName,
                                                                        @Nonnull final TimeInstant ts,
                                                                        @Nonnull final Double value) {
-        return new ArchiveMinMaxSample<Double, ISystemVariable<Double>>(new ArchiveChannelId(0L),
+        return new ArchiveMinMaxSample<Double, ISystemVariable<Double>>(new ArchiveChannelId(1L),
                                                                         new EpicsSystemVariable<Double>(channelName,
                                                                                                         value,
                                                                                                         ControlSystem.EPICS_DEFAULT,
@@ -187,8 +184,9 @@
         return provider;
     }
 
+    // CHECKSTYLE OFF: MethodLength|ExecutableStatementCount
     private static void addSamplesChannel3() {
-        CHANNEL_3_SAMPLES.add(createArchiveMinMaxDoubleSample(CHANNEL_NAME_3, TimeInstantBuilder.fromMillis(0L), 19.07651));
+        //bin1
         CHANNEL_3_SAMPLES.add(createArchiveMinMaxDoubleSample(CHANNEL_NAME_3, TimeInstantBuilder.fromMillis(568013L), 19.18821));
         CHANNEL_3_SAMPLES.add(createArchiveMinMaxDoubleSample(CHANNEL_NAME_3, TimeInstantBuilder.fromMillis(1248021L), 19.29075));
         CHANNEL_3_SAMPLES.add(createArchiveMinMaxDoubleSample(CHANNEL_NAME_3, TimeInstantBuilder.fromMillis(1824035L), 19.40062));
@@ -196,6 +194,7 @@
         CHANNEL_3_SAMPLES.add(createArchiveMinMaxDoubleSample(CHANNEL_NAME_3, TimeInstantBuilder.fromMillis(2524039L), 19.61486));
         CHANNEL_3_SAMPLES.add(createArchiveMinMaxDoubleSample(CHANNEL_NAME_3, TimeInstantBuilder.fromMillis(2974039L), 19.71557));
         CHANNEL_3_SAMPLES.add(createArchiveMinMaxDoubleSample(CHANNEL_NAME_3, TimeInstantBuilder.fromMillis(3406039L), 19.82543));
+
         CHANNEL_3_SAMPLES.add(createArchiveMinMaxDoubleSample(CHANNEL_NAME_3, TimeInstantBuilder.fromMillis(3836038L), 19.92798));
         CHANNEL_3_SAMPLES.add(createArchiveMinMaxDoubleSample(CHANNEL_NAME_3, TimeInstantBuilder.fromMillis(4558044L), 20.04151));
         CHANNEL_3_SAMPLES.add(createArchiveMinMaxDoubleSample(CHANNEL_NAME_3, TimeInstantBuilder.fromMillis(5370052L), 20.14405));
@@ -203,6 +202,7 @@
         CHANNEL_3_SAMPLES.add(createArchiveMinMaxDoubleSample(CHANNEL_NAME_3, TimeInstantBuilder.fromMillis(6254064L), 20.35279));
         CHANNEL_3_SAMPLES.add(createArchiveMinMaxDoubleSample(CHANNEL_NAME_3, TimeInstantBuilder.fromMillis(6686063L), 20.45351));
         CHANNEL_3_SAMPLES.add(createArchiveMinMaxDoubleSample(CHANNEL_NAME_3, TimeInstantBuilder.fromMillis(7242077L), 20.56154));
+
         CHANNEL_3_SAMPLES.add(createArchiveMinMaxDoubleSample(CHANNEL_NAME_3, TimeInstantBuilder.fromMillis(7768072L), 20.66408));
         CHANNEL_3_SAMPLES.add(createArchiveMinMaxDoubleSample(CHANNEL_NAME_3, TimeInstantBuilder.fromMillis(8110076L), 20.55605));
         CHANNEL_3_SAMPLES.add(createArchiveMinMaxDoubleSample(CHANNEL_NAME_3, TimeInstantBuilder.fromMillis(8264090L), 20.66774));
@@ -210,26 +210,33 @@
         CHANNEL_3_SAMPLES.add(createArchiveMinMaxDoubleSample(CHANNEL_NAME_3, TimeInstantBuilder.fromMillis(8776084L), 20.88382));
         CHANNEL_3_SAMPLES.add(createArchiveMinMaxDoubleSample(CHANNEL_NAME_3, TimeInstantBuilder.fromMillis(9556087L), 20.99551));
         CHANNEL_3_SAMPLES.add(createArchiveMinMaxDoubleSample(CHANNEL_NAME_3, TimeInstantBuilder.fromMillis(10100102L), 21.09622));
+
         CHANNEL_3_SAMPLES.add(createArchiveMinMaxDoubleSample(CHANNEL_NAME_3, TimeInstantBuilder.fromMillis(11343103L), 21.22806));
         CHANNEL_3_SAMPLES.add(createArchiveMinMaxDoubleSample(CHANNEL_NAME_3, TimeInstantBuilder.fromMillis(12071109L), 21.34342));
         CHANNEL_3_SAMPLES.add(createArchiveMinMaxDoubleSample(CHANNEL_NAME_3, TimeInstantBuilder.fromMillis(12389113L), 21.45695));
         CHANNEL_3_SAMPLES.add(createArchiveMinMaxDoubleSample(CHANNEL_NAME_3, TimeInstantBuilder.fromMillis(12917129L), 21.55766));
         CHANNEL_3_SAMPLES.add(createArchiveMinMaxDoubleSample(CHANNEL_NAME_3, TimeInstantBuilder.fromMillis(13813126L), 21.68767));
+        // bin5
         CHANNEL_3_SAMPLES.add(createArchiveMinMaxDoubleSample(CHANNEL_NAME_3, TimeInstantBuilder.fromMillis(14735143L), 21.80303));
         CHANNEL_3_SAMPLES.add(createArchiveMinMaxDoubleSample(CHANNEL_NAME_3, TimeInstantBuilder.fromMillis(16065151L), 21.90374));
         CHANNEL_3_SAMPLES.add(createArchiveMinMaxDoubleSample(CHANNEL_NAME_3, TimeInstantBuilder.fromMillis(17375157L), 22.01544));
+
         CHANNEL_3_SAMPLES.add(createArchiveMinMaxDoubleSample(CHANNEL_NAME_3, TimeInstantBuilder.fromMillis(20823194L), 22.11982));
+
         CHANNEL_3_SAMPLES.add(createArchiveMinMaxDoubleSample(CHANNEL_NAME_3, TimeInstantBuilder.fromMillis(22263206L), 22.01910));
         CHANNEL_3_SAMPLES.add(createArchiveMinMaxDoubleSample(CHANNEL_NAME_3, TimeInstantBuilder.fromMillis(23127205L), 21.90374));
         CHANNEL_3_SAMPLES.add(createArchiveMinMaxDoubleSample(CHANNEL_NAME_3, TimeInstantBuilder.fromMillis(24806225L), 21.80303));
+
         CHANNEL_3_SAMPLES.add(createArchiveMinMaxDoubleSample(CHANNEL_NAME_3, TimeInstantBuilder.fromMillis(26782254L), 21.68767));
         CHANNEL_3_SAMPLES.add(createArchiveMinMaxDoubleSample(CHANNEL_NAME_3, TimeInstantBuilder.fromMillis(27642251L), 21.57231));
         CHANNEL_3_SAMPLES.add(createArchiveMinMaxDoubleSample(CHANNEL_NAME_3, TimeInstantBuilder.fromMillis(28550262L), 21.45695));
         CHANNEL_3_SAMPLES.add(createArchiveMinMaxDoubleSample(CHANNEL_NAME_3, TimeInstantBuilder.fromMillis(29070264L), 21.34526));
+
         CHANNEL_3_SAMPLES.add(createArchiveMinMaxDoubleSample(CHANNEL_NAME_3, TimeInstantBuilder.fromMillis(29992281L), 21.24454));
         CHANNEL_3_SAMPLES.add(createArchiveMinMaxDoubleSample(CHANNEL_NAME_3, TimeInstantBuilder.fromMillis(30806281L), 21.13102));
         CHANNEL_3_SAMPLES.add(createArchiveMinMaxDoubleSample(CHANNEL_NAME_3, TimeInstantBuilder.fromMillis(31738293L), 21.03030));
         CHANNEL_3_SAMPLES.add(createArchiveMinMaxDoubleSample(CHANNEL_NAME_3, TimeInstantBuilder.fromMillis(32788293L), 20.92044));
+
         CHANNEL_3_SAMPLES.add(createArchiveMinMaxDoubleSample(CHANNEL_NAME_3, TimeInstantBuilder.fromMillis(33292304L), 20.81240));
         CHANNEL_3_SAMPLES.add(createArchiveMinMaxDoubleSample(CHANNEL_NAME_3, TimeInstantBuilder.fromMillis(33512300L), 20.70437));
         CHANNEL_3_SAMPLES.add(createArchiveMinMaxDoubleSample(CHANNEL_NAME_3, TimeInstantBuilder.fromMillis(33842297L), 20.60183));
@@ -239,14 +246,20 @@
         CHANNEL_3_SAMPLES.add(createArchiveMinMaxDoubleSample(CHANNEL_NAME_3, TimeInstantBuilder.fromMillis(35316316L), 20.18616));
         CHANNEL_3_SAMPLES.add(createArchiveMinMaxDoubleSample(CHANNEL_NAME_3, TimeInstantBuilder.fromMillis(35860322L), 20.08362));
         CHANNEL_3_SAMPLES.add(createArchiveMinMaxDoubleSample(CHANNEL_NAME_3, TimeInstantBuilder.fromMillis(36482333L), 19.97925));
+
         CHANNEL_3_SAMPLES.add(createArchiveMinMaxDoubleSample(CHANNEL_NAME_3, TimeInstantBuilder.fromMillis(37250336L), 19.86755));
         CHANNEL_3_SAMPLES.add(createArchiveMinMaxDoubleSample(CHANNEL_NAME_3, TimeInstantBuilder.fromMillis(38100336L), 19.76501));
         CHANNEL_3_SAMPLES.add(createArchiveMinMaxDoubleSample(CHANNEL_NAME_3, TimeInstantBuilder.fromMillis(39084349L), 19.66430));
         CHANNEL_3_SAMPLES.add(createArchiveMinMaxDoubleSample(CHANNEL_NAME_3, TimeInstantBuilder.fromMillis(40022366L), 19.54894));
+
         CHANNEL_3_SAMPLES.add(createArchiveMinMaxDoubleSample(CHANNEL_NAME_3, TimeInstantBuilder.fromMillis(41581371L), 19.43724));
         CHANNEL_3_SAMPLES.add(createArchiveMinMaxDoubleSample(CHANNEL_NAME_3, TimeInstantBuilder.fromMillis(43225394L), 19.32188));
+
+        //bin13
         CHANNEL_3_SAMPLES.add(createArchiveMinMaxDoubleSample(CHANNEL_NAME_3, TimeInstantBuilder.fromMillis(44993411L), 19.22117));
         CHANNEL_3_SAMPLES.add(createArchiveMinMaxDoubleSample(CHANNEL_NAME_3, TimeInstantBuilder.fromMillis(46637412L), 19.09665));
-        CHANNEL_3_SAMPLES.add(createArchiveMinMaxDoubleSample(CHANNEL_NAME_3, TimeInstantBuilder.fromMillis(55835496L), 18.99594));
-    }
+        //bin14,15
+    }
+ // CHECKSTYLE ON: MethodLength|ExecutableStatementCount
+
 }