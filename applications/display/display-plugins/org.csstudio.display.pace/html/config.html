--- conflicted
+++ resolved
@@ -2,38 +2,6 @@
 <head>
 <title>Configuration Files</title>
 <link rel="stylesheet" href="../../PRODUCT_PLUGIN/book.css"
-<<<<<<< HEAD
-	type="text/css"></link>
-</head>
-<body>
-
-	<h1>Configuration Files</h1>
-	This is about creating new PACE configuration files or editing existing
-	PACE configuration files. To
-	<u>use</u> the configuration files, see
-	<a href="open_config.html">Starting the PACE Editor</a>.
-
-	<p>
-		PACE Editor configuration files are in XML format and have a <b>.pace</b>
-		file extension. To edit them, select <b>Open With...</b>, <b>Text
-			Editor</b> from the Navigator context menu of the file. To create new
-		files, use <b>New...</b>, <b>Other</b>, <b>General</b>, <b>File</b> in
-		the Navigator context menu and make sure to use a <b>.pace</b> file
-		extension for the new file.
-	</p>
-	<p>
-		When done editing, open the file via <b>Open With...</b>, <b>PACE</b>
-		in the Navigator context menu to re-establish PACE as the default tool
-		for opening the file.
-	</p>
-	<h2>XML Tags</h2>
-	The configuration files expect certain tags to define the column
-	headers and the rows.
-	<ul>
-		<li>Root Element Opening and Closing Tags <pre> &lt;paceconfig> ...  &lt;/paceconfig> </pre></li>
-		<li>Fill ... with the <b>title</b> tag <pre> &lt;title> Your Title goes here  &lt;/title> </pre></li>
-		<li>Then <b>column</b> Tags <pre>&lt;columns> 
-=======
     type="text/css"></link>
 </head>
 <body>
@@ -64,7 +32,6 @@
         <li>Root Element Opening and Closing Tags <pre> &lt;paceconfig> ...  &lt;/paceconfig> </pre></li>
         <li>Fill ... with the <b>title</b> tag <pre> &lt;title> Your Title goes here  &lt;/title> </pre></li>
         <li>Then <b>column</b> Tags <pre>&lt;columns>
->>>>>>> 8e6b6646
    &lt;column>
      &lt;name>Column Header&lt;/name>
       &lt;access>rw&lt;/access>
@@ -72,23 +39,6 @@
    &lt;/column>
    &lt;!-- There can be more columns -->
  &lt;/columns></pre> Where the cell access can be <b>rw</b> for read-write or
-<<<<<<< HEAD
-			<b>ro</b> for read-only.
-			<p>
-				The PV name for the cell contains macros either written as
-				<code>$(macro)</code>
-				or
-				<code>${macro}</code>
-				. Replacement values for the macro variables are defined below under
-				<b>instances</b>.
-			</p>
-			<p>
-				The column definition can have <i>meta-PVs</i> in addition to the
-				main PV. These are meant to contain the data, user name and comment
-				associated to the last change of the main PV. They are defined via
-				tags similar to the main PV:
-			</p> <pre>
-=======
             <b>ro</b> for read-only.
             <p>
                 The PV name for the cell contains macros either written as
@@ -104,46 +54,23 @@
                 associated to the last change of the main PV. They are defined via
                 tags similar to the main PV:
             </p> <pre>
->>>>>>> 8e6b6646
       # .. As before, including a main PV:
       &lt;pv>${S}_RCCS:CV${N}02:PID_KP&lt;/pv>
       &lt;name_pv>${S}_RCCS:CV${N}02:PID_Name&lt;/name_pv>
       &lt;date_pv>${S}_RCCS:CV${N}02:PID_Time&lt;/date_pv>
       &lt;comment_pv>${S}_RCCS:CV${N}02:PID_Txt&lt;/comment_pv>
 </pre> The current values of these meta PVs will be displayed in the tool-tip
-<<<<<<< HEAD
-			of the cell. The name and date meta PVs will be updated with the user
-			name and current date when writing to the main PV. The comment PV can
-			be edited by providing access to it in a separate column.
-		</li>
-		<li>And finally the <b>instance</b> or Row Tags. <pre>&lt;instances>
-=======
             of the cell. The name and date meta PVs will be updated with the user
             name and current date when writing to the main PV. The comment PV can
             be edited by providing access to it in a separate column.
         </li>
         <li>And finally the <b>instance</b> or Row Tags. <pre>&lt;instances>
->>>>>>> 8e6b6646
      &lt;instance>
        &lt;name>DTL 1&lt;/name>
        &lt;macros>S=DTL,N=1&lt;/macros>
      &lt;/instance>
    &lt;!--  Many more...: DTL 1..6, CCL 1..4. -->
 &lt;/instances></pre> Where <b>instance</b> is a row definition and <b>name</b>
-<<<<<<< HEAD
-			is put in the first cell of the row. The <b>macro</b> definitions are
-			used to turn the macro-ized PV names of the column definitions into
-			specific PV instances.
-			<p>A macro can be set to empty like this:</p>
-			<pre>&lt;macros>PV=""&lt;/macros>
-</pre> If the PV name for a cell evaluates to an empty string, that cell will
-			not have a PV.
-		</li>
-	</ul>
-
-	<h2>Configuration File Example</h2>
-	<pre> 
-=======
             is put in the first cell of the row. The <b>macro</b> definitions are
             used to turn the macro-ized PV names of the column definitions into
             specific PV instances.
@@ -156,7 +83,6 @@
 
     <h2>Configuration File Example</h2>
     <pre>
->>>>>>> 8e6b6646
 &lt;!-- Example config file -->
 &lt;paceconfig>
     &lt;title> Title &lt;/title>
@@ -185,26 +111,6 @@
     &lt;/instances>
 &lt;/paceconfig></pre>
 
-<<<<<<< HEAD
-	The above config file would create a PACE table somewhat like this:
-	<table border=1>
-		<tr>
-			<th>System</th>
-			<th>PID Gain</th>
-			<th>Comment</th>
-		</tr>
-		<tr>
-			<td>DTL 1</td>
-			<td>&lt;Value of DTL_RCCS:CV102:PID_KP &gt;</td>
-			<td>&lt;Value of DTL_RCCS:CV102:PID_Txt &gt;</td>
-		</tr>
-		<tr>
-			<td>DTL 2</td>
-			<td>...</td>
-			<td>...</td>
-		</tr>
-	</table>
-=======
     The above config file would create a PACE table somewhat like this:
     <table border=1>
         <tr>
@@ -223,7 +129,6 @@
             <td>...</td>
         </tr>
     </table>
->>>>>>> 8e6b6646
 
 </body>
 </html>