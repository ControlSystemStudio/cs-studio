--- conflicted
+++ resolved
@@ -68,14 +68,6 @@
                 data.getLock().lock();
                 try
                 {
-<<<<<<< HEAD
-                    final int N = data.size();
-                    for (int i=0; i<N; ++i)
-                    {
-                        final PlotDataItem<XTYPE> item = data.get(i);
-                        if (x_range.contains(item.getPosition()))
-                        {
-=======
                     if (data.size() > 0)
                     {   // Consider first sample at-or-before start
                         int start = search.findSampleLessOrEqual(data, x_range.getLow());
@@ -91,7 +83,6 @@
                         for (int i=start; i<=stop; ++i)
                         {
                             final PlotDataItem<XTYPE> item = data.get(i);
->>>>>>> b727a7ad
                             final double value = item.getValue();
                             if (! Double.isFinite(value))
                                 continue;
