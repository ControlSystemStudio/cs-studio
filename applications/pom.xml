--- conflicted
+++ resolved
@@ -51,13 +51,8 @@
         </property>
       </activation>
       <properties>
-<<<<<<< HEAD
         <eclipse-site>${eclipse.mirror.url}/releases/2019-06</eclipse-site>
         <eclipse-update-site>${eclipse.mirror.url}/eclipse/updates/4.12</eclipse-update-site>
-=======
-        <eclipse-site>${eclipse.mirror.url}/releases/2018-12</eclipse-site>
-        <eclipse-update-site>${eclipse.mirror.url}/eclipse/updates/4.10</eclipse-update-site>
->>>>>>> 1db44d04
         <efx-site>${eclipse.mirror.url}/efxclipse/runtime-released/3.5.0/site</efx-site>
       </properties>
     </profile>
