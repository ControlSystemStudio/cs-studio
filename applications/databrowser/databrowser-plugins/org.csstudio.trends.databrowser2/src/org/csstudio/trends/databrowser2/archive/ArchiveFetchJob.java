/*******************************************************************************
 * Copyright (c) 2010 Oak Ridge National Laboratory.
 * All rights reserved. This program and the accompanying materials
 * are made available under the terms of the Eclipse Public License v1.0
 * which accompanies this distribution, and is available at
 * http://www.eclipse.org/legal/epl-v10.html
 ******************************************************************************/
package org.csstudio.trends.databrowser2.archive;

import java.time.Instant;
import java.util.ArrayList;
import java.util.List;
import java.util.concurrent.Future;
import java.util.logging.Level;

import org.csstudio.apputil.time.BenchmarkTimer;
import org.csstudio.archive.reader.ArchiveReader;
import org.csstudio.archive.reader.ArchiveRepository;
import org.csstudio.archive.reader.UnknownChannelException;
import org.csstudio.archive.reader.ValueIterator;
import org.csstudio.trends.databrowser2.Activator;
import org.csstudio.trends.databrowser2.Messages;
import org.csstudio.trends.databrowser2.model.ArchiveDataSource;
import org.csstudio.trends.databrowser2.model.PVItem;
import org.csstudio.trends.databrowser2.model.RequestType;
import org.csstudio.trends.databrowser2.model.TimeHelper;
import org.csstudio.trends.databrowser2.preferences.Preferences;
import org.eclipse.core.runtime.IProgressMonitor;
import org.eclipse.core.runtime.IStatus;
import org.eclipse.core.runtime.Status;
import org.eclipse.core.runtime.jobs.Job;
import org.eclipse.osgi.util.NLS;
import org.epics.vtype.VType;

/** Eclipse Job for fetching archived data.
 *  <p>
 *  Actually spawns another thread so that the 'main' job can
 *  poll the progress monitor for cancellation and ask the secondary
 *  thread to cancel.
 *  @author Kay Kasemir
 */
public class ArchiveFetchJob extends Job
{
    /** Poll period in millisecs */
    private static final int POLL_PERIOD_MS = 1000;
    
    /** throw an exception if an exception occur during fetching data from response */
    protected Boolean failedThrowExceptionGetData = true;

<<<<<<< HEAD
    /** display UnknownChannelException */
    protected boolean displayUnknowChannelException = true;

	/** Item for which to fetch samples */
=======
    /** throw an exception if an exception occur during fetching data from response */
    protected Boolean failedThrowExceptionGetData = true;

    /** display UnknownChannelException */
    protected boolean displayUnknowChannelException = true;

    /** Item for which to fetch samples */
>>>>>>> 1c281f9f
    final private PVItem item;

    /** Start/End time */
    final private Instant start, end;

    /** Listener that's notified when (if) we completed OK */
    final private ArchiveFetchJobListener listener;

    /** Thread that performs the actual background work.
     *
     *  Instead of directly accessing the archive, ArchiveFetchJob launches
     *  a WorkerThread for the actual archive access, so that the Job
     *  can then poll the progress monitor for cancellation and if
     *  necessary interrupt the WorkerThread which might be 'stuck'
     *  in a long running operation.
     */
    class WorkerThread implements Runnable
    {
        private String message = ""; //$NON-NLS-1$
        private volatile boolean cancelled = false;

        /** Archive reader that's currently queried.
         *  Synchronize 'this' on access.
         */
        private ArchiveReader reader = null;

        /** @return Message that somehow indicates progress */
        public synchronized String getMessage()
        {
            return message;
        }

        /** Request thread to cancel its operation */
        public synchronized void cancel()
        {
            cancelled = true;
            synchronized (this)
            {
                if (reader != null)
                    reader.cancel();
            }
        }

        /** {@inheritDoc} */
        @Override
        public void run()
        {
            Activator.getLogger().log(Level.FINE, "Starting {0}", ArchiveFetchJob.this); //$NON-NLS-1$
            final BenchmarkTimer timer = new BenchmarkTimer();
            long samples = 0;
            final int bins = Preferences.getPlotBins();
            final ArchiveDataSource archives[] = item.getArchiveDataSources();
            for (int i=0; i<archives.length && !cancelled; ++i)
            {
                final ArchiveDataSource archive = archives[i];
                final String url = archive.getUrl();
                // Display "N/total", using '1' for the first sub-archive.
                synchronized  (this)
                {
                    message = NLS.bind(Messages.ArchiveFetchDetailFmt,
                            new Object[]
                            {
                                archive.getName(),
                                (i+1),
                                archives.length
                            });
                }
                try
                {
                    final ArchiveReader the_reader;
                    synchronized (this)
                    {
                		the_reader = reader = ArchiveRepository.getInstance().getArchiveReader(url);
                    }
                    final ValueIterator value_iter;
                    if (item.getRequestType() == RequestType.RAW)
                        value_iter = the_reader.getRawValues(archive.getKey(), item.getResolvedName(),
                                                             TimeHelper.toTimestamp(start), TimeHelper.toTimestamp(end));
                    else
                        value_iter = the_reader.getOptimizedValues(archive.getKey(), item.getResolvedName(),
                                                                   TimeHelper.toTimestamp(start), TimeHelper.toTimestamp(end), bins);
                    // Get samples into array
                    final List<VType> result = new ArrayList<VType>();
<<<<<<< HEAD
                    while (value_iter.hasNext()) {
                    	try {
                    		result.add(value_iter.next());
                    	} catch (Exception e) {
                    		if (failedThrowExceptionGetData) {
                    			throw e;
                    		} else {
	                    		Activator.getLogger().log(Level.WARNING, "error", e);
	                    		break;
                    		}
                    	}
                    }
=======
                    try
                    {
                        while (value_iter.hasNext())
                            result.add(value_iter.next());
                    }
                    catch (Exception e)
                    {
                        if (failedThrowExceptionGetData)
                            throw e;
                        else
                            Activator.getLogger().log(Level.WARNING, "error", e);
                    }

>>>>>>> 1c281f9f
                    samples += result.size();
                    item.mergeArchivedSamples(the_reader.getServerName(), result);
                    if (cancelled)
                        break;
                    value_iter.close();
                }
<<<<<<< HEAD
                catch (UnknownChannelException uce) {
                	if (!cancelled && displayUnknowChannelException) {
                		listener.archiveFetchFailed(ArchiveFetchJob.this, archive, uce);
                	}
=======
                catch (UnknownChannelException uce)
                {
                    if (!cancelled && displayUnknowChannelException)
                        listener.archiveFetchFailed(ArchiveFetchJob.this, archive, uce);
>>>>>>> 1c281f9f
                }
                catch (Exception ex)
                {   // Tell listener unless it's the result of a 'cancel'?
                    if (! cancelled)
                        listener.archiveFetchFailed(ArchiveFetchJob.this, archive, ex);
                    // Continue with the next data source
                }
                finally
                {
                    synchronized (this)
                    {
                        if (reader != null)
                            reader.close();
                        reader = null;
                    }
                }
            }
            timer.stop();
            if (!cancelled)
                listener.fetchCompleted(ArchiveFetchJob.this);
            Activator.getLogger().log(Level.FINE,
                    "Ended {0} with {1} samples in {2}",        //$NON-NLS-1$
                    new Object[] { ArchiveFetchJob.this, samples, timer });
        }

        @SuppressWarnings("nls")
        @Override
        public String toString()
        {
            return "WorkerTread for " + ArchiveFetchJob.this.toString();
        }
    }

    /** Initialize
     *  @param item
     *  @param start
     *  @param end
     *  @param listener
     */
    public ArchiveFetchJob(PVItem item, final Instant start,
            final Instant end, final ArchiveFetchJobListener listener)
    {
        super(NLS.bind(Messages.ArchiveFetchJobFmt,
                new Object[] { item.getName(), TimeHelper.format(start),
                        TimeHelper.format(end) }));
        this.item = item;
        this.start = start;
        this.end = end;
        this.listener = listener;
    }

    /** @return PVItem for which this job was created */
    public PVItem getPVItem()
    {
        return item;
    }

    /** Job's main routine which starts and monitors WorkerThread */
    @Override
    protected IStatus run(final IProgressMonitor monitor)
    {
        if (item == null)
            return Status.OK_STATUS;

        monitor.beginTask(Messages.ArchiveFetchStart, IProgressMonitor.UNKNOWN);
        final WorkerThread worker = new WorkerThread();
        Future<?> done = Activator.getThreadPool().submit(worker);
        // Poll worker and progress monitor
        long seconds = 0;
        while (!done.isDone())
        {
            try
            {
                Thread.sleep(POLL_PERIOD_MS);
            }
            catch (InterruptedException ex)
            {
                // Ignore
            }
            final String info = NLS.bind(Messages.ArchiveFetchProgressFmt,
                    worker.getMessage(), ++seconds);
            monitor.subTask(info);
            // Try to cancel the worker in response to user's cancel request.
            // Continues to cancel the worker until isDone()
            if (monitor.isCanceled())
                worker.cancel();
        }
        monitor.done();

        return monitor.isCanceled() ? Status.CANCEL_STATUS : Status.OK_STATUS;
    }

    /** @return Debug string */
    @Override
    public String toString()
    {
        return getName();
    }
}<|MERGE_RESOLUTION|>--- conflicted
+++ resolved
@@ -47,20 +47,13 @@
     /** throw an exception if an exception occur during fetching data from response */
     protected Boolean failedThrowExceptionGetData = true;
 
-<<<<<<< HEAD
+    /** throw an exception if an exception occur during fetching data from response */
+    protected Boolean failedThrowExceptionGetData = true;
+
     /** display UnknownChannelException */
     protected boolean displayUnknowChannelException = true;
 
-	/** Item for which to fetch samples */
-=======
-    /** throw an exception if an exception occur during fetching data from response */
-    protected Boolean failedThrowExceptionGetData = true;
-
-    /** display UnknownChannelException */
-    protected boolean displayUnknowChannelException = true;
-
     /** Item for which to fetch samples */
->>>>>>> 1c281f9f
     final private PVItem item;
 
     /** Start/End time */
@@ -144,20 +137,6 @@
                                                                    TimeHelper.toTimestamp(start), TimeHelper.toTimestamp(end), bins);
                     // Get samples into array
                     final List<VType> result = new ArrayList<VType>();
-<<<<<<< HEAD
-                    while (value_iter.hasNext()) {
-                    	try {
-                    		result.add(value_iter.next());
-                    	} catch (Exception e) {
-                    		if (failedThrowExceptionGetData) {
-                    			throw e;
-                    		} else {
-	                    		Activator.getLogger().log(Level.WARNING, "error", e);
-	                    		break;
-                    		}
-                    	}
-                    }
-=======
                     try
                     {
                         while (value_iter.hasNext())
@@ -171,24 +150,16 @@
                             Activator.getLogger().log(Level.WARNING, "error", e);
                     }
 
->>>>>>> 1c281f9f
                     samples += result.size();
                     item.mergeArchivedSamples(the_reader.getServerName(), result);
                     if (cancelled)
                         break;
                     value_iter.close();
                 }
-<<<<<<< HEAD
-                catch (UnknownChannelException uce) {
-                	if (!cancelled && displayUnknowChannelException) {
-                		listener.archiveFetchFailed(ArchiveFetchJob.this, archive, uce);
-                	}
-=======
                 catch (UnknownChannelException uce)
                 {
                     if (!cancelled && displayUnknowChannelException)
                         listener.archiveFetchFailed(ArchiveFetchJob.this, archive, uce);
->>>>>>> 1c281f9f
                 }
                 catch (Exception ex)
                 {   // Tell listener unless it's the result of a 'cancel'?
