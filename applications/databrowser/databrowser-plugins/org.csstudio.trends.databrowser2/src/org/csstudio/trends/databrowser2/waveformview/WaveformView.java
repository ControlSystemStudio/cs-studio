--- conflicted
+++ resolved
@@ -221,14 +221,9 @@
         // =====================
         plot = new RTValuePlot(parent);
         plot.getXAxis().setName(Messages.WaveformIndex);
-<<<<<<< HEAD
-        plot.getYAxes().get(0).setName(Messages.WaveformAmplitude);
-        plot.getYAxes().get(0).setAutoscale(true);
-=======
         plot.getYAxes().get(0).setAutoscale(true);
         plot.getYAxes().get(0).useAxisName(false);
         plot.showLegend(false);
->>>>>>> 3e690167
         plot.requestUpdate();
         plot.setLayoutData(new GridData(SWT.FILL, SWT.FILL, true, true, layout.numColumns, 1));
 
@@ -272,12 +267,9 @@
                 mm.add(plot.getLegendAction());
                 mm.add(new Separator());
                 mm.add(new ToggleYAxisAction<Double>(plot, true));
-<<<<<<< HEAD
                 mm.add(new ToggleYAxisAutoscaleAction<Double>(plot, true));
-=======
                 mm.add(new Separator());
                 mm.add(plot.getSnapshotAction());
->>>>>>> 3e690167
             }
         });
 
