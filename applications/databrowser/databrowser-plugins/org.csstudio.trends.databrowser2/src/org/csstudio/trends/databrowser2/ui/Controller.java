/*******************************************************************************
 * Copyright (c) 2010-2015 Oak Ridge National Laboratory.
 * All rights reserved. This program and the accompanying materials
 * are made available under the terms of the Eclipse Public License v1.0
 * which accompanies this distribution, and is available at
 * http://www.eclipse.org/legal/epl-v10.html
 ******************************************************************************/
package org.csstudio.trends.databrowser2.ui;

import java.time.Duration;
import java.time.Instant;
import java.time.ZoneId;
import java.time.ZonedDateTime;
import java.util.ArrayList;
import java.util.Calendar;
import java.util.GregorianCalendar;
import java.util.List;
import java.util.Optional;
import java.util.concurrent.Executors;
import java.util.concurrent.ScheduledExecutorService;
import java.util.concurrent.ScheduledFuture;
import java.util.concurrent.TimeUnit;
import java.util.logging.Level;
import java.util.logging.Logger;

import org.csstudio.apputil.time.AbsoluteTimeParser;
import org.csstudio.apputil.time.PeriodFormat;
import org.csstudio.apputil.time.RelativeTime;
import org.csstudio.archive.reader.UnknownChannelException;
import org.csstudio.csdata.ProcessVariable;
import org.csstudio.swt.rtplot.Annotation;
import org.csstudio.swt.rtplot.Trace;
import org.csstudio.swt.rtplot.undo.UndoableActionManager;
import org.csstudio.swt.rtplot.util.NamedThreadFactory;
import org.csstudio.trends.databrowser2.Activator;
import org.csstudio.trends.databrowser2.Messages;
import org.csstudio.trends.databrowser2.archive.ArchiveFetchJob;
import org.csstudio.trends.databrowser2.archive.ArchiveFetchJobListener;
import org.csstudio.trends.databrowser2.imports.FileImportDialog;
import org.csstudio.trends.databrowser2.imports.ImportArchiveReaderFactory;
import org.csstudio.trends.databrowser2.model.AnnotationInfo;
import org.csstudio.trends.databrowser2.model.ArchiveDataSource;
import org.csstudio.trends.databrowser2.model.ArchiveRescale;
import org.csstudio.trends.databrowser2.model.AxisConfig;
import org.csstudio.trends.databrowser2.model.Model;
import org.csstudio.trends.databrowser2.model.ModelItem;
import org.csstudio.trends.databrowser2.model.ModelListener;
import org.csstudio.trends.databrowser2.model.ModelListenerAdapter;
import org.csstudio.trends.databrowser2.model.PVItem;
import org.csstudio.trends.databrowser2.model.TimeHelper;
import org.csstudio.trends.databrowser2.preferences.Preferences;
import org.csstudio.trends.databrowser2.propsheet.AddArchiveCommand;
import org.csstudio.trends.databrowser2.propsheet.AddAxisCommand;
import org.csstudio.ui.util.dialogs.ExceptionDetailsErrorDialog;
import org.eclipse.jface.window.Window;
import org.eclipse.osgi.util.NLS;
import org.eclipse.swt.events.ShellAdapter;
import org.eclipse.swt.events.ShellEvent;
import org.eclipse.swt.widgets.Display;
import org.eclipse.swt.widgets.Shell;

/** Controller that interfaces the {@link Model} with the {@link ModelBasedPlot}:
 *  <ul>
 *  <li>For each item in the Model, create a trace in the plot.
 *  <li>Perform scrolling of the time axis.
 *  <li>When the plot is interactively zoomed, update the Model's time range.
 *  <li>Get archived data whenever the time axis changes.
 *  </ul>
 *  @author Kay Kasemir
 */
@SuppressWarnings("nls")
public class Controller
{
    /** Optional shell used to track shell state */
    final private Shell shell;

    /** Display used for dialog boxes etc. */
    final private Display display;

    /** Model with data to display */
    final private Model model;

    /** Listener to model that informs this controller */
    private ModelListener model_listener;

    /** GUI for displaying the data */
    final private ModelBasedPlot plot;

    /** Timer that triggers scrolling or trace redraws */
    final private static ScheduledExecutorService update_timer =
            Executors.newSingleThreadScheduledExecutor(new NamedThreadFactory("DataBrowserUpdates"));

    /** Task executed by update_timer.
     *  Only changed on UI thread
     */
    private ScheduledFuture<?> update_task = null;

    /** Delay to avoid flurry of archive requests */
    final private long archive_fetch_delay = Preferences.getArchiveFetchDelay();

    /** Delayed task to avoid flurry of archive requests
     *  @see #scheduleArchiveRetrieval(ITimestamp, ITimestamp)
     */
    private ScheduledFuture<?> archive_fetch_delay_task = null;

    /** Currently active archive jobs, used to prevent multiple requests
     *  for the same model item.
     */
    final private ArrayList<ArchiveFetchJob> archive_fetch_jobs =
        new ArrayList<ArchiveFetchJob>();

    /** Is the window (shell) iconized? */
    private volatile boolean window_is_iconized = false;

    /** Should we perform redraws, or is the window hidden and we should suppress them? */
    private boolean suppress_redraws = false;

    final private ArchiveFetchJobListener archive_fetch_listener = new ArchiveFetchJobListener()
    {
        @Override
        public void fetchCompleted(final ArchiveFetchJob job)
        {
            synchronized (archive_fetch_jobs)
            {
                archive_fetch_jobs.remove(job);
                // System.out.println("Completed " + job + ", " + archive_fetch_jobs.size() + " left");
                if (!archive_fetch_jobs.isEmpty())
                    return;
            }
            // All completed. Do something to the plot?
            final ArchiveRescale rescale = model.getArchiveRescale();
            if (rescale == ArchiveRescale.NONE)
                return;
            if (display == null  ||  display.isDisposed())
                return;
            display.asyncExec(() ->
            {
                if (display.isDisposed())
                    return;
                if (rescale == ArchiveRescale.STAGGER)
                    plot.getPlot().stagger();
            });
        }

        @Override
        public void archiveFetchFailed(final ArchiveFetchJob job,
                final ArchiveDataSource archive, final Exception error)
        {
            final String message = NLS.bind(Messages.ArchiveAccessMessageFmt,
                    job.getPVItem().getDisplayName());

            if (Preferences.doPromptForErrors())
            {
                if (display == null  ||  display.isDisposed())
                    return;
                display.asyncExec(new Runnable()
                {
                    @Override
                    public void run()
                    {
                        if (display.isDisposed())
                            return;
                        ExceptionDetailsErrorDialog.openError(shell, Messages.Information, message, error);
                        job.getPVItem().removeArchiveDataSource(archive);
                    }
                });
            }
            else if (error instanceof UnknownChannelException)
                Logger.getLogger(getClass().getName()).log(Level.FINE,
                            "No archived data for " + job.getPVItem().getDisplayName(), error);
            else
                Logger.getLogger(getClass().getName()).log(Level.WARNING,
                        "No archived data for " + job.getPVItem().getDisplayName(), error);
        }
    };

    /** Initialize
     *  @param shell Shell
     *  @param model Model that has the data
     *  @param plot Plot for displaying the Model
     *  @throws Error when called from non-UI thread
     */
    public Controller(final Shell shell, final Model model, final ModelBasedPlot plot)
    {
        this.shell = shell;
        this.model = model;
        this.plot = plot;

        if (shell == null)
        {
            display = Display.getCurrent();
            if (display == null)
                throw new Error("Must be called from UI thread"); //$NON-NLS-1$
        }
        else
        {
            display = shell.getDisplay();
            // Update 'iconized' state from shell
            shell.addShellListener(new ShellAdapter()
            {
                //Remove Override annotation, because this method does not exist in RAP
                //@Override
                public void shellIconified(ShellEvent e)
                {
                    window_is_iconized = true;
                }

                //Remove Override annotation, because this method does not exist in RAP
                //@Override
                public void shellDeiconified(ShellEvent e)
                {
                    window_is_iconized = false;
                }
            });
            window_is_iconized = shell.getMinimized();
        }
        createPlotTraces();

        // Listen to user input from Plot UI, update model
        plot.addListener(new PlotListener()
        {
            @Override
            public void timeConfigRequested()
            {
                StartEndTimeAction.run(shell, model, plot.getPlot().getUndoableActionManager());
            }

            @Override
            public void timeAxisChanged(final boolean scrolling, final Instant start, final Instant end)
            {
                model.enableScrolling(scrolling);
                final String start_spec, end_spec;
                if (scrolling)
                {   // Scrolling, adjust relative time, i.e. width of plot
                    final Duration duration = Duration.between(start, end);
                    start_spec = "-" + PeriodFormat.formatSeconds(TimeHelper.toSeconds(duration));
                    end_spec = RelativeTime.NOW;
                }
                else
                {
                    final ZoneId zone = ZoneId.systemDefault();
                    Calendar cal = GregorianCalendar.from(ZonedDateTime.ofInstant(start, zone));
                    start_spec = AbsoluteTimeParser.format(cal);
                    cal = GregorianCalendar.from(ZonedDateTime.ofInstant(end, zone));
                    end_spec = AbsoluteTimeParser.format(cal);
                }
                // Update model's time range
                try
                {
                    model.setTimerange(start_spec, end_spec);
                }
                catch (Exception ex)
                {
                    Logger.getLogger(Controller.class.getName()).log(Level.WARNING,
                        "Cannot adjust time range to " + start_spec + " .. " + end_spec, ex);
                }
                // Controller's ModelListener will fetch new archived data
            }

            @Override
            public void valueAxisChanged(final int index, final double lower, final double upper)
            {   // Update axis range in model, using UI thread because event may come from 'stagger' background thread
<<<<<<< HEAD
                if (index < model.getAxisCount()) {
                    //only update if the model has that axis. If the trend is empty, the model may not have that axis
                    final AxisConfig axis = model.getAxis(index);
=======
                final AxisConfig axis = model.getAxis(index);
                if (axis != null) {
                    //only update if the model has that axis. If the trend is empty, the model may not have that axis
>>>>>>> d464eb17
                    display.asyncExec(() -> axis.setRange(lower, upper));
                }
            }

            @Override
            public void droppedName(final String name)
            {
                // Offer potential PV name in dialog so user can edit/cancel
                final AddPVAction add = new AddPVAction(plot.getPlot().getUndoableActionManager(), shell, model, false);
                // Allow passing in many names, assuming that white space separates them
                final String[] names = name.split("[\\r\\n\\t ]+"); //$NON-NLS-1$
                for (String one_name : names)
                {   // Might also have received "[pv1, pv2, pv2]", turn that into "pv1", "pv2", "pv3"
                    String suggestion = one_name;
                    if (suggestion.startsWith("["))
                        suggestion = suggestion.substring(1);
                    if (suggestion.endsWith("]")  &&  !suggestion.contains("["))
                        suggestion = suggestion.substring(0, suggestion.length()-1);
                    if (suggestion.endsWith(","))
                        suggestion = suggestion.substring(0, suggestion.length()-1);
                    if (! add.runWithSuggestedName(suggestion, null))
                        break;
                }
            }

            @Override
            public void droppedPVName(final ProcessVariable name, final ArchiveDataSource archive)
            {
                if (name == null)
                {
                    if (archive == null)
                        return;
                    // Received only an archive. Add to all PVs
                    for (ModelItem item : model.getItems())
                    {
                        if (! (item instanceof PVItem))
                            continue;
                        final PVItem pv = (PVItem) item;
                        if (pv.hasArchiveDataSource(archive))
                            continue;
                        new AddArchiveCommand(plot.getPlot().getUndoableActionManager(), pv, archive);
                    }
                }
                else
                {   // Received PV name

                    // Add the given PV to the model anyway even if the same PV
                    // exists in the model.
                    final UndoableActionManager operations_manager = plot.getPlot().getUndoableActionManager();

                    // Add to first empty axis, or create new axis
                    final AxisConfig axis = model.getEmptyAxis().orElseGet(
                            () -> new AddAxisCommand(operations_manager, model).getAxis() );

                    // Add new PV
                    AddModelItemCommand.forPV(shell, operations_manager,
                            model, name.getName(), Preferences.getScanPeriod(),
                            axis, archive);
                    return;
                }
            }

            @Override
            public void droppedFilename(String file_name)
            {
                final FileImportDialog dlg = new FileImportDialog(shell, file_name);
                if (dlg.open() != Window.OK)
                    return;

                final UndoableActionManager operations_manager = plot.getPlot().getUndoableActionManager();

                // Add to first empty axis, or create new axis
                final AxisConfig axis = model.getEmptyAxis().orElseGet(
                        () -> new AddAxisCommand(operations_manager, model).getAxis() );

                // Add archivedatasource for "import:..." and let that load the file
                final String type = dlg.getType();
                file_name = dlg.getFileName();
                final String url = ImportArchiveReaderFactory.createURL(type, file_name);
                final ArchiveDataSource imported = new ArchiveDataSource(url, 1, type);
                // Add PV Item with data to model
                AddModelItemCommand.forPV(shell, operations_manager,
                        model, dlg.getItemName(), Preferences.getScanPeriod(),
                        axis, imported);
            }

            @Override
            public void changedAnnotations(final List<AnnotationInfo> annotations)
            {
                model.setAnnotations(annotations);
            }

            @Override
            public void selectedSamplesChanged()
            {
                model.fireSelectedSamplesChanged();
            }

            @Override
            public void changedToolbar(final boolean visible)
            {
                model.setToolbarVisible(visible);
            }

            @Override
            public void changedLegend(final boolean visible)
            {
                model.setLegendVisible(visible);
            }
        });


        model_listener = new ModelListenerAdapter()
        {
            @Override
            public void changedTitle()
            {
                plot.getPlot().setTitle(model.getTitle());
            }

            @Override
            public void changedLayout()
            {
                plot.getPlot().showToolbar(model.isToolbarVisible());
                plot.getPlot().showLegend(model.isLegendVisible());
            }

            @Override
            public void changedTiming()
            {
                plot.getPlot().setScrollStep(model.getScrollStep());
                if (update_task != null)
                    createUpdateTask();
            }

            @Override
            public void changedColorsOrFonts()
            {
                plot.getPlot().setBackground(model.getPlotBackground());
                plot.getPlot().setTitleFont(model.getTitleFont());
                plot.getPlot().setLabelFont(model.getLabelFont());
                plot.getPlot().setScaleFont(model.getScaleFont());
                plot.getPlot().setLegendFont(model.getLegendFont());
            }

            @Override
            public void scrollEnabled(boolean scroll_enabled)
            {
                plot.getPlot().setScrolling(scroll_enabled);
            }

            @Override
            public void changedTimerange()
            {
                // Update plot's time range
                if (model.isScrollEnabled())
                    plot.setTimeRange(model.getStartTime(), model.getEndTime().plus(model.getScrollStep()));
                else
                    plot.setTimeRange(model.getStartTime(), model.getEndTime());

                // Get matching archived data
                scheduleArchiveRetrieval();
            }

            @Override
            public void changeTimeAxisConfig()
            {
                plot.getPlot().getXAxis().setGridVisible(model.isGridVisible());
            }

            @Override
            public void changedAxis(final Optional<AxisConfig> axis)
            {
                if (axis.isPresent())
                {   // Update specific axis
                    final AxisConfig the_axis = axis.get();
                    int i = 0;
                    for (AxisConfig axis_config : model.getAxes())
                    {
                        if (axis_config == the_axis)
                        {
                            plot.updateAxis(i, the_axis);
                            return;
                        }
                        ++i;
                    }
                }
                else  // New or removed axis: Recreate the whole plot
                    createPlotTraces();
            }

            @Override
            public void itemAdded(final ModelItem item)
            {
                // Item may be added in 'middle' of existing traces
                createPlotTraces();
                // Get archived data for new item (NOP for non-PVs)
                getArchivedData(item, model.getStartTime(), model.getEndTime());
            }

            @Override
            public void itemRemoved(final ModelItem item)
            {
                plot.removeTrace(item);
            }

            @Override
            public void changedItemVisibility(final ModelItem item)
            {   // Add/remove from plot, but don't need to get archived data
                // When made visible, note that item could be in 'middle'
                // of existing traces, so need to re-create all
                if (item.isVisible())
                    createPlotTraces();
                else // To hide, simply remove
                    plot.removeTrace(item);
            }

            @Override
            public void changedItemLook(final ModelItem item)
            {
                plot.updateTrace(item);
            }

            @Override
            public void changedItemDataConfig(final PVItem item)
            {
                getArchivedData(item, model.getStartTime(), model.getEndTime());
            }

            @Override
            public void itemRefreshRequested(final PVItem item)
            {
                getArchivedData(item, model.getStartTime(), model.getEndTime());
            }
        };
        model.addListener(model_listener);
    }

    /** @param suppress_redraws <code>true</code> if controller should suppress
     *        redraws because window is hidden
     */
    public void suppressRedraws(final boolean suppress_redraws)
    {
        if (this.suppress_redraws == suppress_redraws)
            return;
        this.suppress_redraws = suppress_redraws;
        if (!suppress_redraws)
            plot.redrawTraces();
    }

    /** Schedule fetching archived data.
     *
     *  <p>When the user moves the time axis around, archive requests for the
     *  new time range are delayed to avoid a flurry of archive
     *  requests while the user is still moving around.
     *  This request is therefore a little delayed, and a follow-up
     *  request will cancel an ongoing, scheduled, request.
     */
    public void scheduleArchiveRetrieval()
    {
        if (archive_fetch_delay_task != null)
            archive_fetch_delay_task.cancel(true);
        archive_fetch_delay_task = update_timer.schedule(this::getArchivedData, archive_fetch_delay, TimeUnit.MILLISECONDS);
    }

    /** Start model items and initiate scrolling/updates
     *  @throws Exception on error: Already running, problem starting threads, ...
     *  @see #isRunning()
     */
    public void start() throws Exception
    {
        if (isRunning())
            throw new IllegalStateException("Already started");

        plot.getPlot().setBackground(model.getPlotBackground());
        plot.getPlot().getXAxis().setGridVisible(model.isGridVisible());
        plot.getPlot().showToolbar(model.isToolbarVisible());
        plot.getPlot().showLegend(model.isLegendVisible());
        plot.getPlot().setTitleFont(model.getTitleFont());
        plot.getPlot().setLabelFont(model.getLabelFont());
        plot.getPlot().setScaleFont(model.getScaleFont());
        plot.getPlot().setLegendFont(model.getLegendFont());
        plot.getPlot().setTitle(model.getTitle());
        plot.getPlot().setScrollStep(model.getScrollStep());

        final List<Trace<Instant>> traces = new ArrayList<>();
        for (Trace<Instant> trace : plot.getPlot().getTraces())
            traces.add(trace);
        for (AnnotationInfo info : model.getAnnotations())
        {
            final Trace<Instant> trace = traces.get(info.getItemIndex());
            final Annotation<Instant> annotation =
                new Annotation<Instant>(trace , info.getTime(), info.getValue(), info.getOffset(), info.getText());
            plot.getPlot().addAnnotation(annotation);
        }
        createUpdateTask();

        model.start();

        // Initial time range setup, schedule archive fetch
        if (!model.isScrollEnabled())
            plot.getPlot().setScrolling(false);
        model_listener.changedTimerange();
    }

    /** @return <code>true</code> while running
     *  @see #stop()
     */
    public boolean isRunning()
    {
        return update_task != null;
    }

    /** Create or re-schedule update task
     *  @see #start()
     */
    private void createUpdateTask()
    {
        // Can't actually re-schedule, so stop one that might already be running
        if (update_task != null)
        {
            update_task.cancel(true);
            update_task = null;
        }

        final long update_delay = (long) (model.getUpdatePeriod() * 1000);
        update_task = update_timer.scheduleAtFixedRate(this::doUpdate, update_delay, update_delay, TimeUnit.MILLISECONDS);
    }

    private void doUpdate()
    {
        try
        {
            // Skip updates while nobody is watching
            if (window_is_iconized || suppress_redraws)
                return;
            // Check if anything changed, which also updates formulas
            if (model.updateItemsAndCheckForNewSamples())
                plot.redrawTraces();
        }
        catch (Throwable ex)
        {
            Activator.getLogger().log(Level.WARNING, "Error in Plot refresh timer", ex); //$NON-NLS-1$
        }
    }

    /** Stop scrolling and model items
     *  @throws IllegalStateException when not running
     */
    public void stop()
    {
        if (! isRunning())
            throw new IllegalStateException("Not started"); //$NON-NLS-1$
        // Stop ongoing archive access
        synchronized (archive_fetch_jobs)
        {
            for (ArchiveFetchJob job : archive_fetch_jobs)
                job.cancel();
            archive_fetch_jobs.clear();
        }
        // Stop update task
        model.stop();
        model.removeListener(model_listener);
        update_task.cancel(true);
        update_task = null;
    }

    /** (Re-) create traces in plot for each item in the model */
    public void createPlotTraces()
    {
        plot.removeAll();
        int i = 0;
        for (AxisConfig axis : model.getAxes())
            plot.updateAxis(i++, axis);
        for (ModelItem item : model.getItems())
            if (item.isVisible())
                plot.addTrace(item);
    }

    /** Initiate archive data retrieval for all model items
     *  @param start Start time
     *  @param end End time
     */
    private void getArchivedData()
    {
        final Instant start = model.getStartTime();
        final Instant end = model.getEndTime();
        for (ModelItem item : model.getItems())
            getArchivedData(item, start, end);
    }

    /** Initiate archive data retrieval for a specific model item
     *  @param item Model item. NOP for non-PVItem
     *  @param start Start time
     *  @param end End time
     */
    private void getArchivedData(final ModelItem item,
            final Instant start, final Instant end)
    {
        // Only useful for PVItems with archive data source
        if (!(item instanceof PVItem))
            return;
        final PVItem pv_item = (PVItem) item;
        if (pv_item.getArchiveDataSources().length <= 0)
            return;

        ArchiveFetchJob job;

        // Stop ongoing jobs for this item
        synchronized (archive_fetch_jobs)
        {
            for (int i=0; i<archive_fetch_jobs.size(); ++i)
            {
                job = archive_fetch_jobs.get(i);
                if (job.getPVItem() != pv_item)
                    continue;
                // System.out.println("Request for " + item.getName() + " cancels " + job);
                job.cancel();
                archive_fetch_jobs.remove(job);
            }
            // Start new job
            job = new ArchiveFetchJob(pv_item, start, end, archive_fetch_listener);
            archive_fetch_jobs.add(job);
        }
        job.schedule();
    }
}<|MERGE_RESOLUTION|>--- conflicted
+++ resolved
@@ -260,15 +260,9 @@
             @Override
             public void valueAxisChanged(final int index, final double lower, final double upper)
             {   // Update axis range in model, using UI thread because event may come from 'stagger' background thread
-<<<<<<< HEAD
-                if (index < model.getAxisCount()) {
-                    //only update if the model has that axis. If the trend is empty, the model may not have that axis
-                    final AxisConfig axis = model.getAxis(index);
-=======
                 final AxisConfig axis = model.getAxis(index);
                 if (axis != null) {
                     //only update if the model has that axis. If the trend is empty, the model may not have that axis
->>>>>>> d464eb17
                     display.asyncExec(() -> axis.setRange(lower, upper));
                 }
             }
