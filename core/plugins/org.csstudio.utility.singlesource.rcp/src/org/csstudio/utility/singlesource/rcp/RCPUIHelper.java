--- conflicted
+++ resolved
@@ -12,10 +12,7 @@
 import java.io.IOException;
 
 import org.csstudio.ui.util.dialogs.ResourceSelectionDialog;
-<<<<<<< HEAD
-=======
 import org.csstudio.utility.singlesource.SingleSourcePlugin;
->>>>>>> 64024e51
 import org.csstudio.utility.singlesource.UIHelper;
 import org.eclipse.core.filesystem.EFS;
 import org.eclipse.core.filesystem.IFileStore;
@@ -32,10 +29,7 @@
 import org.eclipse.swt.graphics.Image;
 import org.eclipse.swt.graphics.Rectangle;
 import org.eclipse.swt.widgets.Display;
-<<<<<<< HEAD
-=======
 import org.eclipse.swt.widgets.FileDialog;
->>>>>>> 64024e51
 import org.eclipse.swt.widgets.Shell;
 import org.eclipse.ui.IWorkbenchPage;
 import org.eclipse.ui.PlatformUI;
@@ -59,14 +53,6 @@
      * @throws Exception */
     @Override
 	public void openEditor(final IWorkbenchPage page, IPath path) throws Exception {
-<<<<<<< HEAD
-        // Copied from org.eclipse.ui.actions.OpenFileAction
-        // in org.eclipse.ui.ide
-        final IFile resource = RCPResourceHelper.getFileForPath(path);
-        if (resource == null)
-            throw new Exception(NLS.bind("Cannot find {0} in workspace", path));
-        IDE.openEditor(page, resource);
-=======
 		if (path == null || !SingleSourcePlugin.getResourceHelper().exists(path))
 			throw new Exception(NLS.bind("Cannot find {0}", path));
 		final IFile resource = RCPResourceHelper.getFileForPath(path);
@@ -76,7 +62,6 @@
 			IFileStore fileStore = EFS.getLocalFileSystem().getStore(path);
 			IDE.openEditorOnFileStore(page, fileStore);
 		}
->>>>>>> 64024e51
 	}
 	
     /** {@inheritDoc} */
@@ -119,80 +104,6 @@
         
         return res.getSelectedResource();
 	}
-<<<<<<< HEAD
-
-	/** {@inheritDoc} */
-	@Override
-	public void copyToClipboard(String[] contents) {
-		// Copy as text to clipboard
-		final Clipboard clipboard = new Clipboard(PlatformUI.getWorkbench()
-				.getDisplay());
-		clipboard.setContents(new Object[] { contents },
-				new Transfer[] { TextTransfer.getInstance() });
-	}
-
-	/** {@inheritDoc} */
-	@Override
-	public void writeToConsole(final String consoleName,
-			final ImageDescriptor imageDescriptor, final String message) {
-		final MessageConsole console = getConsole(consoleName, imageDescriptor);
-		if (console != null) {
-			final MessageConsoleStream console_out = console.newMessageStream();
-			console_out.println(message);
-			try {
-				console_out.close();
-			} catch (IOException e) {
-				// Ignored
-			}
-		}
-	}
-
-
-	/** Get a console in the Eclipse Console View for dumping the output
-	 *  of invoked alarm actions.
-	 *  <p>
-	 *  Code based on
-	 *  http://wiki.eclipse.org/FAQ_How_do_I_write_to_the_console_from_a_plug-in%3F
-	 * @param imageDescriptor 
-	 *
-	 *  @return MessageConsole, newly created or one that already existed.
-	 */
-	private MessageConsole getConsole(final String consoleName,
-			ImageDescriptor imageDescriptor) {
-		if (consoleName == null) {
-			return null;
-		}
-		final ConsolePlugin plugin = ConsolePlugin.getDefault();
-		final IConsoleManager manager = plugin.getConsoleManager();
-		final IConsole[] consoles = manager.getConsoles();
-		for (int i = 0; i < consoles.length; i++)
-			if (consoleName.equals(consoles[i].getName()))
-				return (MessageConsole) consoles[i];
-		// no console found, so create a new one
-		final MessageConsole myConsole = new MessageConsole(consoleName,
-				imageDescriptor);
-		// There is no default console buffer limit in chars or lines?
-		// https://bugs.eclipse.org/bugs/show_bug.cgi?id=46871
-		// 2k char limit, keep 1k
-		myConsole.setWaterMarks(1024, 2048);
-		manager.addConsoles(new IConsole[] { myConsole });
-		return myConsole;
-	}
-
-    /** {@inheritDoc} */
-	@Override
-	public Image getScreenshot(
-			final Display display,
-			final Drawable drawable,
-			final Rectangle bounds)
-    {
-        final GC gc = new GC(drawable);
-		final Image image = new Image(display, bounds);
-        gc.copyArea(image, 0, 0);
-        gc.dispose();
-
-        return image;
-=======
 	
     /** {@inheritDoc} */
     @Override
@@ -206,7 +117,6 @@
         if (orig_file != null)
     		dlg.setFileName(orig_file.toString());
         return dlg.open();
->>>>>>> 64024e51
     }
 
 	/** {@inheritDoc} */
