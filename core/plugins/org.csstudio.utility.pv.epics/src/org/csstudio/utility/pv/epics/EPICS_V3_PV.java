--- conflicted
+++ resolved
@@ -608,14 +608,11 @@
     @Override
     public void monitorChanged(final MonitorEvent ev)
     {
-<<<<<<< HEAD
         //INumericMetaData metaData = (INumericMetaData) DBR_Helper.decodeMetaData(ev.getDBR());
 
     	if(ev.getDBR() != null)
     		Activator.getLogger().log(Level.FINEST, "meta: {0}", new Object[] { ev.getDBR().getClass().getName() });
 
-=======
->>>>>>> cd05bef6
         final Logger log = Activator.getLogger();
         // This runs in a CA thread.
         // Ignore values that arrive after stop()
