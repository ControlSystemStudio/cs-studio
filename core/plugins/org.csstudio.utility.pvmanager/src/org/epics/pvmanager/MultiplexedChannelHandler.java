/**
 * Copyright (C) 2010-14 pvmanager developers. See COPYRIGHT.TXT
 * All rights reserved. Use is subject to license terms. See LICENSE.TXT
 */
package org.epics.pvmanager;

import java.util.Map;
import java.util.concurrent.ConcurrentHashMap;
import java.util.logging.Level;
import java.util.logging.Logger;

/**
 * Implements a {@link ChannelHandler} on top of a single subscription and
 * multiplexes all reads on top of it.
 * <p>
 * This abstract handler takes care of forwarding the connection and message
 * events of a single connection to multiple readers and writers. One needs
 * to:
 * <ul>
 * <li>implement the {@link #connect() } and {@link #disconnect() } function
 * to add the protocol specific connection and disconnection logic; the resources
 * shared across multiple channels should be left in the datasource</li>
 * <li>every time the connection state changes, call {@link #processConnection(java.lang.Object) },
 * which will trigger the proper connection notification mechanism;
 * the type chosen as connection payload should be one that stores all the
 * information about the channel of communications</li>
 * <li>every time an event is sent, call {@link #processMessage(java.lang.Object) }, which
 * will trigger the proper value notification mechanism</li>
 * <li>implement {@link #isConnected(java.lang.Object) } and {@link #isWriteConnected(java.lang.Object) }
 * with the logic to extract the connection information from the connection payload</li>
 * <li>use {@link #reportExceptionToAllReadersAndWriters(java.lang.Exception) }
 * to report errors</li>
 * <li>implement a set of {@link DataSourceTypeAdapter} that can convert
 * the payload to types for pvmanager consumption; the connection payload and
 * message payload never leave this handler, only value types created by the
 * type adapters</li>
 * </ul>
 *
 * @param <ConnectionPayload> type of the payload for the connection
 * @param <MessagePayload> type of the payload for each message
 * @author carcassi
 */
public abstract class MultiplexedChannelHandler<ConnectionPayload, MessagePayload> extends ChannelHandler {
    
    private static final Logger log = Logger.getLogger(MultiplexedChannelHandler.class.getName());
    private int readUsageCounter = 0;
    private int writeUsageCounter = 0;
    private boolean connected = false;
    private boolean writeConnected = false;
    private MessagePayload lastMessage;
    private ConnectionPayload connectionPayload;
    private Map<ChannelHandlerReadSubscription, MonitorHandler> monitors = new ConcurrentHashMap<>();
    private Map<WriteCache<?>, ChannelHandlerWriteSubscription> writeSubscriptions = new ConcurrentHashMap<>();
    private boolean processMessageOnDisconnect = true;
    private boolean processMessageOnReconnect = true;
    
    private class MonitorHandler {

        private final ChannelHandlerReadSubscription subscription;
        private DataSourceTypeAdapter<ConnectionPayload, MessagePayload> typeAdapter;

        public MonitorHandler(ChannelHandlerReadSubscription subscription) {
            this.subscription = subscription;
        }
        
        public final void processConnection(boolean connection) {
            subscription.getConnectionWriteFunction().writeValue(connection);
        }

        public final void processValue(MessagePayload payload) {
            if (typeAdapter == null)
                return;
            
            // Lock the collector and prepare the new value.
            try {
                typeAdapter.updateCache(subscription.getValueCache(), getConnectionPayload(), payload);
            } catch (RuntimeException e) {
                subscription.getExceptionWriteFunction().writeValue(e);
            }
        }
        
        public final void findTypeAdapter() {
            if (getConnectionPayload() == null) {
                typeAdapter = null;
            } else {
                try {
                    typeAdapter = MultiplexedChannelHandler.this.findTypeAdapter(subscription.getValueCache(), getConnectionPayload());
                } catch(RuntimeException ex) {
                    subscription.getExceptionWriteFunction().writeValue(ex);
                }
            }
        }
        
    }
    
    /**
     * Notifies all readers and writers of an error condition.
     * 
     * @param ex the exception to notify
     */
    protected synchronized final void reportExceptionToAllReadersAndWriters(Exception ex) {
        for (MonitorHandler monitor : monitors.values()) {
            monitor.subscription.getExceptionWriteFunction().writeValue(ex);
        }
        for (ChannelHandlerWriteSubscription subscription : writeSubscriptions.values()) {
            subscription.getExceptionWriteFunction().writeValue(ex);
        }
    }
    
    /**
     * Notifies all writers of an error condition.
     * 
     * @param ex the exception to notify
     */
    protected synchronized final void reportExceptionToAllWriters(Exception ex) {
        for (ChannelHandlerWriteSubscription subscription : writeSubscriptions.values()) {
            subscription.getExceptionWriteFunction().writeValue(ex);
        }
    }
    
    private void reportConnectionStatus(boolean connected) {
        for (MonitorHandler monitor : monitors.values()) {
            monitor.processConnection(connected);
        }
    }
    
    private void reportWriteConnectionStatus(boolean writeConnected) {
        for (ChannelHandlerWriteSubscription subscription : writeSubscriptions.values()) {
            subscription.getConnectionWriteFunction().writeValue(writeConnected);
        }
    }

    /**
     * The last processes connection payload.
     * 
     * @return the connection payload or null
     */
    protected synchronized final ConnectionPayload getConnectionPayload() {
        return connectionPayload;
    }

    /**
     * The last processed message payload.
     * 
     * @return the message payload or null
     */
    protected synchronized final MessagePayload getLastMessagePayload() {
        return lastMessage;
    }

    /**
     * Process the next connection payload. This should be called whenever
     * the connection state has changed.
     * 
     * @param connectionPayload 
     */
    protected synchronized final void processConnection(ConnectionPayload connectionPayload) {
        if (log.isLoggable(Level.FINEST)) {
            log.log(Level.FINEST, "processConnection for channel {0} connecionPayload {1}", new Object[] {getChannelName(), connectionPayload});
        }
        
        this.connectionPayload = connectionPayload;
        setConnected(isConnected(connectionPayload));
        setWriteConnected(isWriteConnected(connectionPayload));
        
        for (MonitorHandler monitor : monitors.values()) {
            monitor.findTypeAdapter();
        }
        
        if (isConnected() && lastMessage != null && processMessageOnReconnect) {
            processMessage(lastMessage);
        }
        if (!isConnected() && lastMessage != null && processMessageOnDisconnect) {
            processMessage(lastMessage);
        }
    }
    
    private static DataSourceTypeAdapter<?, ?> defaultTypeAdapter = new DataSourceTypeAdapter<Object, Object>() {

            @Override
            public int match(ValueCache<?> cache, Object connection) {
                return 1;
            }

            @Override
            public Object getSubscriptionParameter(ValueCache<?> cache, Object connection) {
                throw new UnsupportedOperationException("Not supported yet.");
            }

            @Override
            @SuppressWarnings("unchecked")
            public boolean updateCache(ValueCache cache, Object connection, Object message) {
                Object oldValue = cache.readValue();
                cache.writeValue(message);
                if ((message == oldValue) || (message != null && message.equals(oldValue)))
                    return false;
                return true;
            }
        };
    
    /**
     * Finds the right adapter to use for the particular cache given the information
     * of the channels in the connection payload. By overriding this method
     * a datasource can implement their own matching logic. One
     * can use the logic provided in {@link DataSourceTypeSupport} as
     * a good first implementation.
     * 
     * @param cache the cache that will store the data
     * @param connection the connection payload
     * @return the matched type adapter
     */
    @SuppressWarnings("unchecked")
    protected DataSourceTypeAdapter<ConnectionPayload, MessagePayload> findTypeAdapter(ValueCache<?> cache, ConnectionPayload connection) {
        return (DataSourceTypeAdapter<ConnectionPayload, MessagePayload>) (DataSourceTypeAdapter) defaultTypeAdapter;
    }
    
    /**
     * Creates a new channel handler.
     * 
     * @param channelName the name of the channel this handler will be responsible of
     */
    public MultiplexedChannelHandler(String channelName) {
        super(channelName);
    }

    @Override
    public synchronized int getUsageCounter() {
        return readUsageCounter + writeUsageCounter;
    }
    
    @Override
    public synchronized int getReadUsageCounter() {
        return readUsageCounter;
    }
    
    @Override
    public synchronized int getWriteUsageCounter() {
        return writeUsageCounter;
    }

    @Override
    protected synchronized void addReader(ChannelHandlerReadSubscription subscription) {
        readUsageCounter++;
        MonitorHandler monitor = new MonitorHandler(subscription);
        monitors.put(subscription, monitor);
        monitor.findTypeAdapter();
        guardedConnect();
        if (getUsageCounter() > 1) {
            if (connectionPayload != null) {
                monitor.processConnection(isConnected());
            }
            if (lastMessage != null) {
                monitor.processValue(lastMessage);
            }
        } 
    }

    @Override
    protected synchronized void removeReader(ChannelHandlerReadSubscription subscription) {
        monitors.remove(subscription);
        readUsageCounter--;
        guardedDisconnect();
    }
    
    @Override
    protected synchronized void addWriter(ChannelHandlerWriteSubscription subscription) {
        writeUsageCounter++;
        writeSubscriptions.put(subscription.getWriteCache(), subscription);
        guardedConnect();
        if (connectionPayload != null) {
            subscription.getConnectionWriteFunction().writeValue(isWriteConnected());
        }
    }

    @Override
    protected synchronized void removeWrite(ChannelHandlerWriteSubscription subscription) {
        writeUsageCounter--;
        writeSubscriptions.remove(subscription.getWriteCache());
        guardedDisconnect();
    }
    
    /**
     * Resets the last message to null. This can be used to invalidate
     * the last message without triggering a notification. It is useful
     * when a reconnect should behave as the first connection.
     */
    protected synchronized final void resetMessage() {
        lastMessage = null;
    }

    /**
     * Process the payload for this channel. This should be called whenever
     * a new value needs to be processed. The handler will take care of
     * using the correct {@link DataSourceTypeAdapter}
     * for each read monitor that was setup.
     * 
     * @param payload the payload of for this type of channel
     */
    protected synchronized final void processMessage(MessagePayload payload) {
        if (log.isLoggable(Level.FINEST)) {
            log.log(Level.FINEST, "processMessage for channel {0} messagePayload {1}", new Object[]{getChannelName(), payload});
        }
        
        lastMessage = payload;
        for (MonitorHandler monitor : monitors.values()) {
            monitor.processValue(payload);
        }
    }

    private void guardedConnect() {
        if (getUsageCounter() == 1) {
            try {
                connect();
            } catch(RuntimeException ex) {
                reportExceptionToAllReadersAndWriters(ex);
            }
        }
    }

    private void guardedDisconnect() {
        if (getUsageCounter() == 0) {
            try {
                disconnect();
                if (!saveMessageAfterDisconnect()) {
                    lastMessage = null;
                }
                connectionPayload = null;
            } catch (RuntimeException ex) {
                reportExceptionToAllReadersAndWriters(ex);
                log.log(Level.WARNING, "Couldn't disconnect channel " + getChannelName(), ex);
           }
        }
    }
    
    /**
     * Signals whether the last message received after the disconnect should
     * be kept so that it is available at reconnect.
     * <p>
     * By default, the message is discarded so that no memory is kept allocated.
     * 
     * @return true if the message should be kept
     */
    protected boolean saveMessageAfterDisconnect() {
        return false;
    }

    /**
     * Used by the handler to open the connection. This is called whenever
     * the first read or write request is made.
     */
    protected abstract void connect();
    
    /**
     * Used by the handler to close the connection. This is called whenever
     * the last reader or writer is de-registered.
     */
    protected abstract void disconnect();

    @Override
    protected abstract void write(Object newValue, ChannelWriteCallback callback);

    private void setConnected(boolean connected) {
        this.connected = connected;
        reportConnectionStatus(connected);
    }
    
    private void setWriteConnected(boolean writeConnected) {
        this.writeConnected = writeConnected;
        reportWriteConnectionStatus(writeConnected);
    }
    
    /**
     * Determines from the payload whether the channel is connected or not.
     * <p>
     * By default, this uses the usage counter to determine whether it's
     * connected or not. One should override this to use the actual
     * connection payload to check whether the actual protocol connection
     * has been established.
     * 
     * @param payload the connection payload
     * @return true if connected
     */
    protected boolean isConnected(ConnectionPayload  payload) {
        return getUsageCounter() > 0;
    }
    
    /**
     * Determines from the payload whether the channel can be written to.
     * <p>
     * By default, this always return false. One should override this
     * if it's implementing a write-able data source.
     * 
     * @param payload
     * @return true if ready for writes
     */
    protected boolean isWriteConnected(ConnectionPayload payload) {
        return false;
    }
    
    @Override
    public synchronized final boolean isConnected() {
        return connected;
    }
    
    /**
     * Returns true if it is channel can be written to.
     * 
     * @return true if underlying channel is write ready
     */
    public synchronized final boolean isWriteConnected() {
        // TODO: push this in ChannleHandler?
        return writeConnected;
    }

    /**
<<<<<<< HEAD
     * Determines whether {@link #processConnection(java.lang.Object) should
     * trigger {@link #processMessage(java.lang.Object) with the same (non-null)
=======
     * Determines whether {@link #processConnection(java.lang.Object)} should
     * trigger {@link #processMessage(java.lang.Object)} with the same (non-null)
>>>>>>> a7148ec6
     * payload in case the channel has been disconnected. Default is true.
     * 
     * @param processMessageOnDisconnect whether to process the message on disconnect
     */
    protected synchronized final void setProcessMessageOnDisconnect(boolean processMessageOnDisconnect) {
        this.processMessageOnDisconnect = processMessageOnDisconnect;
    }

    /**
<<<<<<< HEAD
     * Determines whether {@link #processConnection(java.lang.Object) should
     * trigger {@link #processMessage(java.lang.Object) with the same (non-null)
=======
     * Determines whether {@link #processConnection(java.lang.Object)} should
     * trigger {@link #processMessage(java.lang.Object)} with the same (non-null)
>>>>>>> a7148ec6
     * payload in case the channel has reconnected. Default is true.
     * 
     * @param processMessageOnReconnect whether to process the message on disconnect
     */
    protected synchronized final void setProcessMessageOnReconnect(boolean processMessageOnReconnect) {
        this.processMessageOnReconnect = processMessageOnReconnect;
    }
    
    
}<|MERGE_RESOLUTION|>--- conflicted
+++ resolved
@@ -413,13 +413,8 @@
     }
 
     /**
-<<<<<<< HEAD
-     * Determines whether {@link #processConnection(java.lang.Object) should
-     * trigger {@link #processMessage(java.lang.Object) with the same (non-null)
-=======
      * Determines whether {@link #processConnection(java.lang.Object)} should
      * trigger {@link #processMessage(java.lang.Object)} with the same (non-null)
->>>>>>> a7148ec6
      * payload in case the channel has been disconnected. Default is true.
      * 
      * @param processMessageOnDisconnect whether to process the message on disconnect
@@ -429,13 +424,8 @@
     }
 
     /**
-<<<<<<< HEAD
-     * Determines whether {@link #processConnection(java.lang.Object) should
-     * trigger {@link #processMessage(java.lang.Object) with the same (non-null)
-=======
      * Determines whether {@link #processConnection(java.lang.Object)} should
      * trigger {@link #processMessage(java.lang.Object)} with the same (non-null)
->>>>>>> a7148ec6
      * payload in case the channel has reconnected. Default is true.
      * 
      * @param processMessageOnReconnect whether to process the message on disconnect
