source.. = src/
output.. = bin/
bin.includes = META-INF/,\
               html/,\
<<<<<<< HEAD
               .
=======
               .,\
               plugin.xml,\
               toc.xml
>>>>>>> 5a0e2199
<|MERGE_RESOLUTION|>--- conflicted
+++ resolved
@@ -2,10 +2,6 @@
 output.. = bin/
 bin.includes = META-INF/,\
                html/,\
-<<<<<<< HEAD
-               .
-=======
                .,\
                plugin.xml,\
-               toc.xml
->>>>>>> 5a0e2199
+               toc.xml