--- conflicted
+++ resolved
@@ -74,24 +74,14 @@
      */
     @Override
     public Object calculate(List<Object> args) {
-<<<<<<< HEAD
-	VNumberArray numberArray = (VNumberArray) args.get(0);
-=======
         VNumberArray numberArray = (VNumberArray) args.get(0);
->>>>>>> 8c194cab
         VNumber index = (VNumber) args.get(1);
         if (numberArray == null || index == null) {
             return null;
         }
-<<<<<<< HEAD
-	int i = index.getValue().intValue();	
-	return newVNumber(numberArray.getData().getDouble(i),
-		numberArray, numberArray, displayNone());
-=======
         int i = index.getValue().intValue();
         return newVNumber(numberArray.getData().getDouble(i),
                 numberArray, numberArray, displayNone());
->>>>>>> 8c194cab
     }
 
 }