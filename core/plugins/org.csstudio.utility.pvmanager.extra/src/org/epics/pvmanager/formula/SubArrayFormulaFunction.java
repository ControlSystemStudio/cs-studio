/**
 * Copyright (C) 2010-14 pvmanager developers. See COPYRIGHT.TXT
 * All rights reserved. Use is subject to license terms. See LICENSE.TXT
 */
package org.epics.pvmanager.formula;

import static org.epics.vtype.ValueFactory.displayNone;
import static org.epics.vtype.ValueFactory.newVNumberArray;

import java.util.Arrays;
import java.util.List;
import org.epics.pvmanager.util.NullUtils;

import org.epics.util.array.ListMath;
import org.epics.vtype.VNumber;
import org.epics.vtype.VNumberArray;
import org.epics.vtype.ValueUtil;

/**
 * @author shroffk
 *
 */
class SubArrayFormulaFunction implements FormulaFunction {

    /*
     * (non-Javadoc)
     *
     * @see org.epics.pvmanager.formula.FormulaFunction#isPure()
     */
    @Override
    public boolean isPure() {
        return true;
    }

    /*
     * (non-Javadoc)
     *
     * @see org.epics.pvmanager.formula.FormulaFunction#isVarArgs()
     */
    @Override
    public boolean isVarArgs() {
        return false;
    }

    /*
     * (non-Javadoc)
     *
     * @see org.epics.pvmanager.formula.FormulaFunction#getName()
     */
    @Override
    public String getName() {
        return "subArray";
    }

    /*
     * (non-Javadoc)
     *
     * @see org.epics.pvmanager.formula.FormulaFunction#getDescription()
     */
    @Override
    public String getDescription() {
        return "Result[] = [ array[fromIndex], ..., array[toIndex-1] ]";
    }

    /*
     * (non-Javadoc)
     *
     * @see org.epics.pvmanager.formula.FormulaFunction#getArgumentTypes()
     */
    @Override
    public List<Class<?>> getArgumentTypes() {
        return Arrays.<Class<?>> asList(VNumberArray.class, VNumber.class,
                VNumber.class);
    }

    /*
     * (non-Javadoc)
     *
     * @see org.epics.pvmanager.formula.FormulaFunction#getArgumentNames()
     */
    @Override
    public List<String> getArgumentNames() {
        return Arrays.asList("array", "fromIndex", "toIndex");
    }

    /*
     * (non-Javadoc)
     *
     * @see org.epics.pvmanager.formula.FormulaFunction#getReturnType()
     */
    @Override
    public Class<?> getReturnType() {
        return VNumberArray.class;
    }

    /*
     * (non-Javadoc)
     *
     * @see
     * org.epics.pvmanager.formula.FormulaFunction#calculate(java.util.List)
     */
    @Override
    public Object calculate(List<Object> args) {
<<<<<<< HEAD
        VNumberArray numberArray = (VNumberArray) args.get(0);
        int fromIndex = ((VNumber) args.get(1)).getValue().intValue();
        int toIndex = ((VNumber) args.get(2)).getValue().intValue();
        return newVNumberArray(
                ListMath.limit(numberArray.getData(), fromIndex, toIndex),
                alarmNone(), timeNow(), displayNone());
=======
        if (NullUtils.containsNull(args)) {
            return null;
        }
        
        VNumberArray numberArray = (VNumberArray) args.get(0);
        int fromIndex = ((VNumber) args.get(1)).getValue().intValue();
        int toIndex = ((VNumber) args.get(2)).getValue().intValue();
        
        return newVNumberArray(
                ListMath.limit(numberArray.getData(), fromIndex, toIndex),
                ValueUtil.highestSeverityOf(args, false),
                ValueUtil.latestValidTimeOrNowOf(args),
                displayNone());
>>>>>>> a7148ec6
    }

}<|MERGE_RESOLUTION|>--- conflicted
+++ resolved
@@ -101,14 +101,6 @@
      */
     @Override
     public Object calculate(List<Object> args) {
-<<<<<<< HEAD
-        VNumberArray numberArray = (VNumberArray) args.get(0);
-        int fromIndex = ((VNumber) args.get(1)).getValue().intValue();
-        int toIndex = ((VNumber) args.get(2)).getValue().intValue();
-        return newVNumberArray(
-                ListMath.limit(numberArray.getData(), fromIndex, toIndex),
-                alarmNone(), timeNow(), displayNone());
-=======
         if (NullUtils.containsNull(args)) {
             return null;
         }
@@ -122,7 +114,6 @@
                 ValueUtil.highestSeverityOf(args, false),
                 ValueUtil.latestValidTimeOrNowOf(args),
                 displayNone());
->>>>>>> a7148ec6
     }
 
 }