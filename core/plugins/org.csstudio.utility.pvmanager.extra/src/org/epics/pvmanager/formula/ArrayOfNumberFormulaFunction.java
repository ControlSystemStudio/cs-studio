/**
 * Copyright (C) 2010-14 pvmanager developers. See COPYRIGHT.TXT
 * All rights reserved. Use is subject to license terms. See LICENSE.TXT
 */
package org.epics.pvmanager.formula;

import java.util.Arrays;
import java.util.List;
import org.epics.util.array.ListDouble;
import org.epics.util.time.Timestamp;
import org.epics.vtype.Alarm;
import org.epics.vtype.Time;
import org.epics.vtype.VNumber;
import org.epics.vtype.VNumberArray;
import org.epics.vtype.ValueFactory;
import static org.epics.vtype.ValueFactory.*;
import org.epics.vtype.ValueUtil;

/**
 *
 * @author carcassi
 */
class ArrayOfNumberFormulaFunction implements FormulaFunction {

    @Override
    public boolean isPure() {
        return true;
    }

    @Override
    public boolean isVarArgs() {
        return true;
    }

    @Override
    public String getName() {
        return "arrayOf";
    }

    @Override
    public String getDescription() {
        return "Constructs array from a series of numbers";
    }

    @Override
    public List<Class<?>> getArgumentTypes() {
        return Arrays.<Class<?>>asList(VNumber.class);
    }

    @Override
    public List<String> getArgumentNames() {
        return Arrays.asList("args");
    }

    @Override
    public Class<?> getReturnType() {
        return VNumberArray.class;
    }

    @Override
    public Object calculate(final List<Object> args) {
<<<<<<< HEAD

=======
>>>>>>> a7148ec6
        ListDouble data = new ListDouble() {
            @Override
            public double getDouble(int index) {
                VNumber number = (VNumber) args.get(index);
                if (number == null || number.getValue() == null)
                    return Double.NaN;
                else
                    return number.getValue().doubleValue();
            }

            @Override
            public int size() {
                return args.size();
            }
        };

<<<<<<< HEAD
        return ValueFactory.newVDoubleArray(data, alarmNone(), newTime(Timestamp.now()), displayNone());
=======
        return ValueFactory.newVNumberArray(data,
                ValueUtil.highestSeverityOf(args, false),
		ValueUtil.latestValidTimeOrNowOf(args),
                displayNone());
>>>>>>> a7148ec6
    }

}<|MERGE_RESOLUTION|>--- conflicted
+++ resolved
@@ -59,10 +59,6 @@
 
     @Override
     public Object calculate(final List<Object> args) {
-<<<<<<< HEAD
-
-=======
->>>>>>> a7148ec6
         ListDouble data = new ListDouble() {
             @Override
             public double getDouble(int index) {
@@ -79,14 +75,10 @@
             }
         };
 
-<<<<<<< HEAD
-        return ValueFactory.newVDoubleArray(data, alarmNone(), newTime(Timestamp.now()), displayNone());
-=======
         return ValueFactory.newVNumberArray(data,
                 ValueUtil.highestSeverityOf(args, false),
 		ValueUtil.latestValidTimeOrNowOf(args),
                 displayNone());
->>>>>>> a7148ec6
     }
 
 }