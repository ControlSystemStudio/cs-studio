<<<<<<< HEAD
/**
 * Copyright (C) 2010-14 pvmanager developers. See COPYRIGHT.TXT
 * All rights reserved. Use is subject to license terms. See LICENSE.TXT
 */
package org.epics.pvmanager.pva;

import java.util.Collections;
import java.util.HashSet;
import java.util.Set;

import org.epics.pvdata.factory.FieldFactory;
import org.epics.pvdata.factory.StandardFieldFactory;
import org.epics.pvdata.pv.Field;
import org.epics.pvdata.pv.FieldCreate;
import org.epics.pvdata.pv.PVStructure;
import org.epics.pvdata.pv.ScalarType;
import org.epics.pvmanager.pva.adapters.PVFieldNTMatrixToVDoubleArray;
import org.epics.pvmanager.pva.adapters.PVFieldToVByteArray;
import org.epics.pvmanager.pva.adapters.PVFieldToVDouble;
import org.epics.pvmanager.pva.adapters.PVFieldToVDoubleArray;
import org.epics.pvmanager.pva.adapters.PVFieldToVEnum;
import org.epics.pvmanager.pva.adapters.PVFieldToVFloatArray;
import org.epics.pvmanager.pva.adapters.PVFieldToVImage;
import org.epics.pvmanager.pva.adapters.PVFieldToVInt;
import org.epics.pvmanager.pva.adapters.PVFieldToVIntArray;
import org.epics.pvmanager.pva.adapters.PVFieldToVShortArray;
import org.epics.pvmanager.pva.adapters.PVFieldToVString;
import org.epics.pvmanager.pva.adapters.PVFieldToVStringArray;
import org.epics.pvmanager.pva.adapters.PVFieldToVTable;
import org.epics.vtype.VByteArray;
import org.epics.vtype.VDouble;
import org.epics.vtype.VDoubleArray;
import org.epics.vtype.VEnum;
import org.epics.vtype.VFloatArray;
import org.epics.vtype.VImage;
import org.epics.vtype.VInt;
import org.epics.vtype.VIntArray;
import org.epics.vtype.VShortArray;
import org.epics.vtype.VString;
import org.epics.vtype.VStringArray;
import org.epics.vtype.VTable;

/**
 *
 * @author msekoranja
 */
public class PVAVTypeAdapterSet implements PVATypeAdapterSet {
    
	private static final FieldCreate fieldCreate = FieldFactory.getFieldCreate();
    @Override
    public Set<PVATypeAdapter> getAdapters() {
        return converters;
    }
    
    //  -> VDouble
    final static PVATypeAdapter ToVDouble = new PVATypeAdapter(
    		VDouble.class, 
    		new String[] { "uri:ev4:nt/2012/pwd:NTScalar", "scalar_t" }, 
    		new Field[]
    				{
    					fieldCreate.createScalar(ScalarType.pvDouble),
    					fieldCreate.createScalar(ScalarType.pvFloat),
    				})
    	{
            @Override
            public VDouble createValue(PVStructure message, Field valueType, boolean disconnected) {
                return new PVFieldToVDouble(message, disconnected);
            }
        };

    //  -> VInt
    final static PVATypeAdapter ToVInt = new PVATypeAdapter(
    		VInt.class,
    		new String[] { "uri:ev4:nt/2012/pwd:NTScalar", "scalar_t" },
    		new Field[]
    				{
    					fieldCreate.createScalar(ScalarType.pvInt),
    					fieldCreate.createScalar(ScalarType.pvUInt),
    					fieldCreate.createScalar(ScalarType.pvLong),
    					fieldCreate.createScalar(ScalarType.pvULong),
    					fieldCreate.createScalar(ScalarType.pvShort),
    					fieldCreate.createScalar(ScalarType.pvUShort),
    					fieldCreate.createScalar(ScalarType.pvByte),
    					fieldCreate.createScalar(ScalarType.pvUByte),
    					
    					fieldCreate.createScalar(ScalarType.pvBoolean)
    				})
    	{

            @Override
            public VInt createValue(final PVStructure message, Field valueType, boolean disconnected) {
            	return new PVFieldToVInt(message, disconnected);
            }
        };

    //  -> VString
    final static PVATypeAdapter ToVString = new PVATypeAdapter(
    		VString.class,
    		new String[] { "uri:ev4:nt/2012/pwd:NTScalar", "scalar_t" },
			fieldCreate.createScalar(ScalarType.pvString))
    	{
            @Override
            public VString createValue(final PVStructure message, Field valueType, boolean disconnected) {
            	return new PVFieldToVString(message, disconnected);
            }
        };
            
    //  -> VEnum
    final static PVATypeAdapter ToVEnum = new PVATypeAdapter(
    		VEnum.class,
    		new String[] { "uri:ev4:nt/2012/pwd:NTEnum", "enum_t" },
    		StandardFieldFactory.getStandardField().enumerated())
    	{
            @Override
            public VEnum createValue(final PVStructure message, Field valueType, boolean disconnected) {
            	return new PVFieldToVEnum(message, disconnected);
            }
        };

    //  -> VArrayDouble
    final static PVATypeAdapter ToVArrayDouble = new PVATypeAdapter(
    		VDoubleArray.class,
    		new String[] { "uri:ev4:nt/2012/pwd:NTScalarArray", "scalar_t[]" },
    		fieldCreate.createScalarArray(ScalarType.pvDouble))
    	{
            @Override
            public VDoubleArray createValue(final PVStructure message, Field valueType, boolean disconnected) {
            	return new PVFieldToVDoubleArray(message, disconnected);
            }
        };

    //  -> VArrayFloat
    final static PVATypeAdapter ToVArrayFloat = new PVATypeAdapter(
    		VFloatArray.class,
    		new String[] { "uri:ev4:nt/2012/pwd:NTScalarArray", "scalar_t[]" },
    		fieldCreate.createScalarArray(ScalarType.pvFloat))
    	{
            @Override
            public VFloatArray createValue(final PVStructure message, Field valueType, boolean disconnected) {
            	return new PVFieldToVFloatArray(message, disconnected);
            }
        };
        
    //  -> VArrayInt
    final static PVATypeAdapter ToVArrayInt = new PVATypeAdapter(
    		VIntArray.class,
    		new String[] { "uri:ev4:nt/2012/pwd:NTScalarArray", "scalar_t[]" },
    		fieldCreate.createScalarArray(ScalarType.pvInt))
    	{
            @Override
            public VIntArray createValue(final PVStructure message, Field valueType, boolean disconnected) {
            	return new PVFieldToVIntArray(message, disconnected);
            }
        };

    //  -> VArrayShort
    final static PVATypeAdapter ToVArrayShort = new PVATypeAdapter(
    		VShortArray.class,
    		new String[] { "uri:ev4:nt/2012/pwd:NTScalarArray", "scalar_t[]" },
    		fieldCreate.createScalarArray(ScalarType.pvShort))
    	{
            @Override
            public VShortArray createValue(final PVStructure message, Field valueType, boolean disconnected) {
            	return new PVFieldToVShortArray(message, disconnected);
            }
        };
        
    //  -> VArrayByte
    final static PVATypeAdapter ToVArrayByte = new PVATypeAdapter(
    		VByteArray.class,
    		new String[] { "uri:ev4:nt/2012/pwd:NTScalarArray", "scalar_t[]" },
    		fieldCreate.createScalarArray(ScalarType.pvByte))
    	{
            @Override
            public VByteArray createValue(final PVStructure message, Field valueType, boolean disconnected) {
            	return new PVFieldToVByteArray(message, disconnected);
            }
        };
        
    //  -> VArrayString
    final static PVATypeAdapter ToVArrayString = new PVATypeAdapter(
    		VStringArray.class,
    		new String[] { "uri:ev4:nt/2012/pwd:NTScalarArray", "scalar_t[]" },
    		fieldCreate.createScalarArray(ScalarType.pvString))
    	{
            @Override
            public VStringArray createValue(final PVStructure message, Field valueType, boolean disconnected) {
            	return new PVFieldToVStringArray(message, disconnected);
            }
        };
        
        //  -> VImage
        final static PVATypeAdapter ToVImage = new PVATypeAdapter(
        		VImage.class,
        		new String[] { "uri:ev4:nt/2012/pwd:NTImage" })
        	{
                @Override
                public VImage createValue(final PVStructure message, Field valueType, boolean disconnected) {
                	return new PVFieldToVImage(message, disconnected);
                }
            };

        //  -> VImage
        final static PVATypeAdapter ToVTable = new PVATypeAdapter(
        		VTable.class,
        		new String[] { "uri:ev4:nt/2012/pwd:NTTable" })
        	{
                @Override
                public VTable createValue(final PVStructure message, Field valueType, boolean disconnected) {
                	return new PVFieldToVTable(message, disconnected);
                }
            };

        //  -> VDoubleArray as matrix (NTMatrix support)
        final static PVATypeAdapter ToVDoubleArrayAsMatrix = new PVATypeAdapter(
        		VDoubleArray.class,
        		new String[] { "uri:ev4:nt/2012/pwd:NTMatrix" })
        	{
                @Override
                public VDoubleArray createValue(final PVStructure message, Field valueType, boolean disconnected) {
                	return new PVFieldNTMatrixToVDoubleArray(message, disconnected);
                }
            };
    private static final Set<PVATypeAdapter> converters;
    
    static {
        Set<PVATypeAdapter> newFactories = new HashSet<PVATypeAdapter>();
        
        // Add all SCALARs
        newFactories.add(ToVDouble);
        newFactories.add(ToVInt);
        newFactories.add(ToVString);
        newFactories.add(ToVEnum);

        // Add all ARRAYs
        newFactories.add(ToVArrayDouble);
        newFactories.add(ToVArrayFloat);
        newFactories.add(ToVArrayByte);
        newFactories.add(ToVArrayInt);
        newFactories.add(ToVArrayShort);
        newFactories.add(ToVArrayString);
        //newFactories.add(ToVArrayEnum);
        
        newFactories.add(ToVImage);
        newFactories.add(ToVTable);
        newFactories.add(ToVDoubleArrayAsMatrix);	// NTMatrix support

        converters = Collections.unmodifiableSet(newFactories);
    }
    
    
    // TODO
    /*
VEnumArray - not explicitly a NT
VMultiDouble - missing Display
VMultiEnum  - missing Display
VMultiInt - missing Display
VMultiString  - missing Display
VStatistics - missing NTStatistics
    */
}
=======
/**
 * Copyright (C) 2010-14 pvmanager developers. See COPYRIGHT.TXT
 * All rights reserved. Use is subject to license terms. See LICENSE.TXT
 */
package org.epics.pvmanager.pva;

import java.util.Collections;
import java.util.HashSet;
import java.util.Set;

import org.epics.pvdata.factory.FieldFactory;
import org.epics.pvdata.factory.StandardFieldFactory;
import org.epics.pvdata.pv.Field;
import org.epics.pvdata.pv.FieldCreate;
import org.epics.pvdata.pv.PVField;
import org.epics.pvdata.pv.PVScalarArray;
import org.epics.pvdata.pv.PVStructure;
import org.epics.pvdata.pv.ScalarType;
import org.epics.pvmanager.pva.adapters.PVFieldNTHistogramToVIntArray;
import org.epics.pvmanager.pva.adapters.PVFieldNTHistogramToVLongArray;
import org.epics.pvmanager.pva.adapters.PVFieldNTHistogramToVShortArray;
import org.epics.pvmanager.pva.adapters.PVFieldNTMatrixToVDoubleArray;
import org.epics.pvmanager.pva.adapters.PVFieldNTNameValueToVTable;
import org.epics.pvmanager.pva.adapters.PVFieldToVBoolean;
import org.epics.pvmanager.pva.adapters.PVFieldToVByte;
import org.epics.pvmanager.pva.adapters.PVFieldToVByteArray;
import org.epics.pvmanager.pva.adapters.PVFieldToVDouble;
import org.epics.pvmanager.pva.adapters.PVFieldToVDoubleArray;
import org.epics.pvmanager.pva.adapters.PVFieldToVEnum;
import org.epics.pvmanager.pva.adapters.PVFieldToVFloat;
import org.epics.pvmanager.pva.adapters.PVFieldToVFloatArray;
import org.epics.pvmanager.pva.adapters.PVFieldToVImage;
import org.epics.pvmanager.pva.adapters.PVFieldToVInt;
import org.epics.pvmanager.pva.adapters.PVFieldToVIntArray;
import org.epics.pvmanager.pva.adapters.PVFieldToVLong;
import org.epics.pvmanager.pva.adapters.PVFieldToVLongArray;
import org.epics.pvmanager.pva.adapters.PVFieldToVShort;
import org.epics.pvmanager.pva.adapters.PVFieldToVShortArray;
import org.epics.pvmanager.pva.adapters.PVFieldToVStatistics;
import org.epics.pvmanager.pva.adapters.PVFieldToVString;
import org.epics.pvmanager.pva.adapters.PVFieldToVStringArray;
import org.epics.pvmanager.pva.adapters.PVFieldToVTable;
import org.epics.vtype.VBoolean;
import org.epics.vtype.VByte;
import org.epics.vtype.VByteArray;
import org.epics.vtype.VDouble;
import org.epics.vtype.VDoubleArray;
import org.epics.vtype.VEnum;
import org.epics.vtype.VFloat;
import org.epics.vtype.VFloatArray;
import org.epics.vtype.VImage;
import org.epics.vtype.VInt;
import org.epics.vtype.VIntArray;
import org.epics.vtype.VLong;
import org.epics.vtype.VLongArray;
import org.epics.vtype.VNumberArray;
import org.epics.vtype.VShort;
import org.epics.vtype.VShortArray;
import org.epics.vtype.VStatistics;
import org.epics.vtype.VString;
import org.epics.vtype.VStringArray;
import org.epics.vtype.VTable;

/**
 *
 * @author msekoranja
 */
public class PVAVTypeAdapterSet implements PVATypeAdapterSet {
    
	private static final FieldCreate fieldCreate = FieldFactory.getFieldCreate();
    @Override
    public Set<PVATypeAdapter> getAdapters() {
        return converters;
    }
    
    //  -> VDouble
    final static PVATypeAdapter ToVDouble = new PVATypeAdapter(
    		VDouble.class, 
    		new String[] { "uri:ev4:nt/2012/pwd:NTScalar", "scalar_t" }, 
    		new Field[]
    				{
    					fieldCreate.createScalar(ScalarType.pvDouble)
    				})
    	{
            @Override
            public VDouble createValue(PVStructure message, Field valueType, boolean disconnected) {
                return new PVFieldToVDouble(message, disconnected);
            }
        };

    //  -> VFloat
    final static PVATypeAdapter ToVFloat = new PVATypeAdapter(
    		VFloat.class, 
    		new String[] { "uri:ev4:nt/2012/pwd:NTScalar", "scalar_t" }, 
    		new Field[]
    				{
    					fieldCreate.createScalar(ScalarType.pvFloat)
    				})
    	{
            @Override
            public VFloat createValue(PVStructure message, Field valueType, boolean disconnected) {
                return new PVFieldToVFloat(message, disconnected);
            }
        };
        
    //  -> VByte
    final static PVATypeAdapter ToVByte = new PVATypeAdapter(
    		VByte.class,
    		new String[] { "uri:ev4:nt/2012/pwd:NTScalar", "scalar_t" },
    		new Field[]
    				{
    					fieldCreate.createScalar(ScalarType.pvByte),
    					fieldCreate.createScalar(ScalarType.pvUByte)
    				})
    	{

            @Override
            public VByte createValue(final PVStructure message, Field valueType, boolean disconnected) {
            	return new PVFieldToVByte(message, disconnected);
            }
        };

    //  -> VShort
    final static PVATypeAdapter ToVShort = new PVATypeAdapter(
    		VShort.class,
    		new String[] { "uri:ev4:nt/2012/pwd:NTScalar", "scalar_t" },
    		new Field[]
    				{
    					fieldCreate.createScalar(ScalarType.pvShort),
    					fieldCreate.createScalar(ScalarType.pvUShort)
    				})
    	{

            @Override
            public VShort createValue(final PVStructure message, Field valueType, boolean disconnected) {
            	return new PVFieldToVShort(message, disconnected);
            }
        };

    //  -> VInt
    final static PVATypeAdapter ToVInt = new PVATypeAdapter(
    		VInt.class,
    		new String[] { "uri:ev4:nt/2012/pwd:NTScalar", "scalar_t" },
    		new Field[]
    				{
    					fieldCreate.createScalar(ScalarType.pvInt),
    					fieldCreate.createScalar(ScalarType.pvUInt)
    				})
    	{

            @Override
            public VInt createValue(final PVStructure message, Field valueType, boolean disconnected) {
            	return new PVFieldToVInt(message, disconnected);
            }
        };
        
    //  -> VLong
    final static PVATypeAdapter ToVLong = new PVATypeAdapter(
    		VLong.class,
    		new String[] { "uri:ev4:nt/2012/pwd:NTScalar", "scalar_t" },
    		new Field[]
    				{
    					fieldCreate.createScalar(ScalarType.pvLong),
    					fieldCreate.createScalar(ScalarType.pvULong),
    				})
    	{

            @Override
            public VLong createValue(final PVStructure message, Field valueType, boolean disconnected) {
            	return new PVFieldToVLong(message, disconnected);
            }
        };
        
    //  -> VBoolean
    final static PVATypeAdapter ToVBoolean = new PVATypeAdapter(
    		VBoolean.class,
    		new String[] { "uri:ev4:nt/2012/pwd:NTScalar", "scalar_t" },
    		new Field[]
    				{
    					fieldCreate.createScalar(ScalarType.pvBoolean)
    				})
    	{

            @Override
            public VBoolean createValue(final PVStructure message, Field valueType, boolean disconnected) {
            	return new PVFieldToVBoolean(message, disconnected);
            }
        };
        
    //  -> VString
    final static PVATypeAdapter ToVString = new PVATypeAdapter(
    		VString.class,
    		new String[] { "uri:ev4:nt/2012/pwd:NTScalar", "scalar_t" },
			fieldCreate.createScalar(ScalarType.pvString))
    	{
            @Override
            public VString createValue(final PVStructure message, Field valueType, boolean disconnected) {
            	return new PVFieldToVString(message, disconnected);
            }
        };
            
    //  -> VEnum
    final static PVATypeAdapter ToVEnum = new PVATypeAdapter(
    		VEnum.class,
    		new String[] { "uri:ev4:nt/2012/pwd:NTEnum", "enum_t" },
    		StandardFieldFactory.getStandardField().enumerated())
    	{
            @Override
            public VEnum createValue(final PVStructure message, Field valueType, boolean disconnected) {
            	return new PVFieldToVEnum(message, disconnected);
            }
        };

    //  -> VArrayDouble
    final static PVATypeAdapter ToVArrayDouble = new PVATypeAdapter(
    		VDoubleArray.class,
    		new String[] { "uri:ev4:nt/2012/pwd:NTScalarArray", "scalar_t[]" },
    		fieldCreate.createScalarArray(ScalarType.pvDouble))
    	{
            @Override
            public VDoubleArray createValue(final PVStructure message, Field valueType, boolean disconnected) {
            	return new PVFieldToVDoubleArray(message, disconnected);
            }
        };

    //  -> VArrayFloat
    final static PVATypeAdapter ToVArrayFloat = new PVATypeAdapter(
    		VFloatArray.class,
    		new String[] { "uri:ev4:nt/2012/pwd:NTScalarArray", "scalar_t[]" },
    		fieldCreate.createScalarArray(ScalarType.pvFloat))
    	{
            @Override
            public VFloatArray createValue(final PVStructure message, Field valueType, boolean disconnected) {
            	return new PVFieldToVFloatArray(message, disconnected);
            }
        };
        
    //  -> VArrayInt
    final static PVATypeAdapter ToVArrayInt = new PVATypeAdapter(
    		VIntArray.class,
    		new String[] { "uri:ev4:nt/2012/pwd:NTScalarArray", "scalar_t[]" },
    		fieldCreate.createScalarArray(ScalarType.pvInt))
    	{
            @Override
            public VIntArray createValue(final PVStructure message, Field valueType, boolean disconnected) {
            	return new PVFieldToVIntArray(message, disconnected);
            }
        };

    //  -> VArrayLong
    final static PVATypeAdapter ToVArrayLong = new PVATypeAdapter(
    		VLongArray.class,
    		new String[] { "uri:ev4:nt/2012/pwd:NTScalarArray", "scalar_t[]" },
    		fieldCreate.createScalarArray(ScalarType.pvLong))
    	{
            @Override
            public VLongArray createValue(final PVStructure message, Field valueType, boolean disconnected) {
            	return new PVFieldToVLongArray(message, disconnected);
            }
        };
        
    //  -> VArrayShort
    final static PVATypeAdapter ToVArrayShort = new PVATypeAdapter(
    		VShortArray.class,
    		new String[] { "uri:ev4:nt/2012/pwd:NTScalarArray", "scalar_t[]" },
    		fieldCreate.createScalarArray(ScalarType.pvShort))
    	{
            @Override
            public VShortArray createValue(final PVStructure message, Field valueType, boolean disconnected) {
            	return new PVFieldToVShortArray(message, disconnected);
            }
        };
        
    //  -> VArrayByte
    final static PVATypeAdapter ToVArrayByte = new PVATypeAdapter(
    		VByteArray.class,
    		new String[] { "uri:ev4:nt/2012/pwd:NTScalarArray", "scalar_t[]" },
    		fieldCreate.createScalarArray(ScalarType.pvByte))
    	{
            @Override
            public VByteArray createValue(final PVStructure message, Field valueType, boolean disconnected) {
            	return new PVFieldToVByteArray(message, disconnected);
            }
        };
        
    //  -> VArrayString
    final static PVATypeAdapter ToVArrayString = new PVATypeAdapter(
    		VStringArray.class,
    		new String[] { "uri:ev4:nt/2012/pwd:NTScalarArray", "scalar_t[]" },
    		fieldCreate.createScalarArray(ScalarType.pvString))
    	{
            @Override
            public VStringArray createValue(final PVStructure message, Field valueType, boolean disconnected) {
            	return new PVFieldToVStringArray(message, disconnected);
            }
        };
        
    //  -> VImage
    final static PVATypeAdapter ToVImage = new PVATypeAdapter(
    		VImage.class,
    		new String[] { "uri:ev4:nt/2012/pwd:NTImage" })
    	{
            @Override
            public VImage createValue(final PVStructure message, Field valueType, boolean disconnected) {
            	return new PVFieldToVImage(message, disconnected);
            }
        };

    //  -> VTable
    final static PVATypeAdapter ToVTable = new PVATypeAdapter(
    		VTable.class,
    		new String[] { "uri:ev4:nt/2012/pwd:NTTable" })
    	{
            @Override
            public VTable createValue(final PVStructure message, Field valueType, boolean disconnected) {
            	return new PVFieldToVTable(message, disconnected);
            }
        };

    //  -> VDoubleArray as matrix (NTMatrix support)
    final static PVATypeAdapter ToVDoubleArrayAsMatrix = new PVATypeAdapter(
    		VDoubleArray.class,
    		new String[] { "uri:ev4:nt/2012/pwd:NTMatrix" })
    	{
            @Override
            public VDoubleArray createValue(final PVStructure message, Field valueType, boolean disconnected) {
            	return new PVFieldNTMatrixToVDoubleArray(message, disconnected);
            }
        };
        
    //  -> VTable as name-value (NTNameValue support)
    final static PVATypeAdapter ToVTableAsNameValue = new PVATypeAdapter(
    		VTable.class,
    		new String[] { "uri:ev4:nt/2012/pwd:NTNameValue" })
    	{
            @Override
            public VTable createValue(final PVStructure message, Field valueType, boolean disconnected) {
            	return new PVFieldNTNameValueToVTable(message, disconnected);
            }
        };

    //  -> VStatistics 
    final static PVATypeAdapter ToVStatistics = new PVATypeAdapter(
    		VStatistics.class,
    		new String[] { "uri:ev4:nt/2012/pwd:NTAggregate" })
    	{
            @Override
            public VStatistics createValue(final PVStructure message, Field valueType, boolean disconnected) {
            	return new PVFieldToVStatistics(message, disconnected);
            }
        };

    //  -> VNumberArray (NTHistogram support) 
    final static PVATypeAdapter ToVNumberArrayAsHistogram = new PVATypeAdapter(
    		VNumberArray.class,
    		new String[] { "uri:ev4:nt/2012/pwd:NTHistogram" })
    	{
            @Override
            public VNumberArray createValue(final PVStructure message, Field valueType, boolean disconnected) {
            	PVField valueField = message.getSubField("value");
            	if (valueField instanceof PVScalarArray)
            	{
            		switch (((PVScalarArray)valueField).getScalarArray().getElementType())
            		{
            			case pvShort: return new PVFieldNTHistogramToVShortArray(message, disconnected);
            			case pvInt  : return new PVFieldNTHistogramToVIntArray(message, disconnected);
            			case pvLong : return new PVFieldNTHistogramToVLongArray(message, disconnected);
            			default:
                    		throw new RuntimeException("NTHistogram 'value' scalar array must be { short[] | int[] | long[] }.");
            		}
            		
            	}
            	else
            		throw new RuntimeException("NTHistogram does not have a scalar array 'value' field.");
            }
        };

    private static final Set<PVATypeAdapter> converters;
    
    static {
        Set<PVATypeAdapter> newFactories = new HashSet<PVATypeAdapter>();
        
        // Add all SCALARs
        newFactories.add(ToVDouble);
        newFactories.add(ToVFloat);
        newFactories.add(ToVByte);
        newFactories.add(ToVShort);
        newFactories.add(ToVInt);
        newFactories.add(ToVLong);
        newFactories.add(ToVString);
        newFactories.add(ToVEnum);
        newFactories.add(ToVBoolean);

        // Add all ARRAYs
        newFactories.add(ToVArrayDouble);
        newFactories.add(ToVArrayFloat);
        newFactories.add(ToVArrayByte);
        newFactories.add(ToVArrayShort);
        newFactories.add(ToVArrayInt);
        newFactories.add(ToVArrayLong);
        newFactories.add(ToVArrayString);
        //newFactories.add(ToVArrayEnum);
        // no VBooleanArray
        
        newFactories.add(ToVImage);
        newFactories.add(ToVTable);
        newFactories.add(ToVDoubleArrayAsMatrix);	// NTMatrix support
        newFactories.add(ToVTableAsNameValue);	// NTNameValue support

        newFactories.add(ToVStatistics); // NTAggregate support
        newFactories.add(ToVNumberArrayAsHistogram); // NTHistogram support

        converters = Collections.unmodifiableSet(newFactories);
    }
    
    // TODO
    /*
VEnumArray - not explicitly a NT
VMultiDouble - missing Display
VMultiEnum  - missing Display
VMultiInt - missing Display
VMultiString  - missing Display
    */
}
>>>>>>> a7148ec6
<|MERGE_RESOLUTION|>--- conflicted
+++ resolved
@@ -1,266 +1,3 @@
-<<<<<<< HEAD
-/**
- * Copyright (C) 2010-14 pvmanager developers. See COPYRIGHT.TXT
- * All rights reserved. Use is subject to license terms. See LICENSE.TXT
- */
-package org.epics.pvmanager.pva;
-
-import java.util.Collections;
-import java.util.HashSet;
-import java.util.Set;
-
-import org.epics.pvdata.factory.FieldFactory;
-import org.epics.pvdata.factory.StandardFieldFactory;
-import org.epics.pvdata.pv.Field;
-import org.epics.pvdata.pv.FieldCreate;
-import org.epics.pvdata.pv.PVStructure;
-import org.epics.pvdata.pv.ScalarType;
-import org.epics.pvmanager.pva.adapters.PVFieldNTMatrixToVDoubleArray;
-import org.epics.pvmanager.pva.adapters.PVFieldToVByteArray;
-import org.epics.pvmanager.pva.adapters.PVFieldToVDouble;
-import org.epics.pvmanager.pva.adapters.PVFieldToVDoubleArray;
-import org.epics.pvmanager.pva.adapters.PVFieldToVEnum;
-import org.epics.pvmanager.pva.adapters.PVFieldToVFloatArray;
-import org.epics.pvmanager.pva.adapters.PVFieldToVImage;
-import org.epics.pvmanager.pva.adapters.PVFieldToVInt;
-import org.epics.pvmanager.pva.adapters.PVFieldToVIntArray;
-import org.epics.pvmanager.pva.adapters.PVFieldToVShortArray;
-import org.epics.pvmanager.pva.adapters.PVFieldToVString;
-import org.epics.pvmanager.pva.adapters.PVFieldToVStringArray;
-import org.epics.pvmanager.pva.adapters.PVFieldToVTable;
-import org.epics.vtype.VByteArray;
-import org.epics.vtype.VDouble;
-import org.epics.vtype.VDoubleArray;
-import org.epics.vtype.VEnum;
-import org.epics.vtype.VFloatArray;
-import org.epics.vtype.VImage;
-import org.epics.vtype.VInt;
-import org.epics.vtype.VIntArray;
-import org.epics.vtype.VShortArray;
-import org.epics.vtype.VString;
-import org.epics.vtype.VStringArray;
-import org.epics.vtype.VTable;
-
-/**
- *
- * @author msekoranja
- */
-public class PVAVTypeAdapterSet implements PVATypeAdapterSet {
-    
-	private static final FieldCreate fieldCreate = FieldFactory.getFieldCreate();
-    @Override
-    public Set<PVATypeAdapter> getAdapters() {
-        return converters;
-    }
-    
-    //  -> VDouble
-    final static PVATypeAdapter ToVDouble = new PVATypeAdapter(
-    		VDouble.class, 
-    		new String[] { "uri:ev4:nt/2012/pwd:NTScalar", "scalar_t" }, 
-    		new Field[]
-    				{
-    					fieldCreate.createScalar(ScalarType.pvDouble),
-    					fieldCreate.createScalar(ScalarType.pvFloat),
-    				})
-    	{
-            @Override
-            public VDouble createValue(PVStructure message, Field valueType, boolean disconnected) {
-                return new PVFieldToVDouble(message, disconnected);
-            }
-        };
-
-    //  -> VInt
-    final static PVATypeAdapter ToVInt = new PVATypeAdapter(
-    		VInt.class,
-    		new String[] { "uri:ev4:nt/2012/pwd:NTScalar", "scalar_t" },
-    		new Field[]
-    				{
-    					fieldCreate.createScalar(ScalarType.pvInt),
-    					fieldCreate.createScalar(ScalarType.pvUInt),
-    					fieldCreate.createScalar(ScalarType.pvLong),
-    					fieldCreate.createScalar(ScalarType.pvULong),
-    					fieldCreate.createScalar(ScalarType.pvShort),
-    					fieldCreate.createScalar(ScalarType.pvUShort),
-    					fieldCreate.createScalar(ScalarType.pvByte),
-    					fieldCreate.createScalar(ScalarType.pvUByte),
-    					
-    					fieldCreate.createScalar(ScalarType.pvBoolean)
-    				})
-    	{
-
-            @Override
-            public VInt createValue(final PVStructure message, Field valueType, boolean disconnected) {
-            	return new PVFieldToVInt(message, disconnected);
-            }
-        };
-
-    //  -> VString
-    final static PVATypeAdapter ToVString = new PVATypeAdapter(
-    		VString.class,
-    		new String[] { "uri:ev4:nt/2012/pwd:NTScalar", "scalar_t" },
-			fieldCreate.createScalar(ScalarType.pvString))
-    	{
-            @Override
-            public VString createValue(final PVStructure message, Field valueType, boolean disconnected) {
-            	return new PVFieldToVString(message, disconnected);
-            }
-        };
-            
-    //  -> VEnum
-    final static PVATypeAdapter ToVEnum = new PVATypeAdapter(
-    		VEnum.class,
-    		new String[] { "uri:ev4:nt/2012/pwd:NTEnum", "enum_t" },
-    		StandardFieldFactory.getStandardField().enumerated())
-    	{
-            @Override
-            public VEnum createValue(final PVStructure message, Field valueType, boolean disconnected) {
-            	return new PVFieldToVEnum(message, disconnected);
-            }
-        };
-
-    //  -> VArrayDouble
-    final static PVATypeAdapter ToVArrayDouble = new PVATypeAdapter(
-    		VDoubleArray.class,
-    		new String[] { "uri:ev4:nt/2012/pwd:NTScalarArray", "scalar_t[]" },
-    		fieldCreate.createScalarArray(ScalarType.pvDouble))
-    	{
-            @Override
-            public VDoubleArray createValue(final PVStructure message, Field valueType, boolean disconnected) {
-            	return new PVFieldToVDoubleArray(message, disconnected);
-            }
-        };
-
-    //  -> VArrayFloat
-    final static PVATypeAdapter ToVArrayFloat = new PVATypeAdapter(
-    		VFloatArray.class,
-    		new String[] { "uri:ev4:nt/2012/pwd:NTScalarArray", "scalar_t[]" },
-    		fieldCreate.createScalarArray(ScalarType.pvFloat))
-    	{
-            @Override
-            public VFloatArray createValue(final PVStructure message, Field valueType, boolean disconnected) {
-            	return new PVFieldToVFloatArray(message, disconnected);
-            }
-        };
-        
-    //  -> VArrayInt
-    final static PVATypeAdapter ToVArrayInt = new PVATypeAdapter(
-    		VIntArray.class,
-    		new String[] { "uri:ev4:nt/2012/pwd:NTScalarArray", "scalar_t[]" },
-    		fieldCreate.createScalarArray(ScalarType.pvInt))
-    	{
-            @Override
-            public VIntArray createValue(final PVStructure message, Field valueType, boolean disconnected) {
-            	return new PVFieldToVIntArray(message, disconnected);
-            }
-        };
-
-    //  -> VArrayShort
-    final static PVATypeAdapter ToVArrayShort = new PVATypeAdapter(
-    		VShortArray.class,
-    		new String[] { "uri:ev4:nt/2012/pwd:NTScalarArray", "scalar_t[]" },
-    		fieldCreate.createScalarArray(ScalarType.pvShort))
-    	{
-            @Override
-            public VShortArray createValue(final PVStructure message, Field valueType, boolean disconnected) {
-            	return new PVFieldToVShortArray(message, disconnected);
-            }
-        };
-        
-    //  -> VArrayByte
-    final static PVATypeAdapter ToVArrayByte = new PVATypeAdapter(
-    		VByteArray.class,
-    		new String[] { "uri:ev4:nt/2012/pwd:NTScalarArray", "scalar_t[]" },
-    		fieldCreate.createScalarArray(ScalarType.pvByte))
-    	{
-            @Override
-            public VByteArray createValue(final PVStructure message, Field valueType, boolean disconnected) {
-            	return new PVFieldToVByteArray(message, disconnected);
-            }
-        };
-        
-    //  -> VArrayString
-    final static PVATypeAdapter ToVArrayString = new PVATypeAdapter(
-    		VStringArray.class,
-    		new String[] { "uri:ev4:nt/2012/pwd:NTScalarArray", "scalar_t[]" },
-    		fieldCreate.createScalarArray(ScalarType.pvString))
-    	{
-            @Override
-            public VStringArray createValue(final PVStructure message, Field valueType, boolean disconnected) {
-            	return new PVFieldToVStringArray(message, disconnected);
-            }
-        };
-        
-        //  -> VImage
-        final static PVATypeAdapter ToVImage = new PVATypeAdapter(
-        		VImage.class,
-        		new String[] { "uri:ev4:nt/2012/pwd:NTImage" })
-        	{
-                @Override
-                public VImage createValue(final PVStructure message, Field valueType, boolean disconnected) {
-                	return new PVFieldToVImage(message, disconnected);
-                }
-            };
-
-        //  -> VImage
-        final static PVATypeAdapter ToVTable = new PVATypeAdapter(
-        		VTable.class,
-        		new String[] { "uri:ev4:nt/2012/pwd:NTTable" })
-        	{
-                @Override
-                public VTable createValue(final PVStructure message, Field valueType, boolean disconnected) {
-                	return new PVFieldToVTable(message, disconnected);
-                }
-            };
-
-        //  -> VDoubleArray as matrix (NTMatrix support)
-        final static PVATypeAdapter ToVDoubleArrayAsMatrix = new PVATypeAdapter(
-        		VDoubleArray.class,
-        		new String[] { "uri:ev4:nt/2012/pwd:NTMatrix" })
-        	{
-                @Override
-                public VDoubleArray createValue(final PVStructure message, Field valueType, boolean disconnected) {
-                	return new PVFieldNTMatrixToVDoubleArray(message, disconnected);
-                }
-            };
-    private static final Set<PVATypeAdapter> converters;
-    
-    static {
-        Set<PVATypeAdapter> newFactories = new HashSet<PVATypeAdapter>();
-        
-        // Add all SCALARs
-        newFactories.add(ToVDouble);
-        newFactories.add(ToVInt);
-        newFactories.add(ToVString);
-        newFactories.add(ToVEnum);
-
-        // Add all ARRAYs
-        newFactories.add(ToVArrayDouble);
-        newFactories.add(ToVArrayFloat);
-        newFactories.add(ToVArrayByte);
-        newFactories.add(ToVArrayInt);
-        newFactories.add(ToVArrayShort);
-        newFactories.add(ToVArrayString);
-        //newFactories.add(ToVArrayEnum);
-        
-        newFactories.add(ToVImage);
-        newFactories.add(ToVTable);
-        newFactories.add(ToVDoubleArrayAsMatrix);	// NTMatrix support
-
-        converters = Collections.unmodifiableSet(newFactories);
-    }
-    
-    
-    // TODO
-    /*
-VEnumArray - not explicitly a NT
-VMultiDouble - missing Display
-VMultiEnum  - missing Display
-VMultiInt - missing Display
-VMultiString  - missing Display
-VStatistics - missing NTStatistics
-    */
-}
-=======
 /**
  * Copyright (C) 2010-14 pvmanager developers. See COPYRIGHT.TXT
  * All rights reserved. Use is subject to license terms. See LICENSE.TXT
@@ -684,5 +421,4 @@
 VMultiInt - missing Display
 VMultiString  - missing Display
     */
-}
->>>>>>> a7148ec6
+}