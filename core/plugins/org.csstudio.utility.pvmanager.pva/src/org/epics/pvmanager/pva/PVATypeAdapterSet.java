<<<<<<< HEAD
/**
 * Copyright (C) 2010-14 pvmanager developers. See COPYRIGHT.TXT
 * All rights reserved. Use is subject to license terms. See LICENSE.TXT
 */
package org.epics.pvmanager.pva;

import java.util.Collection;
import org.epics.pvmanager.DataSourceTypeAdapterSet;

/**
 *
 * @author carcassi
 */
public interface PVATypeAdapterSet extends DataSourceTypeAdapterSet {
    
    @Override
    Collection<PVATypeAdapter> getAdapters();
}
=======
/**
 * Copyright (C) 2010-14 pvmanager developers. See COPYRIGHT.TXT
 * All rights reserved. Use is subject to license terms. See LICENSE.TXT
 */
package org.epics.pvmanager.pva;

import java.util.Collection;
import org.epics.pvmanager.DataSourceTypeAdapterSet;

/**
 *
 * @author carcassi
 */
public interface PVATypeAdapterSet extends DataSourceTypeAdapterSet {
    
    @Override
    Collection<PVATypeAdapter> getAdapters();
}
>>>>>>> a7148ec6
<|MERGE_RESOLUTION|>--- conflicted
+++ resolved
@@ -1,4 +1,3 @@
-<<<<<<< HEAD
 /**
  * Copyright (C) 2010-14 pvmanager developers. See COPYRIGHT.TXT
  * All rights reserved. Use is subject to license terms. See LICENSE.TXT
@@ -16,24 +15,4 @@
     
     @Override
     Collection<PVATypeAdapter> getAdapters();
-}
-=======
-/**
- * Copyright (C) 2010-14 pvmanager developers. See COPYRIGHT.TXT
- * All rights reserved. Use is subject to license terms. See LICENSE.TXT
- */
-package org.epics.pvmanager.pva;
-
-import java.util.Collection;
-import org.epics.pvmanager.DataSourceTypeAdapterSet;
-
-/**
- *
- * @author carcassi
- */
-public interface PVATypeAdapterSet extends DataSourceTypeAdapterSet {
-    
-    @Override
-    Collection<PVATypeAdapter> getAdapters();
-}
->>>>>>> a7148ec6
+}