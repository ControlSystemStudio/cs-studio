/*******************************************************************************
 * Copyright (c) 2014 Oak Ridge National Laboratory.
 * All rights reserved. This program and the accompanying materials
 * are made available under the terms of the Eclipse Public License v1.0
 * which accompanies this distribution, and is available at
 * http://www.eclipse.org/legal/epl-v10.html
 ******************************************************************************/
package org.csstudio.vtype.pv.internal;

import org.csstudio.vtype.pv.PVPlugin;
import org.csstudio.vtype.pv.jca.JCA_PVFactory;
import org.csstudio.vtype.pv.mqtt.MQTT_PVFactory;
import org.eclipse.core.runtime.Platform;
import org.eclipse.core.runtime.preferences.IPreferencesService;

/** Preference settings
 *  @author Kay Kasemir
 */
@SuppressWarnings("nls")
public class Preferences
{
    public static String defaultType()
    {
        final IPreferencesService service = Platform.getPreferencesService();
        if (service == null)
            return JCA_PVFactory.TYPE;
        return service.getString(PVPlugin.ID, "default_type", JCA_PVFactory.TYPE, null);

<<<<<<< HEAD
    public static String defaultType()
    {
        return getString(Activator.ID, "default_type", JCA_PVFactory.TYPE);
    }

    public static String getMQTTBroker()
    {
        return getString(Activator.ID, "mqtt_broker", MQTT_PVFactory.BROKER_URL);
    }


    public static boolean usePureJava()
    {
        return Boolean.parseBoolean(getString(EpicsPlugin.ID, PreferenceConstants.PURE_JAVA, Boolean.TRUE.toString()));
    }

    public static MonitorMask monitorMask()
    {
        return MonitorMask.valueOf(getString(EpicsPlugin.ID, PreferenceConstants.MONITOR, "VALUE"));
    }

    public static boolean monitorProperties()
    {
        return Boolean.parseBoolean(getString(EpicsPlugin.ID, PreferenceConstants.DBE_PROPERTY_SUPPORTED, Boolean.TRUE.toString()));
=======
>>>>>>> 24c366b7
    }
}<|MERGE_RESOLUTION|>--- conflicted
+++ resolved
@@ -19,39 +19,23 @@
 @SuppressWarnings("nls")
 public class Preferences
 {
-    public static String defaultType()
+    private static String getString(final String plugin, final String setting, final String default_value)
     {
         final IPreferencesService service = Platform.getPreferencesService();
         if (service == null)
-            return JCA_PVFactory.TYPE;
-        return service.getString(PVPlugin.ID, "default_type", JCA_PVFactory.TYPE, null);
+            return default_value;
+        return service.getString(plugin, setting, default_value, null);
+    }
 
-<<<<<<< HEAD
     public static String defaultType()
     {
-        return getString(Activator.ID, "default_type", JCA_PVFactory.TYPE);
+        return getString(PVPlugin.ID, "default_type", JCA_PVFactory.TYPE);
+
     }
 
     public static String getMQTTBroker()
     {
-        return getString(Activator.ID, "mqtt_broker", MQTT_PVFactory.BROKER_URL);
+        return getString(PVPlugin.ID, "mqtt_broker", MQTT_PVFactory.BROKER_URL);
     }
 
-
-    public static boolean usePureJava()
-    {
-        return Boolean.parseBoolean(getString(EpicsPlugin.ID, PreferenceConstants.PURE_JAVA, Boolean.TRUE.toString()));
-    }
-
-    public static MonitorMask monitorMask()
-    {
-        return MonitorMask.valueOf(getString(EpicsPlugin.ID, PreferenceConstants.MONITOR, "VALUE"));
-    }
-
-    public static boolean monitorProperties()
-    {
-        return Boolean.parseBoolean(getString(EpicsPlugin.ID, PreferenceConstants.DBE_PROPERTY_SUPPORTED, Boolean.TRUE.toString()));
-=======
->>>>>>> 24c366b7
-    }
 }