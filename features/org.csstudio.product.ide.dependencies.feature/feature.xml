--- conflicted
+++ resolved
@@ -2,11 +2,7 @@
 <feature
       id="org.csstudio.product.ide.dependencies.feature"
       label="IDE dependencies"
-<<<<<<< HEAD
-      version="4.3.0">
-=======
       version="4.2.3.qualifier">
->>>>>>> 9f3d90c1
 
    <description url="http://www.example.com/description">
       Include the maven dependencies for the common product not avaiable in any existing features.
