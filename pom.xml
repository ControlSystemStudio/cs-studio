<?xml version="1.0" encoding="UTF-8"?>
<!--
  Copyright (c) 2013 DESY.
  All rights reserved. This program and the accompanying materials
  are made available under the terms of the Eclipse Distribution License v1.0
  which accompanies this distribution, and is available at
  http://www.eclipse.org/org/documents/edl-v10.php
 
  Contributors:
     Jan Hatje - created the pom to build the plug-ins
-->
<project
  xsi:schemaLocation="http://maven.apache.org/POM/4.0.0 http://maven.apache.org/xsd/maven-4.0.0.xsd"
  xmlns="http://maven.apache.org/POM/4.0.0" xmlns:xsi="http://www.w3.org/2001/XMLSchema-instance">
  <modelVersion>4.0.0</modelVersion>
  <groupId>org.csstudio</groupId>
  <artifactId>product</artifactId>
  <version>4.0.5-SNAPSHOT</version>
  <packaging>pom</packaging>

  <!-- USE MAVEN 3.0 -->
	<prerequisites>
		<maven>3.0</maven>
	</prerequisites>

	<!-- PROPERTIES -->
	<properties>
		<!-- VERSIONS -->
<<<<<<< HEAD
		<tycho.version>0.20.0</tycho.version>
		<tycho-extras.version>0.20.0</tycho-extras.version>
		<cs-studio-central.url>http://download.controlsystemstudio.org/product/4.1</cs-studio-central.url>
=======
		<tycho.version>0.22.0</tycho.version>
		<tycho-extras.version>0.22.0</tycho-extras.version>
		<cs-studio-central.url>http://download.controlsystemstudio.org/product/4.0</cs-studio-central.url>
>>>>>>> 65d66303
		<project.build.sourceEncoding>UTF-8</project.build.sourceEncoding>
		<jgit.dirtyWorkingTree>error</jgit.dirtyWorkingTree>
		<baselineMode>fail</baselineMode>

		<!-- SonarQube configuration -->
		<sonar.language>java</sonar.language>
		<sonar.core.codeCoveragePlugin>jacoco</sonar.core.codeCoveragePlugin>
		<sonar.dynamicAnalysis>reuseReports</sonar.dynamicAnalysis>
		<sonar.junit.reportsPath>
			../${project.artifactId}.test/target/surefire-reports/
		</sonar.junit.reportsPath>

		<!--sonar.host.url>INSERT YOUR SONARQUBE URL</sonar.host.url -->
		<!--sonar.jdbc.url>INSERT YOUR JDBC CONNECTION</sonar.jdbc.url -->
		<!--sonar.jdbc.driver>INSERT YOUR JDBC DRIVER</sonar.jdbc.driver -->
		<!--sonar.jdbc.username>username</sonar.jdbc.username! -->
		<!--sonar.jdbc.password>password</sonar.jdbc.password -->
	</properties>

	<!-- PLUGIN REPOSITORIES -->
	<pluginRepositories>
		<pluginRepository>
			<id>tycho</id>
			<url>https://oss.sonatype.org/content/groups/public</url>
			<releases>
				<enabled>false</enabled>
			</releases>
			<snapshots>
				<enabled>true</enabled>
			</snapshots>
		</pluginRepository>
	</pluginRepositories>

	<!-- Profiles -->
	<profiles>
		<profile>
			<id>platform-default</id>
			<activation>
				<property>
					<name>!platform-version-name</name>
				</property>
			</activation>
			<properties>
				<eclipse-site>http://download.eclipse.org/releases/luna</eclipse-site>
				<eclipse-update-site>http://download.eclipse.org/eclipse/updates/4.4</eclipse-update-site>
				<rap-site>http://download.eclipse.org/rt/rap/2.3</rap-site>
				<rap-incubator-site>http://download.eclipse.org/rt/rap/incubator/nightly/gef</rap-incubator-site>
				<platform-version>[4.3,4.4)</platform-version>
				<swtbot-site>http://download.eclipse.org/technology/swtbot/luna/dev-build/update-site</swtbot-site>
			</properties>
		</profile>
		<profile>
			<id>platform-luna</id>
			<activation>
				<property>
					<name>platform-version-name</name>
					<value>luna</value>
				</property>
			</activation>
			<properties>
				<eclipse-site>http://download.eclipse.org/releases/luna</eclipse-site>
				<eclipse-update-site>http://download.eclipse.org/eclipse/updates/4.4</eclipse-update-site>
				<rap-site>http://download.eclipse.org/rt/rap/2.3</rap-site>
				<rap-incubator-site>http://download.eclipse.org/rt/rap/incubator/nightly/gef</rap-incubator-site>
				<platform-version>[4.3,4.4)</platform-version>
				<swtbot-site>http://download.eclipse.org/technology/swtbot/luna/dev-build/update-site</swtbot-site>
			</properties>
		</profile>
		<profile>
			<id>platform-kepler</id>
			<activation>
				<property>
					<name>platform-version-name</name>
					<value>kepler</value>
				</property>
			</activation>
			<properties>
				<eclipse-site>http://download.eclipse.org/releases/kepler</eclipse-site>
				<eclipse-update-site>http://download.eclipse.org/eclipse/updates/4.3</eclipse-update-site>
				<rap-site>http://download.eclipse.org/rt/rap/2.2</rap-site>
				<rap-incubator-site>http://download.eclipse.org/rt/rap/incubator/2.2/gef</rap-incubator-site>
				<platform-version>[4.2,4.3)</platform-version>
				<swtbot-site>http://download.eclipse.org/technology/swtbot/kepler/dev-build/update-site</swtbot-site>
			</properties>
		</profile>
		<profile>
			<id>csstudio-local-repo-enable</id>
			<activation>
				<property>
					<name>csstudio.local.repo</name>
				</property>
			</activation>
			<repositories>
				<repository>
					<id>csstudio-local-repo</id>
					<url>file:${csstudio.local.repo}</url>
					<layout>p2</layout>
				</repository>
			</repositories>
		</profile>
		<profile>
			<id>csstudio-composite-repo-enable</id>
			<activation>
				<property>
					<name>csstudio.composite.repo</name>
				</property>
			</activation>
			<repositories>
				<repository>
					<id>csstudio-composite-repo</id>
					<url>file:${csstudio.composite.repo}</url>
					<layout>p2</layout>
				</repository>
			</repositories>
		</profile>
		<profile>
			<id>local-dev</id>
			<properties>
				<jgit.dirtyWorkingTree>warning</jgit.dirtyWorkingTree>
				<baselineMode>warn</baselineMode>
			</properties>
			<repositories>
			</repositories>
			<pluginRepositories>
			</pluginRepositories>
		</profile>
		<profile>
			<id>cs-studio</id>
			<activation>
				<property>
					<name>!cs-studio</name>
				</property>
			</activation>
			<repositories>
				<repository>
					<id>csstudio-updates</id>
					<url>http://download.controlsystemstudio.org/updates/4.1</url>
					<layout>p2</layout>
				</repository>
			</repositories>
		</profile>
	</profiles>
	<repositories>
		<repository>
			<id>eclipse</id>
			<url>${eclipse-site}</url>
			<layout>p2</layout>
		</repository>
		<repository>
			<id>eclipse-updates</id>
			<url>${eclipse-update-site}</url>
			<layout>p2</layout>
		</repository>
		<repository>
			<id>rap</id>
			<url>${rap-site}</url>
			<layout>p2</layout>
		</repository>
		<repository>
			<id>rap-incubator</id>
			<url>${rap-incubator-site}</url>
			<layout>p2</layout>
		</repository>
		<repository>
			<id>orbit</id>
			<url>http://download.eclipse.org/tools/orbit/downloads/drops/R20140114142710/repository</url>
			<layout>p2</layout>
		</repository>
	</repositories>

  <!--
    CHILD MODULES
  -->
  <modules>
    <module>plugins</module>
    <module>features</module>
    <module>repository</module>
  </modules>


  <build>
    <!--
      PLUGIN MANAGEMENT
    -->
    <pluginManagement>
      <plugins>
        <plugin>
          <groupId>org.eclipse.tycho</groupId>
          <artifactId>tycho-packaging-plugin</artifactId>
          <version>${tycho.version}</version>
          <dependencies>
            <dependency>
              <groupId>org.eclipse.tycho.extras</groupId>
              <artifactId>tycho-buildtimestamp-jgit</artifactId>
              <version>${tycho-extras.version}</version>
            </dependency>
          </dependencies>
          <configuration>
            <timestampProvider>jgit</timestampProvider>
            <jgit.ignore>
              pom.xml
              plugins/org.csstudio.product/.settings/*
              plugins/org.csstudio.startup.intro/.settings/*
              features/org.csstudio.product.feature/.settings/*
              repository/.settings/*
              .gitignore
              *.target
            </jgit.ignore>
            <jgit.dirtyWorkingTree>warning</jgit.dirtyWorkingTree>
          </configuration>
        </plugin>
      </plugins> 
    </pluginManagement>

    <!--
      PLUGIN CONFIGURATION
    -->
    <plugins>
      <plugin>
        <groupId>org.eclipse.tycho</groupId>
        <artifactId>tycho-maven-plugin</artifactId>
        <version>${tycho.version}</version>
        <extensions>true</extensions>
      </plugin>
        <plugin>
          <groupId>org.eclipse.tycho</groupId>
          <artifactId>target-platform-configuration</artifactId>
          <version>${tycho.version}</version>
          <configuration>
            <dependency-resolution>
              <extraRequirements>
                <!-- Extra Target Dependencies are added here -->
              </extraRequirements>
              <!-- Default behavior is to resolve ALL dependencies. -->
              <!--<optionalDependencies>ignore</optionalDependencies>-->
            </dependency-resolution>

            <filters>
              <!-- This is how features/plugins can be ignored. -->
              <!--<filter>
                <type>eclipse-plugin</type>
                <id>artifactId</id>
                <removeAll />
              </filter>-->
            </filters>

            <environments>
              <environment>
                <os>linux</os>
                <ws>gtk</ws>
                <arch>x86</arch>
              </environment>
              <environment>
                <os>linux</os>
                <ws>gtk</ws>
                <arch>x86_64</arch>
              </environment>
              <environment>
                <os>win32</os>
                <ws>win32</ws>
                <arch>x86</arch>
              </environment>
              <environment>
                <os>win32</os>
                <ws>win32</ws>
                <arch>x86_64</arch>
              </environment>
              <environment>
                <os>macosx</os>
                <ws>cocoa</ws>
                <arch>x86_64</arch>
              </environment>
          </environments>
        </configuration>
      </plugin>
      <plugin>
        <groupId>org.eclipse.tycho</groupId>
        <artifactId>tycho-compiler-plugin</artifactId>
        <version>${tycho.version}</version>
        <configuration>
          <!--
            Without this argument I get an error in the plugin 'org.csstudio.rap.core'
          -->
          <compilerArgument>-err:-forbidden</compilerArgument>
        </configuration>
      </plugin>
      <plugin>
        <groupId>org.eclipse.tycho</groupId>
        <artifactId>tycho-packaging-plugin</artifactId>
        <version>${tycho.version}</version>
        <configuration>
          <!--Some project include things that no longer exists. This should be fixed, but for now this parameter lets the build continue.-->
          <strictBinIncludes>false</strictBinIncludes>
        </configuration>
      </plugin>
      <plugin>
        <groupId>org.eclipse.tycho</groupId>
        <artifactId>tycho-surefire-plugin</artifactId>
        <version>${tycho.version}</version>
        <configuration>
          <skipTests>true</skipTests>
        </configuration>
      </plugin>
    </plugins>
  </build>

</project>
<|MERGE_RESOLUTION|>--- conflicted
+++ resolved
@@ -1,344 +1,338 @@
-<?xml version="1.0" encoding="UTF-8"?>
-<!--
-  Copyright (c) 2013 DESY.
-  All rights reserved. This program and the accompanying materials
-  are made available under the terms of the Eclipse Distribution License v1.0
-  which accompanies this distribution, and is available at
-  http://www.eclipse.org/org/documents/edl-v10.php
- 
-  Contributors:
-     Jan Hatje - created the pom to build the plug-ins
--->
-<project
-  xsi:schemaLocation="http://maven.apache.org/POM/4.0.0 http://maven.apache.org/xsd/maven-4.0.0.xsd"
-  xmlns="http://maven.apache.org/POM/4.0.0" xmlns:xsi="http://www.w3.org/2001/XMLSchema-instance">
-  <modelVersion>4.0.0</modelVersion>
-  <groupId>org.csstudio</groupId>
-  <artifactId>product</artifactId>
-  <version>4.0.5-SNAPSHOT</version>
-  <packaging>pom</packaging>
-
-  <!-- USE MAVEN 3.0 -->
-	<prerequisites>
-		<maven>3.0</maven>
-	</prerequisites>
-
-	<!-- PROPERTIES -->
-	<properties>
-		<!-- VERSIONS -->
-<<<<<<< HEAD
-		<tycho.version>0.20.0</tycho.version>
-		<tycho-extras.version>0.20.0</tycho-extras.version>
-		<cs-studio-central.url>http://download.controlsystemstudio.org/product/4.1</cs-studio-central.url>
-=======
-		<tycho.version>0.22.0</tycho.version>
-		<tycho-extras.version>0.22.0</tycho-extras.version>
-		<cs-studio-central.url>http://download.controlsystemstudio.org/product/4.0</cs-studio-central.url>
->>>>>>> 65d66303
-		<project.build.sourceEncoding>UTF-8</project.build.sourceEncoding>
-		<jgit.dirtyWorkingTree>error</jgit.dirtyWorkingTree>
-		<baselineMode>fail</baselineMode>
-
-		<!-- SonarQube configuration -->
-		<sonar.language>java</sonar.language>
-		<sonar.core.codeCoveragePlugin>jacoco</sonar.core.codeCoveragePlugin>
-		<sonar.dynamicAnalysis>reuseReports</sonar.dynamicAnalysis>
-		<sonar.junit.reportsPath>
-			../${project.artifactId}.test/target/surefire-reports/
-		</sonar.junit.reportsPath>
-
-		<!--sonar.host.url>INSERT YOUR SONARQUBE URL</sonar.host.url -->
-		<!--sonar.jdbc.url>INSERT YOUR JDBC CONNECTION</sonar.jdbc.url -->
-		<!--sonar.jdbc.driver>INSERT YOUR JDBC DRIVER</sonar.jdbc.driver -->
-		<!--sonar.jdbc.username>username</sonar.jdbc.username! -->
-		<!--sonar.jdbc.password>password</sonar.jdbc.password -->
-	</properties>
-
-	<!-- PLUGIN REPOSITORIES -->
-	<pluginRepositories>
-		<pluginRepository>
-			<id>tycho</id>
-			<url>https://oss.sonatype.org/content/groups/public</url>
-			<releases>
-				<enabled>false</enabled>
-			</releases>
-			<snapshots>
-				<enabled>true</enabled>
-			</snapshots>
-		</pluginRepository>
-	</pluginRepositories>
-
-	<!-- Profiles -->
-	<profiles>
-		<profile>
-			<id>platform-default</id>
-			<activation>
-				<property>
-					<name>!platform-version-name</name>
-				</property>
-			</activation>
-			<properties>
-				<eclipse-site>http://download.eclipse.org/releases/luna</eclipse-site>
-				<eclipse-update-site>http://download.eclipse.org/eclipse/updates/4.4</eclipse-update-site>
-				<rap-site>http://download.eclipse.org/rt/rap/2.3</rap-site>
-				<rap-incubator-site>http://download.eclipse.org/rt/rap/incubator/nightly/gef</rap-incubator-site>
-				<platform-version>[4.3,4.4)</platform-version>
-				<swtbot-site>http://download.eclipse.org/technology/swtbot/luna/dev-build/update-site</swtbot-site>
-			</properties>
-		</profile>
-		<profile>
-			<id>platform-luna</id>
-			<activation>
-				<property>
-					<name>platform-version-name</name>
-					<value>luna</value>
-				</property>
-			</activation>
-			<properties>
-				<eclipse-site>http://download.eclipse.org/releases/luna</eclipse-site>
-				<eclipse-update-site>http://download.eclipse.org/eclipse/updates/4.4</eclipse-update-site>
-				<rap-site>http://download.eclipse.org/rt/rap/2.3</rap-site>
-				<rap-incubator-site>http://download.eclipse.org/rt/rap/incubator/nightly/gef</rap-incubator-site>
-				<platform-version>[4.3,4.4)</platform-version>
-				<swtbot-site>http://download.eclipse.org/technology/swtbot/luna/dev-build/update-site</swtbot-site>
-			</properties>
-		</profile>
-		<profile>
-			<id>platform-kepler</id>
-			<activation>
-				<property>
-					<name>platform-version-name</name>
-					<value>kepler</value>
-				</property>
-			</activation>
-			<properties>
-				<eclipse-site>http://download.eclipse.org/releases/kepler</eclipse-site>
-				<eclipse-update-site>http://download.eclipse.org/eclipse/updates/4.3</eclipse-update-site>
-				<rap-site>http://download.eclipse.org/rt/rap/2.2</rap-site>
-				<rap-incubator-site>http://download.eclipse.org/rt/rap/incubator/2.2/gef</rap-incubator-site>
-				<platform-version>[4.2,4.3)</platform-version>
-				<swtbot-site>http://download.eclipse.org/technology/swtbot/kepler/dev-build/update-site</swtbot-site>
-			</properties>
-		</profile>
-		<profile>
-			<id>csstudio-local-repo-enable</id>
-			<activation>
-				<property>
-					<name>csstudio.local.repo</name>
-				</property>
-			</activation>
-			<repositories>
-				<repository>
-					<id>csstudio-local-repo</id>
-					<url>file:${csstudio.local.repo}</url>
-					<layout>p2</layout>
-				</repository>
-			</repositories>
-		</profile>
-		<profile>
-			<id>csstudio-composite-repo-enable</id>
-			<activation>
-				<property>
-					<name>csstudio.composite.repo</name>
-				</property>
-			</activation>
-			<repositories>
-				<repository>
-					<id>csstudio-composite-repo</id>
-					<url>file:${csstudio.composite.repo}</url>
-					<layout>p2</layout>
-				</repository>
-			</repositories>
-		</profile>
-		<profile>
-			<id>local-dev</id>
-			<properties>
-				<jgit.dirtyWorkingTree>warning</jgit.dirtyWorkingTree>
-				<baselineMode>warn</baselineMode>
-			</properties>
-			<repositories>
-			</repositories>
-			<pluginRepositories>
-			</pluginRepositories>
-		</profile>
-		<profile>
-			<id>cs-studio</id>
-			<activation>
-				<property>
-					<name>!cs-studio</name>
-				</property>
-			</activation>
-			<repositories>
-				<repository>
-					<id>csstudio-updates</id>
-					<url>http://download.controlsystemstudio.org/updates/4.1</url>
-					<layout>p2</layout>
-				</repository>
-			</repositories>
-		</profile>
-	</profiles>
-	<repositories>
-		<repository>
-			<id>eclipse</id>
-			<url>${eclipse-site}</url>
-			<layout>p2</layout>
-		</repository>
-		<repository>
-			<id>eclipse-updates</id>
-			<url>${eclipse-update-site}</url>
-			<layout>p2</layout>
-		</repository>
-		<repository>
-			<id>rap</id>
-			<url>${rap-site}</url>
-			<layout>p2</layout>
-		</repository>
-		<repository>
-			<id>rap-incubator</id>
-			<url>${rap-incubator-site}</url>
-			<layout>p2</layout>
-		</repository>
-		<repository>
-			<id>orbit</id>
-			<url>http://download.eclipse.org/tools/orbit/downloads/drops/R20140114142710/repository</url>
-			<layout>p2</layout>
-		</repository>
-	</repositories>
-
-  <!--
-    CHILD MODULES
-  -->
-  <modules>
-    <module>plugins</module>
-    <module>features</module>
-    <module>repository</module>
-  </modules>
-
-
-  <build>
-    <!--
-      PLUGIN MANAGEMENT
-    -->
-    <pluginManagement>
-      <plugins>
-        <plugin>
-          <groupId>org.eclipse.tycho</groupId>
-          <artifactId>tycho-packaging-plugin</artifactId>
-          <version>${tycho.version}</version>
-          <dependencies>
-            <dependency>
-              <groupId>org.eclipse.tycho.extras</groupId>
-              <artifactId>tycho-buildtimestamp-jgit</artifactId>
-              <version>${tycho-extras.version}</version>
-            </dependency>
-          </dependencies>
-          <configuration>
-            <timestampProvider>jgit</timestampProvider>
-            <jgit.ignore>
-              pom.xml
-              plugins/org.csstudio.product/.settings/*
-              plugins/org.csstudio.startup.intro/.settings/*
-              features/org.csstudio.product.feature/.settings/*
-              repository/.settings/*
-              .gitignore
-              *.target
-            </jgit.ignore>
-            <jgit.dirtyWorkingTree>warning</jgit.dirtyWorkingTree>
-          </configuration>
-        </plugin>
-      </plugins> 
-    </pluginManagement>
-
-    <!--
-      PLUGIN CONFIGURATION
-    -->
-    <plugins>
-      <plugin>
-        <groupId>org.eclipse.tycho</groupId>
-        <artifactId>tycho-maven-plugin</artifactId>
-        <version>${tycho.version}</version>
-        <extensions>true</extensions>
-      </plugin>
-        <plugin>
-          <groupId>org.eclipse.tycho</groupId>
-          <artifactId>target-platform-configuration</artifactId>
-          <version>${tycho.version}</version>
-          <configuration>
-            <dependency-resolution>
-              <extraRequirements>
-                <!-- Extra Target Dependencies are added here -->
-              </extraRequirements>
-              <!-- Default behavior is to resolve ALL dependencies. -->
-              <!--<optionalDependencies>ignore</optionalDependencies>-->
-            </dependency-resolution>
-
-            <filters>
-              <!-- This is how features/plugins can be ignored. -->
-              <!--<filter>
-                <type>eclipse-plugin</type>
-                <id>artifactId</id>
-                <removeAll />
-              </filter>-->
-            </filters>
-
-            <environments>
-              <environment>
-                <os>linux</os>
-                <ws>gtk</ws>
-                <arch>x86</arch>
-              </environment>
-              <environment>
-                <os>linux</os>
-                <ws>gtk</ws>
-                <arch>x86_64</arch>
-              </environment>
-              <environment>
-                <os>win32</os>
-                <ws>win32</ws>
-                <arch>x86</arch>
-              </environment>
-              <environment>
-                <os>win32</os>
-                <ws>win32</ws>
-                <arch>x86_64</arch>
-              </environment>
-              <environment>
-                <os>macosx</os>
-                <ws>cocoa</ws>
-                <arch>x86_64</arch>
-              </environment>
-          </environments>
-        </configuration>
-      </plugin>
-      <plugin>
-        <groupId>org.eclipse.tycho</groupId>
-        <artifactId>tycho-compiler-plugin</artifactId>
-        <version>${tycho.version}</version>
-        <configuration>
-          <!--
-            Without this argument I get an error in the plugin 'org.csstudio.rap.core'
-          -->
-          <compilerArgument>-err:-forbidden</compilerArgument>
-        </configuration>
-      </plugin>
-      <plugin>
-        <groupId>org.eclipse.tycho</groupId>
-        <artifactId>tycho-packaging-plugin</artifactId>
-        <version>${tycho.version}</version>
-        <configuration>
-          <!--Some project include things that no longer exists. This should be fixed, but for now this parameter lets the build continue.-->
-          <strictBinIncludes>false</strictBinIncludes>
-        </configuration>
-      </plugin>
-      <plugin>
-        <groupId>org.eclipse.tycho</groupId>
-        <artifactId>tycho-surefire-plugin</artifactId>
-        <version>${tycho.version}</version>
-        <configuration>
-          <skipTests>true</skipTests>
-        </configuration>
-      </plugin>
-    </plugins>
-  </build>
-
-</project>
+<?xml version="1.0" encoding="UTF-8"?>
+<!--
+  Copyright (c) 2013 DESY.
+  All rights reserved. This program and the accompanying materials
+  are made available under the terms of the Eclipse Distribution License v1.0
+  which accompanies this distribution, and is available at
+  http://www.eclipse.org/org/documents/edl-v10.php
+ 
+  Contributors:
+     Jan Hatje - created the pom to build the plug-ins
+-->
+<project
+  xsi:schemaLocation="http://maven.apache.org/POM/4.0.0 http://maven.apache.org/xsd/maven-4.0.0.xsd"
+  xmlns="http://maven.apache.org/POM/4.0.0" xmlns:xsi="http://www.w3.org/2001/XMLSchema-instance">
+  <modelVersion>4.0.0</modelVersion>
+  <groupId>org.csstudio</groupId>
+  <artifactId>product</artifactId>
+  <version>4.0.5-SNAPSHOT</version>
+  <packaging>pom</packaging>
+
+  <!-- USE MAVEN 3.0 -->
+	<prerequisites>
+		<maven>3.0</maven>
+	</prerequisites>
+
+	<!-- PROPERTIES -->
+	<properties>
+		<!-- VERSIONS -->
+		<tycho.version>0.22.0</tycho.version>
+		<tycho-extras.version>0.22.0</tycho-extras.version>
+		<cs-studio-central.url>http://download.controlsystemstudio.org/product/4.1</cs-studio-central.url>
+		<project.build.sourceEncoding>UTF-8</project.build.sourceEncoding>
+		<jgit.dirtyWorkingTree>error</jgit.dirtyWorkingTree>
+		<baselineMode>fail</baselineMode>
+
+		<!-- SonarQube configuration -->
+		<sonar.language>java</sonar.language>
+		<sonar.core.codeCoveragePlugin>jacoco</sonar.core.codeCoveragePlugin>
+		<sonar.dynamicAnalysis>reuseReports</sonar.dynamicAnalysis>
+		<sonar.junit.reportsPath>
+			../${project.artifactId}.test/target/surefire-reports/
+		</sonar.junit.reportsPath>
+
+		<!--sonar.host.url>INSERT YOUR SONARQUBE URL</sonar.host.url -->
+		<!--sonar.jdbc.url>INSERT YOUR JDBC CONNECTION</sonar.jdbc.url -->
+		<!--sonar.jdbc.driver>INSERT YOUR JDBC DRIVER</sonar.jdbc.driver -->
+		<!--sonar.jdbc.username>username</sonar.jdbc.username! -->
+		<!--sonar.jdbc.password>password</sonar.jdbc.password -->
+	</properties>
+
+	<!-- PLUGIN REPOSITORIES -->
+	<pluginRepositories>
+		<pluginRepository>
+			<id>tycho</id>
+			<url>https://oss.sonatype.org/content/groups/public</url>
+			<releases>
+				<enabled>false</enabled>
+			</releases>
+			<snapshots>
+				<enabled>true</enabled>
+			</snapshots>
+		</pluginRepository>
+	</pluginRepositories>
+
+	<!-- Profiles -->
+	<profiles>
+		<profile>
+			<id>platform-default</id>
+			<activation>
+				<property>
+					<name>!platform-version-name</name>
+				</property>
+			</activation>
+			<properties>
+				<eclipse-site>http://download.eclipse.org/releases/luna</eclipse-site>
+				<eclipse-update-site>http://download.eclipse.org/eclipse/updates/4.4</eclipse-update-site>
+				<rap-site>http://download.eclipse.org/rt/rap/2.3</rap-site>
+				<rap-incubator-site>http://download.eclipse.org/rt/rap/incubator/nightly/gef</rap-incubator-site>
+				<platform-version>[4.3,4.4)</platform-version>
+				<swtbot-site>http://download.eclipse.org/technology/swtbot/luna/dev-build/update-site</swtbot-site>
+			</properties>
+		</profile>
+		<profile>
+			<id>platform-luna</id>
+			<activation>
+				<property>
+					<name>platform-version-name</name>
+					<value>luna</value>
+				</property>
+			</activation>
+			<properties>
+				<eclipse-site>http://download.eclipse.org/releases/luna</eclipse-site>
+				<eclipse-update-site>http://download.eclipse.org/eclipse/updates/4.4</eclipse-update-site>
+				<rap-site>http://download.eclipse.org/rt/rap/2.3</rap-site>
+				<rap-incubator-site>http://download.eclipse.org/rt/rap/incubator/nightly/gef</rap-incubator-site>
+				<platform-version>[4.3,4.4)</platform-version>
+				<swtbot-site>http://download.eclipse.org/technology/swtbot/luna/dev-build/update-site</swtbot-site>
+			</properties>
+		</profile>
+		<profile>
+			<id>platform-kepler</id>
+			<activation>
+				<property>
+					<name>platform-version-name</name>
+					<value>kepler</value>
+				</property>
+			</activation>
+			<properties>
+				<eclipse-site>http://download.eclipse.org/releases/kepler</eclipse-site>
+				<eclipse-update-site>http://download.eclipse.org/eclipse/updates/4.3</eclipse-update-site>
+				<rap-site>http://download.eclipse.org/rt/rap/2.2</rap-site>
+				<rap-incubator-site>http://download.eclipse.org/rt/rap/incubator/2.2/gef</rap-incubator-site>
+				<platform-version>[4.2,4.3)</platform-version>
+				<swtbot-site>http://download.eclipse.org/technology/swtbot/kepler/dev-build/update-site</swtbot-site>
+			</properties>
+		</profile>
+		<profile>
+			<id>csstudio-local-repo-enable</id>
+			<activation>
+				<property>
+					<name>csstudio.local.repo</name>
+				</property>
+			</activation>
+			<repositories>
+				<repository>
+					<id>csstudio-local-repo</id>
+					<url>file:${csstudio.local.repo}</url>
+					<layout>p2</layout>
+				</repository>
+			</repositories>
+		</profile>
+		<profile>
+			<id>csstudio-composite-repo-enable</id>
+			<activation>
+				<property>
+					<name>csstudio.composite.repo</name>
+				</property>
+			</activation>
+			<repositories>
+				<repository>
+					<id>csstudio-composite-repo</id>
+					<url>file:${csstudio.composite.repo}</url>
+					<layout>p2</layout>
+				</repository>
+			</repositories>
+		</profile>
+		<profile>
+			<id>local-dev</id>
+			<properties>
+				<jgit.dirtyWorkingTree>warning</jgit.dirtyWorkingTree>
+				<baselineMode>warn</baselineMode>
+			</properties>
+			<repositories>
+			</repositories>
+			<pluginRepositories>
+			</pluginRepositories>
+		</profile>
+		<profile>
+			<id>cs-studio</id>
+			<activation>
+				<property>
+					<name>!cs-studio</name>
+				</property>
+			</activation>
+			<repositories>
+				<repository>
+					<id>csstudio-updates</id>
+					<url>http://download.controlsystemstudio.org/updates/4.1</url>
+					<layout>p2</layout>
+				</repository>
+			</repositories>
+		</profile>
+	</profiles>
+	<repositories>
+		<repository>
+			<id>eclipse</id>
+			<url>${eclipse-site}</url>
+			<layout>p2</layout>
+		</repository>
+		<repository>
+			<id>eclipse-updates</id>
+			<url>${eclipse-update-site}</url>
+			<layout>p2</layout>
+		</repository>
+		<repository>
+			<id>rap</id>
+			<url>${rap-site}</url>
+			<layout>p2</layout>
+		</repository>
+		<repository>
+			<id>rap-incubator</id>
+			<url>${rap-incubator-site}</url>
+			<layout>p2</layout>
+		</repository>
+		<repository>
+			<id>orbit</id>
+			<url>http://download.eclipse.org/tools/orbit/downloads/drops/R20140114142710/repository</url>
+			<layout>p2</layout>
+		</repository>
+	</repositories>
+
+  <!--
+    CHILD MODULES
+  -->
+  <modules>
+    <module>plugins</module>
+    <module>features</module>
+    <module>repository</module>
+  </modules>
+
+
+  <build>
+    <!--
+      PLUGIN MANAGEMENT
+    -->
+    <pluginManagement>
+      <plugins>
+        <plugin>
+          <groupId>org.eclipse.tycho</groupId>
+          <artifactId>tycho-packaging-plugin</artifactId>
+          <version>${tycho.version}</version>
+          <dependencies>
+            <dependency>
+              <groupId>org.eclipse.tycho.extras</groupId>
+              <artifactId>tycho-buildtimestamp-jgit</artifactId>
+              <version>${tycho-extras.version}</version>
+            </dependency>
+          </dependencies>
+          <configuration>
+            <timestampProvider>jgit</timestampProvider>
+            <jgit.ignore>
+              pom.xml
+              plugins/org.csstudio.product/.settings/*
+              plugins/org.csstudio.startup.intro/.settings/*
+              features/org.csstudio.product.feature/.settings/*
+              repository/.settings/*
+              .gitignore
+              *.target
+            </jgit.ignore>
+            <jgit.dirtyWorkingTree>warning</jgit.dirtyWorkingTree>
+          </configuration>
+        </plugin>
+      </plugins> 
+    </pluginManagement>
+
+    <!--
+      PLUGIN CONFIGURATION
+    -->
+    <plugins>
+      <plugin>
+        <groupId>org.eclipse.tycho</groupId>
+        <artifactId>tycho-maven-plugin</artifactId>
+        <version>${tycho.version}</version>
+        <extensions>true</extensions>
+      </plugin>
+        <plugin>
+          <groupId>org.eclipse.tycho</groupId>
+          <artifactId>target-platform-configuration</artifactId>
+          <version>${tycho.version}</version>
+          <configuration>
+            <dependency-resolution>
+              <extraRequirements>
+                <!-- Extra Target Dependencies are added here -->
+              </extraRequirements>
+              <!-- Default behavior is to resolve ALL dependencies. -->
+              <!--<optionalDependencies>ignore</optionalDependencies>-->
+            </dependency-resolution>
+
+            <filters>
+              <!-- This is how features/plugins can be ignored. -->
+              <!--<filter>
+                <type>eclipse-plugin</type>
+                <id>artifactId</id>
+                <removeAll />
+              </filter>-->
+            </filters>
+
+            <environments>
+              <environment>
+                <os>linux</os>
+                <ws>gtk</ws>
+                <arch>x86</arch>
+              </environment>
+              <environment>
+                <os>linux</os>
+                <ws>gtk</ws>
+                <arch>x86_64</arch>
+              </environment>
+              <environment>
+                <os>win32</os>
+                <ws>win32</ws>
+                <arch>x86</arch>
+              </environment>
+              <environment>
+                <os>win32</os>
+                <ws>win32</ws>
+                <arch>x86_64</arch>
+              </environment>
+              <environment>
+                <os>macosx</os>
+                <ws>cocoa</ws>
+                <arch>x86_64</arch>
+              </environment>
+          </environments>
+        </configuration>
+      </plugin>
+      <plugin>
+        <groupId>org.eclipse.tycho</groupId>
+        <artifactId>tycho-compiler-plugin</artifactId>
+        <version>${tycho.version}</version>
+        <configuration>
+          <!--
+            Without this argument I get an error in the plugin 'org.csstudio.rap.core'
+          -->
+          <compilerArgument>-err:-forbidden</compilerArgument>
+        </configuration>
+      </plugin>
+      <plugin>
+        <groupId>org.eclipse.tycho</groupId>
+        <artifactId>tycho-packaging-plugin</artifactId>
+        <version>${tycho.version}</version>
+        <configuration>
+          <!--Some project include things that no longer exists. This should be fixed, but for now this parameter lets the build continue.-->
+          <strictBinIncludes>false</strictBinIncludes>
+        </configuration>
+      </plugin>
+      <plugin>
+        <groupId>org.eclipse.tycho</groupId>
+        <artifactId>tycho-surefire-plugin</artifactId>
+        <version>${tycho.version}</version>
+        <configuration>
+          <skipTests>true</skipTests>
+        </configuration>
+      </plugin>
+    </plugins>
+  </build>
+
+</project>