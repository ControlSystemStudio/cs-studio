--- conflicted
+++ resolved
@@ -18,14 +18,6 @@
 			<version>${pvmanager.version}</version>
 		</dependency>
 		<dependency>
-<<<<<<< HEAD
-			<groupId>org.eclipse.core</groupId>
-			<artifactId>runtime</artifactId>
-			<version>${eclipse.runtime.version}</version>
-		</dependency>
-		<dependency>
-=======
->>>>>>> da4d7bf8
 			<groupId>org.epics</groupId>
 			<artifactId>epics-util</artifactId>
 			<version>${epics.util.version}</version>
@@ -34,11 +26,6 @@
 			<groupId>org.epics</groupId>
 			<artifactId>epics-vtype</artifactId>
 			<version>${pvmanager.version}</version>
-		</dependency>
-		<dependency>
-			<groupId>org.csstudio</groupId>
-			<artifactId>org.csstudio.platform.libs.epics</artifactId>
-			<version>${csstudio.version}</version>
 		</dependency>
 	</dependencies>
 
