--- conflicted
+++ resolved
@@ -16,15 +16,7 @@
 			<groupId>org.epics</groupId>
 			<artifactId>pvmanager-core</artifactId>
 			<version>${pvmanager.version}</version>
-<<<<<<< HEAD
-		</dependency>
-		<dependency>
-			<groupId>org.eclipse.core</groupId>
-			<artifactId>runtime</artifactId>
-			<version>${eclipse.runtime.version}</version>
-=======
 			<scope>provided</scope>
->>>>>>> da4d7bf8
 		</dependency>
 		<dependency>
 			<groupId>org.epics</groupId>
